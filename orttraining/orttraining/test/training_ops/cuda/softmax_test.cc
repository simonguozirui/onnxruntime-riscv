--- conflicted
+++ resolved
@@ -63,36 +63,6 @@
   TestSoftmax(X_dims, Y_dims, 1, false);
 }
 
-<<<<<<< HEAD
-// small tensor to check softmax_warp_forward
-// note: keep nelem <= 1024 to invoke softmax_warp_forward!
-TEST(CudaKernelTest, Softmax_SmallTensor_LastAxis) {
-  std::vector<int64_t> X_dims{4, 2, 128};
-  std::vector<int64_t> Y_dims{4, 2, 128};
-  TestSoftmax(X_dims, Y_dims, 2, false);
-}
-
-TEST(CudaKernelTest, Softmax_SmallTensor_AllAxis) {
-  std::vector<int64_t> X_dims{4, 2, 128};
-  std::vector<int64_t> Y_dims{4, 2, 128};
-  TestSoftmax(X_dims, Y_dims, 0, false);
-  TestSoftmax(X_dims, Y_dims, 1, false);
-}
-
-// large tensor to check cuda DNN softmax forward
-TEST(CudaKernelTest, Softmax_LargeTensor_LastAxis) {
-  std::vector<int64_t> X_dims{8, 16, 2048};
-  std::vector<int64_t> Y_dims{8, 16, 2048};
-  TestSoftmax(X_dims, Y_dims, 2, false);
-}
-
-TEST(CudaKernelTest, Softmax_LargeTensor_AllAxis) {
-  std::vector<int64_t> X_dims{8, 16, 512};
-  std::vector<int64_t> Y_dims{8, 16, 512};
-  TestSoftmax(X_dims, Y_dims, 0, false);
-  TestSoftmax(X_dims, Y_dims, 1, false);
-}
-
 TEST(CudaKernelTest, LogSoftmax_SmallTensor_LastAxis) {
   std::vector<int64_t> X_dims{4, 2, 128};
   std::vector<int64_t> Y_dims{4, 2, 128};
@@ -112,27 +82,6 @@
   TestSoftmax(X_dims, Y_dims, 2, true);
 }
 
-=======
-TEST(CudaKernelTest, LogSoftmax_SmallTensor_LastAxis) {
-  std::vector<int64_t> X_dims{4, 2, 128};
-  std::vector<int64_t> Y_dims{4, 2, 128};
-  TestSoftmax(X_dims, Y_dims, 2, true);
-}
-
-TEST(CudaKernelTest, LogSoftmax_SmallTensor_AllAxis) {
-  std::vector<int64_t> X_dims{4, 2, 128};
-  std::vector<int64_t> Y_dims{4, 2, 128};
-  TestSoftmax(X_dims, Y_dims, 0, true);
-  TestSoftmax(X_dims, Y_dims, 1, true);
-}
-
-TEST(CudaKernelTest, LogSoftmax_LargeTensor_LastAxis) {
-  std::vector<int64_t> X_dims{8, 16, 2048};
-  std::vector<int64_t> Y_dims{8, 16, 2048};
-  TestSoftmax(X_dims, Y_dims, 2, true);
-}
-
->>>>>>> d46dbeaf
 TEST(CudaKernelTest, LogSoftmax_LargeTensor_AllAxis) {
   std::vector<int64_t> X_dims{8, 16, 512};
   std::vector<int64_t> Y_dims{8, 16, 512};
@@ -200,42 +149,6 @@
   TestSoftmaxGrad(dY_dims, Y_dims, dX_dims, 1);
 }
 
-<<<<<<< HEAD
-// small tensor to check dispatch_softmax_backward
-TEST(CudaKernelTest, SoftmaxGrad_SmallTensor_LastAxis) {
-  std::vector<int64_t> dY_dims{4, 2, 128};
-  std::vector<int64_t> Y_dims{4, 2, 128};
-  std::vector<int64_t> dX_dims{4, 2, 128};
-  TestSoftmaxGrad(dY_dims, Y_dims, dX_dims, 2);
-}
-
-TEST(CudaKernelTest, SoftmaxGrad_SmallTensor_AllAxis) {
-  std::vector<int64_t> dY_dims{4, 2, 128};
-  std::vector<int64_t> Y_dims{4, 2, 128};
-  std::vector<int64_t> dX_dims{4, 2, 128};
-  TestSoftmaxGrad(dY_dims, Y_dims, dX_dims, 0);
-  TestSoftmaxGrad(dY_dims, Y_dims, dX_dims, 1);
-}
-
-// large tensor to check cuda DNN softmax backward
-TEST(CudaKernelTest, SoftmaxGrad_LargeTensor_LastAxis) {
-  std::vector<int64_t> dY_dims{8, 16, 2048};
-  std::vector<int64_t> Y_dims{8, 16, 2048};
-  std::vector<int64_t> dX_dims{8, 16, 2048};
-  TestSoftmaxGrad(dY_dims, Y_dims, dX_dims, 2);
-}
-
-// large tensor to check cuda DNN softmax backward
-TEST(CudaKernelTest, SoftmaxGrad_LargeTensor_AllAxis) {
-  std::vector<int64_t> dY_dims{8, 16, 512};
-  std::vector<int64_t> Y_dims{8, 16, 512};
-  std::vector<int64_t> dX_dims{8, 16, 512};
-  TestSoftmaxGrad(dY_dims, Y_dims, dX_dims, 0);
-  TestSoftmaxGrad(dY_dims, Y_dims, dX_dims, 1);
-}
-
-=======
->>>>>>> d46dbeaf
 TEST(CudaKernelTest, LogSoftmaxGrad_SmallTensor_LastAxis) {
   std::vector<int64_t> dY_dims{4, 2, 128};
   std::vector<int64_t> Y_dims{4, 2, 128};
