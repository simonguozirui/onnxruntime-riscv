--- conflicted
+++ resolved
@@ -496,62 +496,6 @@
 template struct Im2col<int8_t, StorageOrder::NCHW>;
 
 template <typename T>
-void Im2col<T, StorageOrder::NHWC>::operator()(const T* data_im, int64_t channels, int64_t height,
-                                               int64_t width, int64_t kernel_h, int64_t kernel_w,
-                                               int64_t dilation_h, int64_t dilation_w, int64_t pad_t,
-                                               int64_t pad_l, int64_t pad_b, int64_t pad_r, int64_t stride_h,
-                                               int64_t stride_w, T* data_col, const int64_t groups, T padding_value) {
-  /* https://github.com/pytorch/pytorch/blob/master/caffe2/quantization/server/im2col_dnnlowp.h#L186 */
-  /* https://github.com/pytorch/pytorch/blob/master/caffe2/utils/math_cpu.cc#L2383 */
-
-<<<<<<< HEAD
-  const int64_t dkernel_h = dilation_h * (kernel_h - 1) + 1;
-  const int64_t dkernel_w = dilation_w * (kernel_w - 1) + 1;
-
-  int64_t height_col = (height + pad_t + pad_b - dkernel_h) / stride_h + 1;
-  int64_t width_col = (width + pad_l + pad_r - dkernel_w) / stride_w + 1;
-
-  for (int h = 0; h < height_col; ++h) {
-    int h_pad = -pad_t + h * stride_h;
-    T* data_col_temp =
-        data_col + h * width_col * kernel_h * kernel_w * channels;
-    int w_pad = -pad_l;
-    for (int w = 0; w < width_col; ++w) {
-      int r = 0;
-      for (int ih = h_pad; ih < h_pad + dkernel_h; ih += dilation_h, ++r) {
-        int s = 0;
-        for (int iw = w_pad; iw < w_pad + dkernel_w; iw += dilation_w, ++s) {
-          if (ih >= 0 && ih < height && iw >= 0 && iw < width) {
-            for (int g = 0; g < groups; ++g) {
-              memcpy(
-                  data_col_temp +
-                      ((g * kernel_h + r) * kernel_w + s) * (channels / groups),
-                  data_im + (ih * width + iw) * channels +
-                      g * (channels / groups),
-                  sizeof(T) * (channels / groups));
-            }
-          } else {
-            // This should be simply padded with zero.
-            for (int g = 0; g < groups; ++g) {
-              for (int i = 0; i < channels / groups; ++i) {
-                data_col_temp
-                    [(((g * kernel_h + r) * kernel_w) + s) *
-                         (channels / groups) +
-                     i] = padding_value;
-              }
-            }
-          }
-        }  // for each iw
-      }    // for each ih
-      data_col_temp += kernel_h * kernel_w * channels;
-      w_pad += stride_w;
-    }  // for each output pixel
-  }    // for each image row
-}
-
-template struct Im2col<int8_t, StorageOrder::NHWC>;
-=======
-template <typename T>
 void Im2col<T, StorageOrder::NHWC>::operator()(
     const T* data_im,
     int64_t group_channels,
@@ -668,7 +612,6 @@
 }
 
 template struct Im2col<uint8_t, StorageOrder::NHWC>;
->>>>>>> d46dbeaf
 
 template <>
 void Col2im<float, CPUMathUtil, StorageOrder::NCHW>(const float* data_col, int64_t channels, int64_t height,
@@ -780,7 +723,6 @@
                                                     int64_t dilation_h, int64_t dilation_w, int64_t pad_t,
                                                     int64_t pad_l, int64_t pad_b, int64_t pad_r, int64_t stride_h,
                                                     int64_t stride_w, float* data_im, CPUMathUtil* context) {
-  /* THIS IMPLEMENTATION IS BROKEN. LOOK AT github.com/pytorch/pytorch/blob/master/caffe2/utils/math_cpu.cc */
   const int64_t dkernel_h = dilation_h * (kernel_h - 1) + 1;
   const int64_t dkernel_w = dilation_w * (kernel_w - 1) + 1;
 
