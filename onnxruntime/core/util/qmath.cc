// Copyright (c) Microsoft Corporation. All rights reserved.
// Licensed under the MIT License.

#include <limits>

#include "core/util/qmath.h"
#include "core/common/common.h"
#include "core/util/math_cpuonly.h"

// fallback to gemmlowp when building for arm devices
#ifndef MLAS_SUPPORTS_GEMM_U8X8
#include "core/util/gemmlowp_common.h"
#endif

namespace onnxruntime {

template <typename TA, typename TB, typename TY>
void QGemmWithEigen(
    const TA* A_data,
    const TB* B_data,
    TY* Y_data,
<<<<<<< HEAD
    int M,
    int N,
    int K,
    int lda,
    int ldb,
    int ldc,
    TA a_offset,
    TB b_offset) {
  auto A = ConstEigenMatrixMapRowMajorOuterStride<TA>(A_data, M, K, Eigen::OuterStride<>(lda));
  auto B = ConstEigenMatrixMapRowMajorOuterStride<TB>(B_data, K, N, Eigen::OuterStride<>(ldb));

  auto A_row_sum = (A.template cast<TY>().rowwise().sum()) * static_cast<TY>(b_offset);
  auto B_col_sum = (B.template cast<TY>().colwise().sum()) * static_cast<TY>(a_offset);
  EigenMatrixMapRowMajorOuterStride<TY>(Y_data, M, N, Eigen::OuterStride<>(ldc)) =
      A.template cast<TY>() * B.template cast<TY>() +
      static_cast<TY>(K * a_offset * b_offset) * ConstEigenMatrixMapRowMajor<TY>::Ones(M, N);

  EigenMatrixMapRowMajorOuterStride<TY>(Y_data, M, N, Eigen::OuterStride<>(ldc)).colwise() -= A_row_sum;
  EigenMatrixMapRowMajorOuterStride<TY>(Y_data, M, N, Eigen::OuterStride<>(ldc)).rowwise() -= B_col_sum;
}

void QGemm(
=======
>>>>>>> d46dbeaf
    int M,
    int N,
    int K,
    int lda,
    int ldb,
    int ldc,
<<<<<<< HEAD
    concurrency::ThreadPool* thread_pool) {
#ifdef MLAS_SUPPORTS_GEMM_U8X8
  MlasGemm(M, N, K, lhs_data, lda, lhs_offset, rhs_data, ldb, rhs_offset, rhs_signed, result_data, ldc, thread_pool);
#else
  if (rhs_signed) {
    QGemmWithEigen<uint8_t, int8_t, int32_t>(lhs_data, reinterpret_cast<const int8_t*>(rhs_data), result_data,
                                             M, N, K, lda, ldb, ldc,
                                             lhs_offset, static_cast<int8_t>(rhs_offset));
  } else {
    GemmlowpMultiplyu8u8_s32(lhs_data, rhs_data, result_data,
                             lhs_offset, rhs_offset,
                             M, N, K, lda, ldb, ldc, thread_pool);
  }
#endif
=======
    TA a_offset,
    TB b_offset) {
  auto A = ConstEigenMatrixMapRowMajorOuterStride<TA>(A_data, M, K, Eigen::OuterStride<>(lda));
  auto B = ConstEigenMatrixMapRowMajorOuterStride<TB>(B_data, K, N, Eigen::OuterStride<>(ldb));

  auto A_row_sum = (A.template cast<TY>().rowwise().sum()) * static_cast<TY>(b_offset);
  auto B_col_sum = (B.template cast<TY>().colwise().sum()) * static_cast<TY>(a_offset);
  EigenMatrixMapRowMajorOuterStride<TY>(Y_data, M, N, Eigen::OuterStride<>(ldc)) =
      A.template cast<TY>() * B.template cast<TY>() +
      static_cast<TY>(K * a_offset * b_offset) * ConstEigenMatrixMapRowMajor<TY>::Ones(M, N);

  EigenMatrixMapRowMajorOuterStride<TY>(Y_data, M, N, Eigen::OuterStride<>(ldc)).colwise() -= A_row_sum;
  EigenMatrixMapRowMajorOuterStride<TY>(Y_data, M, N, Eigen::OuterStride<>(ldc)).rowwise() -= B_col_sum;
>>>>>>> d46dbeaf
}

void QGemm(
    int M,
    int N,
    int K,
    const uint8_t* A,
    int lda,
    const uint8_t a_offset,
    const uint8_t* B,
    int ldb,
    const uint8_t b_offset,
    bool b_signed,
    int32_t* C,
    int ldc,
    concurrency::ThreadPool* thread_pool,
    const MLAS_QGEMM_OUTPUT_PROCESSOR* output_processor) {
#ifdef MLAS_SUPPORTS_GEMM_U8X8
  MlasGemm(M, N, K, A, lda, a_offset, B, ldb, b_offset, b_signed, C, ldc, thread_pool, output_processor);
#else
  if (b_signed) {
    QGemmWithEigen<uint8_t, int8_t, int32_t>(A, reinterpret_cast<const int8_t*>(B), C,
                                             M, N, K, lda, ldb, ldc,
                                             a_offset, static_cast<int8_t>(b_offset));
  } else {
    GemmlowpMultiplyu8u8_s32(A, B, C,
                             a_offset, b_offset,
                             M, N, K, lda, ldb, ldc, thread_pool);
  }

  if (output_processor) {
    output_processor->Process(C, 0, 0, M, N, ldc);
  }
#endif
}

}  // namespace onnxruntime<|MERGE_RESOLUTION|>--- conflicted
+++ resolved
@@ -19,7 +19,6 @@
     const TA* A_data,
     const TB* B_data,
     TY* Y_data,
-<<<<<<< HEAD
     int M,
     int N,
     int K,
@@ -39,47 +38,6 @@
 
   EigenMatrixMapRowMajorOuterStride<TY>(Y_data, M, N, Eigen::OuterStride<>(ldc)).colwise() -= A_row_sum;
   EigenMatrixMapRowMajorOuterStride<TY>(Y_data, M, N, Eigen::OuterStride<>(ldc)).rowwise() -= B_col_sum;
-}
-
-void QGemm(
-=======
->>>>>>> d46dbeaf
-    int M,
-    int N,
-    int K,
-    int lda,
-    int ldb,
-    int ldc,
-<<<<<<< HEAD
-    concurrency::ThreadPool* thread_pool) {
-#ifdef MLAS_SUPPORTS_GEMM_U8X8
-  MlasGemm(M, N, K, lhs_data, lda, lhs_offset, rhs_data, ldb, rhs_offset, rhs_signed, result_data, ldc, thread_pool);
-#else
-  if (rhs_signed) {
-    QGemmWithEigen<uint8_t, int8_t, int32_t>(lhs_data, reinterpret_cast<const int8_t*>(rhs_data), result_data,
-                                             M, N, K, lda, ldb, ldc,
-                                             lhs_offset, static_cast<int8_t>(rhs_offset));
-  } else {
-    GemmlowpMultiplyu8u8_s32(lhs_data, rhs_data, result_data,
-                             lhs_offset, rhs_offset,
-                             M, N, K, lda, ldb, ldc, thread_pool);
-  }
-#endif
-=======
-    TA a_offset,
-    TB b_offset) {
-  auto A = ConstEigenMatrixMapRowMajorOuterStride<TA>(A_data, M, K, Eigen::OuterStride<>(lda));
-  auto B = ConstEigenMatrixMapRowMajorOuterStride<TB>(B_data, K, N, Eigen::OuterStride<>(ldb));
-
-  auto A_row_sum = (A.template cast<TY>().rowwise().sum()) * static_cast<TY>(b_offset);
-  auto B_col_sum = (B.template cast<TY>().colwise().sum()) * static_cast<TY>(a_offset);
-  EigenMatrixMapRowMajorOuterStride<TY>(Y_data, M, N, Eigen::OuterStride<>(ldc)) =
-      A.template cast<TY>() * B.template cast<TY>() +
-      static_cast<TY>(K * a_offset * b_offset) * ConstEigenMatrixMapRowMajor<TY>::Ones(M, N);
-
-  EigenMatrixMapRowMajorOuterStride<TY>(Y_data, M, N, Eigen::OuterStride<>(ldc)).colwise() -= A_row_sum;
-  EigenMatrixMapRowMajorOuterStride<TY>(Y_data, M, N, Eigen::OuterStride<>(ldc)).rowwise() -= B_col_sum;
->>>>>>> d46dbeaf
 }
 
 void QGemm(
