// Copyright (c) Microsoft Corporation. All rights reserved.
// Licensed under the MIT License.

#include "transformer_memcpy.h"
#include "core/framework/kernel_registry_manager.h"
#include "core/framework/execution_providers.h"

using namespace ONNX_NAMESPACE;
namespace onnxruntime {

// implements MemCpy node insertion in graph transform
// note that GraphTransformer::Apply() is supposed to be stateless, so this cannot derive from GraphTranformer
class TransformerMemcpyImpl {
 public:
  TransformerMemcpyImpl(onnxruntime::Graph& graph, const std::string& provider)
      : graph_(graph), provider_(provider) {}

  bool ModifyGraph(const KernelRegistryManager& schema_registries);

 private:
  void ProcessDefs(onnxruntime::Node& node, const KernelRegistryManager& kernel_registries, InitializedTensorSet& initializers_consumed);
  void BuildDefsMapping(const onnxruntime::NodeArg* arg, const KernelRegistryManager& kernel_registries);
  void AddCopyNode(onnxruntime::NodeArg* arg, bool is_input);
  bool ProcessInitializers(const KernelRegistryManager& kernel_registries, const InitializedTensorSet& initializers_consumed);

 private:
  ORT_DISALLOW_COPY_ASSIGNMENT_AND_MOVE(TransformerMemcpyImpl);

  // use value-based compare to make sure transformer output order is consistent
  struct NodeArgCompare {
    bool operator()(const onnxruntime::NodeArg* lhs, const onnxruntime::NodeArg* rhs) const {
      return lhs->Name() < rhs->Name();
    }
  };

  std::set<onnxruntime::Node*, NodeCompare> provider_nodes_;
  std::set<const onnxruntime::NodeArg*, NodeArgCompare> non_provider_input_defs_;  // all input defs of non-provider nodes
  std::set<onnxruntime::NodeArg*, NodeArgCompare> non_provider_output_defs_;       // all output defs of non-provider nodes
  std::set<const onnxruntime::NodeArg*, NodeArgCompare> provider_input_defs_;      // all input defs of provider nodes that should be in provider allocator
  std::set<onnxruntime::NodeArg*, NodeArgCompare> provider_output_defs_;           // all output defs of provider nodes that should be in provider allocator
  std::map<const onnxruntime::NodeArg*, std::set<onnxruntime::Node*, NodeCompare>> provider_input_nodes_;
  std::map<const onnxruntime::NodeArg*, std::set<onnxruntime::Node*, NodeCompare>> provider_output_nodes_;

  onnxruntime::Graph& graph_;
  std::string provider_;
};

/** Helper that returns a pointer to the corresponding TensorProto for a name if it is an initializer.
@param check_outer_scope If true and the graph is a subgraph, check parent graph/s for 'name' if not found in 'graph'.
*/
static const onnx::TensorProto* GetInitializer(const Graph& graph, const std::string& name, bool check_outer_scope) {
  const onnx::TensorProto* initializer = nullptr;
  if (graph.GetInitializedTensor(name, initializer)) {
    return initializer;
  } else if (check_outer_scope && graph.IsSubgraph()) {
    return GetInitializer(*graph.ParentGraph(), name, check_outer_scope);
  }
  return initializer;
}

// very simple GraphTransformer that uses TransformerMemcpyImpl for each graph
// and mainly provides the subgraph recursion functionality
common::Status MemcpyTransformer::ApplyImpl(Graph& graph, bool& modified, int graph_level, const logging::Logger& logger) const {
  for (auto& provider : provider_types_) {
    if (provider != onnxruntime::kCpuExecutionProvider &&
        provider != onnxruntime::kDnnlExecutionProvider &&
        provider != onnxruntime::kNGraphExecutionProvider &&
        provider != onnxruntime::kNupharExecutionProvider &&
<<<<<<< HEAD
        provider != onnxruntime::kSystolicExecutionProvider &&
=======
        provider != onnxruntime::kVitisAIExecutionProvider &&
>>>>>>> a7ce5b2b
        provider != onnxruntime::kOpenVINOExecutionProvider &&
        provider != onnxruntime::kNnapiExecutionProvider &&
        provider != onnxruntime::kAclExecutionProvider &&
        provider != onnxruntime::kArmNNExecutionProvider) {
      TransformerMemcpyImpl copy_impl(graph, provider);
      auto current_modified = copy_impl.ModifyGraph(registry_manager_);
      modified = modified || current_modified;
      break;
    }
  }

  // TODO: We probably need to do the recursion inline when processing the main graph in order to maximize efficiency.
  // e.g. data on GPU prior to an 'If' node. The 'If' must run on CPU, but if the subgraph is GPU based it could
  // consume the data from GPU and we shouldn't insert a memcpy from GPU to CPU prior to the If node, and one from
  // CPU back to GPU when beginning execution of the subgraph. To do that requires inspecting the subgraph (and any
  // nested subgraphs) when deciding whether to insert a memcpy in the parent graph, and may need to be fully done
  // within TransformerMemcpyImpl instead of via this simple GraphTransformer.

  // handle any subgraphs in nodes
  for (auto& node : graph.Nodes()) {
    ORT_RETURN_IF_ERROR(Recurse(node, modified, graph_level, logger));
  }

  return Status::OK();
}

/*

Overview: The transformer transforms the input graph as follows:

(1) For every initializer W that is referenced by both provider and non-provider nodes,
we create a duplicate initializer W2 and change all provider nodes to reference this
duplicate copy.

(2) For every ml-value X that is computed by a provider node and referenced by a
non-provider node, we introduce a new ml-value X2. We replace all references to X
in provider nodes by X2, and introduce a copy from X2 to X. (All graph outputs
are considered as non-provider references here.)

(3 For every ml-value X that is computed by a non-provider node and referenced by
a provider node, we introduce a new ml-value X2. We replace all references to X in
provider nodes by X2, and introduce a copy from X to X2. (All graph inputs are
considered to be non-provider here.)

Note that every ml-value is computed at a unique point (either provider or non-provider),
but it may be referenced and used at multiple points (by both provider and non-provider).

This transformer does not currently optimize copies between, e.g., two different GPU devices, etc.

*/

bool TransformerMemcpyImpl::ModifyGraph(const KernelRegistryManager& kernel_registries) {
  bool modified = false;
  InitializedTensorSet initializers_consumed;
  // find defs that require copy
  for (auto& node : graph_.Nodes()) {
    //as we process the defs, collect all the initializers consumed at the current graph level
    ProcessDefs(node, kernel_registries, initializers_consumed);
  }

  // for initializers shared by different providers, create dups
  if (ProcessInitializers(kernel_registries, initializers_consumed))
    modified = true;

  for (auto arg : graph_.GetInputs())
    BuildDefsMapping(arg, kernel_registries);

  for (auto arg : non_provider_input_defs_)
    BuildDefsMapping(arg, kernel_registries);

  for (auto arg : non_provider_output_defs_)
    BuildDefsMapping(arg, kernel_registries);

  for (auto arg : graph_.GetInputs())
    // For inputs we need to create a copy node only when the input is connected to both provider
    // and non-provider nodes. Otherwise utils::CopyInputsAcrossDevices() will do the job.
    if (provider_input_defs_.count(arg) && non_provider_input_defs_.count(arg)) {
      AddCopyNode(const_cast<onnxruntime::NodeArg*>(arg), true);
      modified = true;
    }

  for (auto arg : non_provider_output_defs_)
    if (provider_input_defs_.count(arg)) {
      AddCopyNode(arg, true);
      modified = true;
    }

  for (auto arg : provider_output_defs_)
    if (non_provider_input_defs_.count(arg)) {
      AddCopyNode(arg, false);
      modified = true;
    }

  return modified;
}

void TransformerMemcpyImpl::ProcessDefs(onnxruntime::Node& node, const KernelRegistryManager& kernel_registries, InitializedTensorSet& initializers_consumed) {
  auto node_provider_type = node.GetExecutionProviderType();
  if ((node_provider_type == provider_) || (node_provider_type == kCudaExecutionProvider && kTensorrtExecutionProvider == provider_)) {
    provider_nodes_.insert(&node);
    // note KernelCreateInfo might be nullptr for custom kernel
    const KernelCreateInfo* kci = nullptr;
    kernel_registries.SearchKernelRegistry(node, &kci);

    bool is_implicit_input = false;
    auto process_inputs =
        [this, &kci, &initializers_consumed, &is_implicit_input](const onnxruntime::NodeArg& arg, size_t index) {
          // check if this NodeArg is an initializer defined in current outer graph level
          const auto* initializer_tensor_proto = GetInitializer(graph_, arg.Name(), true);
          if (initializer_tensor_proto != nullptr) {
            initializers_consumed[arg.Name()] = initializer_tensor_proto;
          }

          // implicit inputs have no location info in the kernel def, so do nothing to them here, leaving the control
          //   flow op (Loop, Scan, If) to do the necessary copy if the input crosses different provider.
          // PlannerImpl::ComputeUseCounts has matching logic so the allocation plan does the same thing
          if (!is_implicit_input) {
            if (kci && kci->kernel_def->IsInputOnCpu(index)) {
              non_provider_input_defs_.insert(&arg);
            } else {
              provider_input_defs_.insert(&arg);
            }
          }

          return Status::OK();
        };

    auto status = onnxruntime::Node::ForEachWithIndex(node.InputDefs(), process_inputs);
    ORT_ENFORCE(status.IsOK(), status.ErrorMessage());

    is_implicit_input = true;
    status = onnxruntime::Node::ForEachWithIndex(node.ImplicitInputDefs(), process_inputs);
    ORT_ENFORCE(status.IsOK(), status.ErrorMessage());

    auto& output_defs = node.MutableOutputDefs();
    for (size_t i = 0; i < output_defs.size(); ++i) {
      auto arg = output_defs[i];
      if (!arg->Exists())
        continue;

      if (kci && kci->kernel_def->IsOutputOnCpu(i))
        non_provider_output_defs_.insert(arg);
      else
        provider_output_defs_.insert(arg);
    }
  } else if (node_provider_type != kCudaExecutionProvider && node_provider_type != kTensorrtExecutionProvider) {
    // TODO: copy between devices? i.e. multiple GPUs
    if (node_provider_type != onnxruntime::kCpuExecutionProvider &&
        node_provider_type != onnxruntime::kVitisAIExecutionProvider &&
        node_provider_type != onnxruntime::kNGraphExecutionProvider && !node_provider_type.empty()) {
      ORT_THROW("Execution type '", node_provider_type, "' doesn't support memcpy ");
    }

    for (const auto* arg : node.InputDefs()) {
      if (arg->Exists())
        non_provider_input_defs_.insert(arg);
    }

    for (const auto* arg : node.ImplicitInputDefs()) {
      if (arg->Exists())
        non_provider_input_defs_.insert(arg);
    }

    for (auto* arg : node.MutableOutputDefs()) {
      if (arg->Exists())
        non_provider_output_defs_.insert(arg);
    }
  }
}

//for non_provider defs, collect the nodes that expect it is provider tensor as input/output.
void TransformerMemcpyImpl::BuildDefsMapping(const onnxruntime::NodeArg* arg, const KernelRegistryManager& kernel_registries) {
  for (auto& it : graph_.Nodes()) {
    if (it.OpType() == "MemcpyFromHost" || it.OpType() == "MemcpyToHost") continue;
    auto input_it =
        std::find(it.MutableInputDefs().begin(), it.MutableInputDefs().end(), const_cast<onnxruntime::NodeArg*>(arg));
    auto output_it =
        std::find(it.MutableOutputDefs().begin(), it.MutableOutputDefs().end(), const_cast<onnxruntime::NodeArg*>(arg));
    int arg_input_index =
        input_it != it.MutableInputDefs().end() ? static_cast<int>(input_it - it.MutableInputDefs().begin()) : -1;
    int arg_output_index =
        output_it != it.MutableOutputDefs().end() ? static_cast<int>(output_it - it.MutableOutputDefs().begin()) : -1;
    if (arg_input_index == -1 && arg_output_index == -1)
      continue;
    auto node_provider_type = it.GetExecutionProviderType();
    if ((node_provider_type == provider_) || (node_provider_type == kCudaExecutionProvider && kTensorrtExecutionProvider == provider_)) {
      const KernelCreateInfo* kci = nullptr;
      kernel_registries.SearchKernelRegistry(it, &kci);
      if (arg_input_index != -1) {
        if (!kci || !kci->kernel_def->IsInputOnCpu(arg_input_index)) provider_input_nodes_[arg].insert(&it);
      }
      if (arg_output_index != -1) {
        if (!kci || !kci->kernel_def->IsOutputOnCpu(arg_output_index)) provider_output_nodes_[arg].insert(&it);
      }
    }
  }
}

void TransformerMemcpyImpl::AddCopyNode(onnxruntime::NodeArg* arg, bool is_input) {
  // create unique name for new def
  std::string new_def_name = graph_.GenerateNodeArgName(arg->Name() + "_" + provider_);

  auto* new_arg = &graph_.GetOrCreateNodeArg(new_def_name, arg->TypeAsProto());
  auto* src_arg = is_input ? arg : new_arg;
  auto* dst_arg = is_input ? new_arg : arg;

  // create unique name for copy node
  std::string new_node_name = graph_.GenerateNodeName("Memcpy");

  const auto op_name = is_input ? "MemcpyFromHost" : "MemcpyToHost";
  auto& new_node = graph_.AddNode(new_node_name, op_name, "Copy from/to host memory",
                                  std::vector<onnxruntime::NodeArg*>{src_arg},
                                  std::vector<onnxruntime::NodeArg*>{dst_arg});
  new_node.SetExecutionProviderType(provider_);
  std::map<const onnxruntime::NodeArg*, onnxruntime::NodeArg*> map = {{arg, new_arg}};
  auto it = provider_input_nodes_.find(arg);
  if (it != provider_input_nodes_.end()) {
    for (auto* node : it->second)
      node->ReplaceDefs(map);
  }
  it = provider_output_nodes_.find(arg);
  if (it != provider_output_nodes_.end()) {
    for (auto* node : it->second)
      node->ReplaceDefs(map);
  }
}

template <typename NodeArgSetType>
static const onnxruntime::NodeArg* FindNodeArg(const NodeArgSetType& def_set, const std::string& name) {
  NodeArg def(name, nullptr);
  auto it = def_set.find(&def);  // this works since we use name to compare NodeArg
  if (it != def_set.end())
    return *it;
  return nullptr;
}

// We duplicate any initializer that is used by both provider nodes and non-provider nodes
// to ensure that provider nodes and non-provider nodes don't share initializers, as they
// need to stay in different memory locations.
bool TransformerMemcpyImpl::ProcessInitializers(const KernelRegistryManager& kernel_registries, const InitializedTensorSet& initializers_consumed) {
  std::map<const onnxruntime::NodeArg*, onnxruntime::NodeArg*> replacements;
  for (const auto& pair : initializers_consumed) {
    const auto& name = pair.first;
    const onnxruntime::NodeArg* provider_def = FindNodeArg(provider_input_defs_, name);
    const onnxruntime::NodeArg* non_provider_def = FindNodeArg(non_provider_input_defs_, name);
    if (provider_def != nullptr && non_provider_def != nullptr) {
      std::string new_def_name = graph_.GenerateNodeArgName(name);
      auto& new_def = graph_.GetOrCreateNodeArg(new_def_name, provider_def->TypeAsProto());

      // We make a copy of the initializer that is to be consumed by the provider Node so that
      // session state initializer can copy it over to the provider device during its operation
      // TODO: The copy being made is possibly redundant if this occurs in a subgraph
      // When multiple subgraphs consume the same initializer as an implicit input,
      // multiple copies of the initializer will be made into the provider device
      // This should not directly affect runtime performance as the copies occur during initialization
      // but overuse of the provider device's memory is definitely inefficient
      // In future, we need to "statefully" make the copy only once and use it in all subgraphs referencing the initializer
      const TensorProto* tensor_proto = pair.second;
      TensorProto new_tensor_proto = *tensor_proto;
      *(new_tensor_proto.mutable_name()) = new_def_name;
      graph_.AddInitializedTensor(new_tensor_proto);

      replacements.insert(std::make_pair(provider_def, &new_def));
    }
  }

  for (auto p_node : provider_nodes_) {
    // make a copy of replacement map as the node may exclude mapping for InputDefs with MemTypeOnCpuExplicitly
    auto dup_replacements = replacements;

    const KernelCreateInfo* kci = nullptr;
    auto status = kernel_registries.SearchKernelRegistry(*p_node, &kci);
    ORT_ENFORCE(status.IsOK(), status.ErrorMessage());
    if (kci == nullptr) continue;
    if (kci->kernel_def == nullptr) continue;
    onnxruntime::Node::ForEachWithIndex(p_node->InputDefs(),
                                        [kci, &dup_replacements](const onnxruntime::NodeArg& arg, size_t index) {
                                          if (kci->kernel_def->IsInputOnCpu(index)) dup_replacements.erase(&arg);
                                          return Status::OK();
                                        });

    // normally initializers are only inputs, but things may change with ops like assign
    onnxruntime::Node::ForEachWithIndex(p_node->OutputDefs(),
                                        [kci, &dup_replacements](const onnxruntime::NodeArg& arg, size_t index) {
                                          if (kci->kernel_def->IsOutputOnCpu(index)) {
                                            ORT_ENFORCE(dup_replacements.find(&arg) == dup_replacements.end());
                                          }
                                          return Status::OK();
                                        });

    p_node->ReplaceDefs(dup_replacements);
  }

  // This denotes a modification to the graph
  return !replacements.empty();
}

}  // namespace onnxruntime<|MERGE_RESOLUTION|>--- conflicted
+++ resolved
@@ -66,12 +66,9 @@
         provider != onnxruntime::kDnnlExecutionProvider &&
         provider != onnxruntime::kNGraphExecutionProvider &&
         provider != onnxruntime::kNupharExecutionProvider &&
-<<<<<<< HEAD
+        provider != onnxruntime::kVitisAIExecutionProvider &&
+        provider != onnxruntime::kOpenVINOExecutionProvider &&
         provider != onnxruntime::kSystolicExecutionProvider &&
-=======
-        provider != onnxruntime::kVitisAIExecutionProvider &&
->>>>>>> a7ce5b2b
-        provider != onnxruntime::kOpenVINOExecutionProvider &&
         provider != onnxruntime::kNnapiExecutionProvider &&
         provider != onnxruntime::kAclExecutionProvider &&
         provider != onnxruntime::kArmNNExecutionProvider) {
