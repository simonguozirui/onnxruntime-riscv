// Copyright(C) 2019 Intel Corporation
// Licensed under the MIT License

#include <map>
#include <string>
#include <memory>
#include <sstream>
#include <fstream>

#include <inference_engine.hpp>

#include "core/providers/shared_library/provider_api.h"

#include "../backend_utils.h"
#include <ngraph/frontend/onnx_import/onnx.hpp>
#include <ngraph/pass/constant_folding.hpp>

#include "basic_backend.h"

namespace onnxruntime {
namespace openvino_ep {

using namespace backend_utils;

<<<<<<< HEAD
BasicBackend::BasicBackend(const ONNX_NAMESPACE::ModelProto& model_proto,
=======
BasicBackend::BasicBackend(const Provider_ModelProto& model_proto,
>>>>>>> d46dbeaf
                           GlobalContext& global_context,
                           const SubGraphContext& subgraph_context)
    : global_context_(global_context), subgraph_context_(subgraph_context) {
  ie_cnn_network_ = CreateCNNNetwork(model_proto, global_context_, subgraph_context_, const_outputs_map_);
  SetIODefs(model_proto, ie_cnn_network_, subgraph_context_.output_names, const_outputs_map_, global_context_.device_type);

  InferenceEngine::ExecutableNetwork exe_network;

#if defined(OPENVINO_2020_4) || defined(OPENVINO_2021_1)
<<<<<<< HEAD
  if(const_outputs_map_.size() == subgraph_context_.output_names.size())
=======
  if (const_outputs_map_.size() == subgraph_context_.output_names.size())
>>>>>>> d46dbeaf
    subgraph_context_.is_constant = true;
#endif

  // Loading model to the plugin
  if (subgraph_context_.is_constant)
    return;
  std::map<std::string, std::string> config;
#ifndef NDEBUG
  if (openvino_ep::backend_utils::IsDebugEnabled()) {
    config["PERF_COUNT"] = CONFIG_VALUE(YES);
  }
#endif
  if (global_context_.device_type.find("MYRIAD") != std::string::npos) {
#if defined(OPENVINO_2021_1)
    if (subgraph_context_.set_vpu_config) {
      config["MYRIAD_DETECT_NETWORK_BATCH"] = CONFIG_VALUE(NO);
    }

    if (global_context_.enable_vpu_fast_compile) {
      config["MYRIAD_HW_INJECT_STAGES"] = CONFIG_VALUE(NO);
      config["MYRIAD_COPY_OPTIMIZATION"] = CONFIG_VALUE(NO);
    }
#else
    if (subgraph_context_.set_vpu_config) {
      config["VPU_DETECT_NETWORK_BATCH"] = CONFIG_VALUE(NO);
    }

    if (global_context_.enable_vpu_fast_compile) {
      config["VPU_HW_INJECT_STAGES"] = CONFIG_VALUE(NO);
      config["VPU_COPY_OPTIMIZATION"] = CONFIG_VALUE(NO);
    }
#endif
  }
  std::string& hw_target = (global_context_.device_id != "") ? global_context_.device_id : global_context_.device_type;
  try {
    exe_network = global_context_.ie_core.LoadNetwork(*ie_cnn_network_, hw_target, config);
  } catch (const InferenceEngine::details::InferenceEngineException& e) {
    ORT_THROW(log_tag + " Exception while Loading Network for graph: " + subgraph_context_.subgraph_name + ": " + e.what());
  } catch (...) {
    ORT_THROW(log_tag + " Exception while Loading Network for graph " + subgraph_context_.subgraph_name);
  }
  LOGS_DEFAULT(INFO) << log_tag << "Loaded model to the plugin";

  //The infer_requests_ pool will be intialized with a default value of 8 infer_request's
  //The nireq value can also be configured to any num_of_threads during runtime
  size_t nireq = global_context_.num_of_threads;
  LOGS_DEFAULT(INFO) << log_tag << "The value of nireq being used is: " << nireq;
#ifndef NDEBUG
  if (openvino_ep::backend_utils::IsDebugEnabled()) {
    std::cout << "The value of nireq being used is: " << nireq << std::endl;
  }
#endif
  inferRequestsQueue_ = std::unique_ptr<InferRequestsQueue>(new InferRequestsQueue(exe_network, nireq));
}

// Starts an asynchronous inference request for data in slice indexed by batch_slice_idx on
// an Infer Request indexed by infer_req_idx
<<<<<<< HEAD
void BasicBackend::StartAsyncInference(Ort::CustomOpApi& ort, OrtKernelContext* context) {

  auto graph_input_info = ie_cnn_network_->getInputsInfo();

=======
void BasicBackend::StartAsyncInference(Ort::CustomOpApi& ort, OrtKernelContext* context, std::shared_ptr<InferenceEngine::InferRequest> infer_request) {
  auto graph_input_info = ie_cnn_network_->getInputsInfo();

>>>>>>> d46dbeaf
  size_t index = 0;
  for (auto input_info_iter = graph_input_info.begin();
       input_info_iter != graph_input_info.end(); ++input_info_iter, ++index) {
    // Get OpenVINO's input buffer
    InferenceEngine::Blob::Ptr graph_input_blob;
    std::string input_name = input_info_iter->first;
    try {
      graph_input_blob = infer_request_->GetBlob(input_name);

    } catch (const InferenceEngine::details::InferenceEngineException& e) {
      ORT_THROW(log_tag + " Cannot access IE Blob for input: " + input_name + e.what());
    } catch (...) {
      ORT_THROW(log_tag + " Cannot access IE Blob for input: " + input_name);
    }
    auto precision = input_info_iter->second->getPrecision();
    size_t batch_slice = 0;
    FillInputBlob(graph_input_blob, index, batch_slice, input_name, ort, context, precision, subgraph_context_);
  }
  // Start Async inference
  try {
<<<<<<< HEAD
    infer_request_->StartAsync();
  } catch (InferenceEngine::details::InferenceEngineException e) {
=======
    infer_request->StartAsync();
  } catch (const InferenceEngine::details::InferenceEngineException& e) {
>>>>>>> d46dbeaf
    ORT_THROW(log_tag + " Couldn't start Inference: " + e.what());
  } catch (...) {
    ORT_THROW(log_tag + " Couldn't start Inference");
  }
}

// Wait for asynchronous inference completion on an Infer Request object indexed by infer_req_idx
// and copy the results into a slice location within the batched output buffer indexed by batch_slice_idx
<<<<<<< HEAD
void BasicBackend::CompleteAsyncInference(Ort::CustomOpApi& ort, OrtKernelContext* context) {
  // Wait for Async inference completion
  try {
    infer_request_->Wait(InferenceEngine::IInferRequest::WaitMode::RESULT_READY);
  } catch (InferenceEngine::details::InferenceEngineException e) {
=======
void BasicBackend::CompleteAsyncInference(Ort::CustomOpApi& ort, OrtKernelContext* context, std::shared_ptr<InferenceEngine::InferRequest> infer_request) {
  // Wait for Async inference completion
  try {
    infer_request->Wait(InferenceEngine::IInferRequest::WaitMode::RESULT_READY);
  } catch (const InferenceEngine::details::InferenceEngineException& e) {
>>>>>>> d46dbeaf
    ORT_THROW(log_tag + " Exception with completing Inference: " + e.what());
  } catch (...) {
    ORT_THROW(log_tag + " Exception with completing Inference");
  }
  auto graph_output_info = ie_cnn_network_->getOutputsInfo();

  for (auto output_info_iter = graph_output_info.begin();
       output_info_iter != graph_output_info.end(); ++output_info_iter) {
    // Get OpenVINO's output blob
    InferenceEngine::Blob::Ptr graph_output_blob;
    auto output_name = output_info_iter->first;
    try {
<<<<<<< HEAD
      graph_output_blob = infer_request_->GetBlob(output_name);
    } catch (InferenceEngine::details::InferenceEngineException e) {
=======
      graph_output_blob = infer_request->GetBlob(output_name);
    } catch (const InferenceEngine::details::InferenceEngineException& e) {
>>>>>>> d46dbeaf
      ORT_THROW(log_tag + " Cannot access IE Blob for output: " + output_name + e.what());
    } catch (...) {
      ORT_THROW(log_tag + " Cannot access IE Blob for output: " + output_name);
    }
    size_t batch_size = 1;
<<<<<<< HEAD
    auto output_tensor = GetOutputTensor(ort, context, batch_size, infer_request_, output_name, subgraph_context_.output_names);
=======
    auto output_tensor = GetOutputTensor(ort, context, batch_size, infer_request, output_name, subgraph_context_.output_names);
>>>>>>> d46dbeaf
    auto precision = output_info_iter->second->getPrecision();

    size_t batch_slice = 0;
    FillOutputBlob(graph_output_blob, output_tensor, ort, precision, batch_slice);
  }
#if defined(OPENVINO_2020_4) || defined(OPENVINO_2021_1)
<<<<<<< HEAD
  if(!const_outputs_map_.empty()){
    for(auto item : const_outputs_map_){

      auto out_name = item.first;
      auto node = item.second;
      auto output_tensor = GetOutputTensor(ort, context, out_name, subgraph_context_.output_names, node);
      FillOutputsWithConstantData(ort,node,output_tensor);
=======
  if (!const_outputs_map_.empty()) {
    for (auto item : const_outputs_map_) {
      auto out_name = item.first;
      auto node = item.second;
      auto output_tensor = GetOutputTensor(ort, context, out_name, subgraph_context_.output_names, node);
      FillOutputsWithConstantData(ort, node, output_tensor);
>>>>>>> d46dbeaf
    }
  }
#endif
}

void BasicBackend::Infer(Ort::CustomOpApi& ort, OrtKernelContext* context) {
  // Preliminary Thread safety mechanism
  // currently allows a maximum of 8 Infer request's to paralelly execute at the same time

  //Requesting for an idle infer_request from a pool of infer_requests_
  std::shared_ptr<InferenceEngine::InferRequest> infer_request = inferRequestsQueue_->getIdleRequest();
  if (!infer_request) {
    LOGS_DEFAULT(INFO) << "No idle Infer Requests found from the infer_requests_ pool!";
    THROW_IE_EXCEPTION << "No idle Infer Requests!";
  }

  LOGS_DEFAULT(INFO) << log_tag << "Running graph " << subgraph_context_.subgraph_name;
  LOGS_DEFAULT(INFO) << log_tag << "In Infer";
<<<<<<< HEAD
  std::lock_guard<std::mutex> lock(compute_lock_);

  if(subgraph_context_.is_constant){
#if defined(OPENVINO_2020_4) || defined(OPENVINO_2021_1)
    for(auto item : const_outputs_map_){
      auto out_name = item.first;
      auto node = item.second;
      auto output_tensor = GetOutputTensor(ort, context, out_name, subgraph_context_.output_names, node);
      FillOutputsWithConstantData(ort,node, output_tensor);
    }
#endif
  }
  else{
    StartAsyncInference(ort, context);
    CompleteAsyncInference(ort, context);
=======

  if (subgraph_context_.is_constant) {
#if defined(OPENVINO_2020_4) || defined(OPENVINO_2021_1)
    for (auto item : const_outputs_map_) {
      auto out_name = item.first;
      auto node = item.second;
      auto output_tensor = GetOutputTensor(ort, context, out_name, subgraph_context_.output_names, node);
      FillOutputsWithConstantData(ort, node, output_tensor);
    }
#endif
  } else {
    StartAsyncInference(ort, context, infer_request);
    CompleteAsyncInference(ort, context, infer_request);
>>>>>>> d46dbeaf
  }
  // Get Output tensors
  LOGS_DEFAULT(INFO) << log_tag << "Inference successful";
  //Once the inference is completed, the infer_request becomes free and is placed back into pool of infer_requests_
  inferRequestsQueue_->putIdleRequest(infer_request);
#ifndef NDEBUG
  if (openvino_ep::backend_utils::IsDebugEnabled()) {
    inferRequestsQueue_->printstatus();  //Printing the elements of infer_requests_ vector pool only in debug mode
    std::string& hw_target = (global_context_.device_id != "") ? global_context_.device_id : global_context_.device_type;
    printPerformanceCounts(infer_request, std::cout, hw_target);
  }
#endif
}

}  // namespace openvino_ep
}  // namespace onnxruntime<|MERGE_RESOLUTION|>--- conflicted
+++ resolved
@@ -22,11 +22,7 @@
 
 using namespace backend_utils;
 
-<<<<<<< HEAD
-BasicBackend::BasicBackend(const ONNX_NAMESPACE::ModelProto& model_proto,
-=======
 BasicBackend::BasicBackend(const Provider_ModelProto& model_proto,
->>>>>>> d46dbeaf
                            GlobalContext& global_context,
                            const SubGraphContext& subgraph_context)
     : global_context_(global_context), subgraph_context_(subgraph_context) {
@@ -36,11 +32,7 @@
   InferenceEngine::ExecutableNetwork exe_network;
 
 #if defined(OPENVINO_2020_4) || defined(OPENVINO_2021_1)
-<<<<<<< HEAD
-  if(const_outputs_map_.size() == subgraph_context_.output_names.size())
-=======
   if (const_outputs_map_.size() == subgraph_context_.output_names.size())
->>>>>>> d46dbeaf
     subgraph_context_.is_constant = true;
 #endif
 
@@ -98,16 +90,9 @@
 
 // Starts an asynchronous inference request for data in slice indexed by batch_slice_idx on
 // an Infer Request indexed by infer_req_idx
-<<<<<<< HEAD
-void BasicBackend::StartAsyncInference(Ort::CustomOpApi& ort, OrtKernelContext* context) {
-
-  auto graph_input_info = ie_cnn_network_->getInputsInfo();
-
-=======
 void BasicBackend::StartAsyncInference(Ort::CustomOpApi& ort, OrtKernelContext* context, std::shared_ptr<InferenceEngine::InferRequest> infer_request) {
   auto graph_input_info = ie_cnn_network_->getInputsInfo();
 
->>>>>>> d46dbeaf
   size_t index = 0;
   for (auto input_info_iter = graph_input_info.begin();
        input_info_iter != graph_input_info.end(); ++input_info_iter, ++index) {
@@ -115,7 +100,7 @@
     InferenceEngine::Blob::Ptr graph_input_blob;
     std::string input_name = input_info_iter->first;
     try {
-      graph_input_blob = infer_request_->GetBlob(input_name);
+      graph_input_blob = infer_request->GetBlob(input_name);
 
     } catch (const InferenceEngine::details::InferenceEngineException& e) {
       ORT_THROW(log_tag + " Cannot access IE Blob for input: " + input_name + e.what());
@@ -128,13 +113,8 @@
   }
   // Start Async inference
   try {
-<<<<<<< HEAD
-    infer_request_->StartAsync();
-  } catch (InferenceEngine::details::InferenceEngineException e) {
-=======
     infer_request->StartAsync();
   } catch (const InferenceEngine::details::InferenceEngineException& e) {
->>>>>>> d46dbeaf
     ORT_THROW(log_tag + " Couldn't start Inference: " + e.what());
   } catch (...) {
     ORT_THROW(log_tag + " Couldn't start Inference");
@@ -143,19 +123,11 @@
 
 // Wait for asynchronous inference completion on an Infer Request object indexed by infer_req_idx
 // and copy the results into a slice location within the batched output buffer indexed by batch_slice_idx
-<<<<<<< HEAD
-void BasicBackend::CompleteAsyncInference(Ort::CustomOpApi& ort, OrtKernelContext* context) {
-  // Wait for Async inference completion
-  try {
-    infer_request_->Wait(InferenceEngine::IInferRequest::WaitMode::RESULT_READY);
-  } catch (InferenceEngine::details::InferenceEngineException e) {
-=======
 void BasicBackend::CompleteAsyncInference(Ort::CustomOpApi& ort, OrtKernelContext* context, std::shared_ptr<InferenceEngine::InferRequest> infer_request) {
   // Wait for Async inference completion
   try {
     infer_request->Wait(InferenceEngine::IInferRequest::WaitMode::RESULT_READY);
   } catch (const InferenceEngine::details::InferenceEngineException& e) {
->>>>>>> d46dbeaf
     ORT_THROW(log_tag + " Exception with completing Inference: " + e.what());
   } catch (...) {
     ORT_THROW(log_tag + " Exception with completing Inference");
@@ -168,45 +140,26 @@
     InferenceEngine::Blob::Ptr graph_output_blob;
     auto output_name = output_info_iter->first;
     try {
-<<<<<<< HEAD
-      graph_output_blob = infer_request_->GetBlob(output_name);
-    } catch (InferenceEngine::details::InferenceEngineException e) {
-=======
       graph_output_blob = infer_request->GetBlob(output_name);
     } catch (const InferenceEngine::details::InferenceEngineException& e) {
->>>>>>> d46dbeaf
       ORT_THROW(log_tag + " Cannot access IE Blob for output: " + output_name + e.what());
     } catch (...) {
       ORT_THROW(log_tag + " Cannot access IE Blob for output: " + output_name);
     }
     size_t batch_size = 1;
-<<<<<<< HEAD
-    auto output_tensor = GetOutputTensor(ort, context, batch_size, infer_request_, output_name, subgraph_context_.output_names);
-=======
     auto output_tensor = GetOutputTensor(ort, context, batch_size, infer_request, output_name, subgraph_context_.output_names);
->>>>>>> d46dbeaf
     auto precision = output_info_iter->second->getPrecision();
 
     size_t batch_slice = 0;
     FillOutputBlob(graph_output_blob, output_tensor, ort, precision, batch_slice);
   }
 #if defined(OPENVINO_2020_4) || defined(OPENVINO_2021_1)
-<<<<<<< HEAD
-  if(!const_outputs_map_.empty()){
-    for(auto item : const_outputs_map_){
-
-      auto out_name = item.first;
-      auto node = item.second;
-      auto output_tensor = GetOutputTensor(ort, context, out_name, subgraph_context_.output_names, node);
-      FillOutputsWithConstantData(ort,node,output_tensor);
-=======
   if (!const_outputs_map_.empty()) {
     for (auto item : const_outputs_map_) {
       auto out_name = item.first;
       auto node = item.second;
       auto output_tensor = GetOutputTensor(ort, context, out_name, subgraph_context_.output_names, node);
       FillOutputsWithConstantData(ort, node, output_tensor);
->>>>>>> d46dbeaf
     }
   }
 #endif
@@ -225,23 +178,6 @@
 
   LOGS_DEFAULT(INFO) << log_tag << "Running graph " << subgraph_context_.subgraph_name;
   LOGS_DEFAULT(INFO) << log_tag << "In Infer";
-<<<<<<< HEAD
-  std::lock_guard<std::mutex> lock(compute_lock_);
-
-  if(subgraph_context_.is_constant){
-#if defined(OPENVINO_2020_4) || defined(OPENVINO_2021_1)
-    for(auto item : const_outputs_map_){
-      auto out_name = item.first;
-      auto node = item.second;
-      auto output_tensor = GetOutputTensor(ort, context, out_name, subgraph_context_.output_names, node);
-      FillOutputsWithConstantData(ort,node, output_tensor);
-    }
-#endif
-  }
-  else{
-    StartAsyncInference(ort, context);
-    CompleteAsyncInference(ort, context);
-=======
 
   if (subgraph_context_.is_constant) {
 #if defined(OPENVINO_2020_4) || defined(OPENVINO_2021_1)
@@ -255,7 +191,6 @@
   } else {
     StartAsyncInference(ort, context, infer_request);
     CompleteAsyncInference(ort, context, infer_request);
->>>>>>> d46dbeaf
   }
   // Get Output tensors
   LOGS_DEFAULT(INFO) << log_tag << "Inference successful";
