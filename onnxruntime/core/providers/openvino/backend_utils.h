--- conflicted
+++ resolved
@@ -30,11 +30,7 @@
 
 int GetFirstAvailableDevice(GlobalContext& global_context);
 
-<<<<<<< HEAD
-#if defined(OPENVINO_2020_4) || defined (OPENVINO_2021_1)
-=======
 #if defined(OPENVINO_2020_4) || defined(OPENVINO_2021_1)
->>>>>>> d46dbeaf
 void FillOutputsWithConstantData(Ort::CustomOpApi& ort, std::shared_ptr<ngraph::Node> node, OrtValue* out_tensor);
 
 template <typename T>
@@ -42,22 +38,6 @@
 
 OrtValue*
 GetOutputTensor(Ort::CustomOpApi& ort, OrtKernelContext* context,
-<<<<<<< HEAD
-                 std::string output_name,
-                 std::unordered_map<std::string, int> output_names,
-                 std::shared_ptr<ngraph::Node> node);
-#endif
-
-InferenceEngine::Precision
-ConvertPrecisionONNXToOpenVINO(const ONNX_NAMESPACE::TypeProto& onnx_type, std::string device);
-
-OrtValue*
-GetOutputTensor(Ort::CustomOpApi& ort, OrtKernelContext* context, size_t batch_size,
-                 InferenceEngine::InferRequest::Ptr infer_request,
-                 std::string output_name,
-                 std::unordered_map<std::string, int> output_names);
-
-=======
                 std::string output_name,
                 std::unordered_map<std::string, int> output_names,
                 std::shared_ptr<ngraph::Node> node);
@@ -71,16 +51,10 @@
                 InferenceEngine::InferRequest::Ptr infer_request,
                 std::string output_name,
                 std::unordered_map<std::string, int> output_names);
->>>>>>> d46dbeaf
 
 void FillInputBlob(InferenceEngine::Blob::Ptr& inputBlob, size_t request_id, size_t batch_slice_idx,
                    std::string input_name, Ort::CustomOpApi& ort, OrtKernelContext* context,
                    InferenceEngine::Precision precision, const SubGraphContext& subgraph_context);
-<<<<<<< HEAD
-
-void FillOutputBlob(InferenceEngine::Blob::Ptr& outputBlob, OrtValue* output_tensor,
-                    Ort::CustomOpApi& ort, InferenceEngine::Precision precision, size_t batch_slice_idx);
-=======
 
 void FillOutputBlob(InferenceEngine::Blob::Ptr& outputBlob, OrtValue* output_tensor,
                     Ort::CustomOpApi& ort, InferenceEngine::Precision precision, size_t batch_slice_idx);
@@ -94,7 +68,6 @@
 void printPerformanceCounts(InferenceEngine::InferRequest::Ptr request, std::ostream& stream, std::string deviceName);
 
 void printPerformanceCounts(InferenceEngine::InferRequest request, std::ostream& stream, std::string deviceName);
->>>>>>> d46dbeaf
 
 }  // namespace backend_utils
 }  // namespace openvino_ep
