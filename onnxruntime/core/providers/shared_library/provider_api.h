--- conflicted
+++ resolved
@@ -23,17 +23,6 @@
 namespace onnxruntime {
 namespace logging {
 
-<<<<<<< HEAD
-enum class Severity {
-  kVERBOSE = 0,
-  kINFO = 1,
-  kWARNING = 2,
-  kERROR = 3,
-  kFATAL = 4
-};
-
-=======
->>>>>>> d46dbeaf
 enum class DataType {
   SYSTEM = 0,  ///< System data.
   USER = 1     ///< Contains potentially sensitive user data.
@@ -49,10 +38,7 @@
 };
 
 // onnx Protobuf types (all of these are actually just Provider_<type> -> ONNX_NAMESPACE::<type>)
-<<<<<<< HEAD
-=======
 struct Provider_int64s;  // RepeatedPtrField
->>>>>>> d46dbeaf
 struct Provider_AttributeProto;
 struct Provider_GraphProto;
 struct Provider_ModelProto;
@@ -60,20 +46,12 @@
 struct Provider_TensorProto;
 struct Provider_TensorProtos;
 struct Provider_TensorShapeProto_Dimension;
-<<<<<<< HEAD
-struct Provider_TensorShapeProto_Dimensions;
-=======
 struct Provider_TensorShapeProto_Dimensions;  // RepeatedPtrField
->>>>>>> d46dbeaf
 struct Provider_TensorShapeProto;
 struct Provider_TypeProto_Tensor;
 struct Provider_TypeProto;
 struct Provider_ValueInfoProto;
-<<<<<<< HEAD
-struct Provider_ValueInfoProtos;
-=======
 struct Provider_ValueInfoProtos;  // RepeatedPtrField
->>>>>>> d46dbeaf
 
 // OnnxRuntime Types (all of these are actually just Provider_<type> -> <type>)
 struct CPUIDInfo;
@@ -99,13 +77,7 @@
 struct Provider_OpKernelContext;
 struct Provider_OpKernelInfo;
 struct Provider_Tensor;
-<<<<<<< HEAD
-}
-
-#include "provider_interfaces.h"
-=======
 }  // namespace onnxruntime
->>>>>>> d46dbeaf
 
 namespace ONNX_NAMESPACE {
 
@@ -239,11 +211,6 @@
   static const char* onnxruntime;  ///< General output
 };
 
-<<<<<<< HEAD
-constexpr const char* SEVERITY_PREFIX = "VIWEF";
-
-=======
->>>>>>> d46dbeaf
 }  // namespace logging
 
 namespace math {
