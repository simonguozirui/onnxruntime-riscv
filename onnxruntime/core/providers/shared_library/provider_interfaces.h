// Copyright (c) Microsoft Corporation. All rights reserved.
// Licensed under the MIT License.

// Public wrappers around internal ort interfaces (currently)
// In the future the internal implementations could derive from these to remove the need for the wrapper implementations

#include "core/framework/func_api.h"

#define PROVIDER_DISALLOW_ALL(TypeName)     \
  TypeName() = delete;                      \
  TypeName(const TypeName&) = delete;       \
  void operator=(const TypeName&) = delete; \
  static void operator delete(void*) = delete;

struct Ort_OpenVINO_FactoryParams;

namespace ONNX_NAMESPACE {
using namespace onnxruntime;

enum AttributeProto_AttributeType : int;
enum OperatorStatus : int;

// String pointer as unique TypeProto identifier.
using DataType = const std::string*;

}  // namespace ONNX_NAMESPACE

namespace onnxruntime {

// These types don't directly map to internal types
struct Provider_IExecutionProvider;
struct Provider_KernelCreateInfo;
struct Provider_OpKernel_Base;
struct ProviderHost;

class TensorShape;

template <typename T, typename TResult>
struct IteratorHolder {
  IteratorHolder(std::unique_ptr<T>&& p) : p_{std::move(p)} {}

  bool operator!=(const IteratorHolder& p) const { return p_->operator!=(*p.p_); }

  void operator++() { p_->operator++(); }
  TResult& operator*() { return p_->operator*(); }
  T* operator->() { return p_.get(); }

 private:
  std::unique_ptr<T> p_;
};

struct Provider_NodeAttributes_Iterator {
  virtual ~Provider_NodeAttributes_Iterator() {}

  virtual bool operator!=(const Provider_NodeAttributes_Iterator& p) const = 0;

  virtual void operator++() = 0;
  virtual const std::string& first() const = 0;
  virtual const Provider_AttributeProto& second() = 0;
};

struct Provider_TensorShapeProto_Dimension_Iterator {
  virtual ~Provider_TensorShapeProto_Dimension_Iterator() {}

  virtual bool operator!=(const Provider_TensorShapeProto_Dimension_Iterator& p) const = 0;

  virtual void operator++() = 0;
  virtual const Provider_TensorShapeProto_Dimension& operator*() = 0;
};

struct Provider_IExecutionProviderFactory {
  virtual ~Provider_IExecutionProviderFactory() = default;
  virtual std::unique_ptr<Provider_IExecutionProvider> CreateProvider() = 0;
};

class DataTypeImpl;
using MLDataType = const DataTypeImpl*;

struct Provider_OpKernel {
  Provider_OpKernel() {}
  virtual ~Provider_OpKernel() = default;

  virtual Status Compute(Provider_OpKernelContext* context, const Provider_OpKernel_Base& base) const = 0;

  Provider_OpKernel(const Provider_OpKernel&) = delete;
  void operator=(const Provider_OpKernel&) = delete;
};

using NodeIndex = size_t;
using Provider_NodeArgInfo = Provider_ValueInfoProto;
// We can't just reinterpret_cast this one, since it's an unordered_map of object BY VALUE (can't do anything by value on the real types)
// using Provider_NodeAttributes = std::unordered_map<std::string, ONNX_NAMESPACE::Provider_AttributeProto_Copyable>;

using Provider_InitializedTensorSet = std::unordered_map<std::string, const Provider_TensorProto*>;

struct Provider_Node__NodeIterator {
  virtual ~Provider_Node__NodeIterator() {}

  virtual bool operator!=(const Provider_Node__NodeIterator& p) const = 0;

  virtual void operator++() = 0;
  virtual const Provider_Node& operator*() = 0;
};

struct Provider_Node__EdgeIterator {
  virtual ~Provider_Node__EdgeIterator() {}
  virtual bool operator!=(const Provider_Node__EdgeIterator& p) const = 0;

  virtual void operator++() = 0;
  virtual const Provider_Node& GetNode() const = 0;
  virtual int GetSrcArgIndex() const = 0;
  virtual int GetDstArgIndex() const = 0;
};

#ifndef PROVIDER_BRIDGE_ORT
// TODO: These are from execution_provider.h and should be factored out in the future into a common header
using CreateFunctionStateFunc = std::function<int(ComputeContext*, FunctionState*)>;
using ComputeFunc = std::function<Status(FunctionState, const OrtApi*, OrtKernelContext*)>;
using DestroyFunctionStateFunc = std::function<void(FunctionState)>;

struct NodeComputeInfo {
  CreateFunctionStateFunc create_state_func;
  ComputeFunc compute_func;
  DestroyFunctionStateFunc release_state_func;
};
#endif

// Provides the base class implementations, since Provider_IExecutionProvider is just an interface. This is to fake the C++ inheritance used by internal IExecutionProvider implementations
struct Provider_IExecutionProvider_Router {
  virtual ~Provider_IExecutionProvider_Router() {}

  virtual std::shared_ptr<Provider_KernelRegistry> Provider_GetKernelRegistry() const = 0;

  virtual std::vector<std::unique_ptr<Provider_ComputeCapability>> Provider_GetCapability(const onnxruntime::Provider_GraphViewer& graph,
                                                                                          const std::vector<const Provider_KernelRegistry*>& kernel_registries) const = 0;

  virtual AllocatorPtr Provider_GetAllocator(int id, OrtMemType mem_type) const = 0;
  virtual std::unique_ptr<Provider_IDataTransfer> Provider_GetDataTransfer() const = 0;
  virtual void Provider_InsertAllocator(AllocatorPtr allocator) = 0;
  virtual const logging::Logger* GetLogger() const = 0;

  void operator=(const Provider_IExecutionProvider_Router&) = delete;
};

struct Provider_IExecutionProvider {
  Provider_IExecutionProvider(const std::string& type);
  virtual ~Provider_IExecutionProvider() {}

  virtual std::shared_ptr<Provider_KernelRegistry> Provider_GetKernelRegistry() const { return p_->Provider_GetKernelRegistry(); }

  virtual std::unique_ptr<Provider_IDataTransfer> Provider_GetDataTransfer() const { return p_->Provider_GetDataTransfer(); }

  virtual std::vector<std::unique_ptr<Provider_ComputeCapability>> Provider_GetCapability(const onnxruntime::Provider_GraphViewer& graph,
                                                                                          const std::vector<const Provider_KernelRegistry*>& kernel_registries) const { return p_->Provider_GetCapability(graph, kernel_registries); }

  virtual common::Status Provider_Compile(const std::vector<Provider_Node*>& fused_nodes, std::vector<NodeComputeInfo>& node_compute_funcs) = 0;

  virtual AllocatorPtr Provider_GetAllocator(int id, OrtMemType mem_type) const { return p_->Provider_GetAllocator(id, mem_type); }
  virtual void Provider_InsertAllocator(AllocatorPtr allocator) { return p_->Provider_InsertAllocator(allocator); }

  virtual const logging::Logger* GetLogger() const { return p_->GetLogger(); }

  virtual const void* GetExecutionHandle() const noexcept { return nullptr; }

  Provider_IExecutionProvider_Router* p_;

  void operator=(const Provider_IExecutionProvider&) = delete;
};

struct Provider {
  // Takes a pointer to a provider specific structure to create the factory. For example, with OpenVINO it is a pointer to an OrtOpenVINOProviderOptions structure
  virtual std::shared_ptr<Provider_IExecutionProviderFactory> CreateExecutionProviderFactory(const void* /*provider_options*/) { return nullptr; }

  // Old simple device_id API to create provider factories, currently used by DNNL And TensorRT
  virtual std::shared_ptr<Provider_IExecutionProviderFactory> CreateExecutionProviderFactory(int /*device_id*/) { return nullptr; }

  virtual const void* GetInfo() { return nullptr; }  // Returns a provider specific information interface if it exists
  virtual void Shutdown() = 0;
};

// There are two ways to route a function, one is a virtual method and the other is a function pointer (or pointer to member function)
// The function pointers are nicer in that they directly call the target function, but they cannot be used in cases where we're calling
// a specific implementation of a virtual class member. Trying to get a pointer to member of a virtual function will return a thunk that
// calls the virtual function (which will lead to infinite recursion in the bridge). There is no known way to get the non virtual member
// function pointer implementation in this case.
struct ProviderHost {
  virtual AllocatorPtr CreateAllocator(const AllocatorCreationInfo& info) = 0;

  virtual logging::Logger* LoggingManager_GetDefaultLogger() = 0;

  virtual std::unique_ptr<IAllocator> CreateCPUAllocator(const OrtMemoryInfo& memory_info) = 0;

#ifdef USE_TENSORRT
  virtual std::unique_ptr<IAllocator> CreateCUDAAllocator(int16_t device_id, const char* name) = 0;
  virtual std::unique_ptr<IAllocator> CreateCUDAPinnedAllocator(int16_t device_id, const char* name) = 0;
  virtual std::unique_ptr<Provider_IDataTransfer> CreateGPUDataTransfer() = 0;

  virtual void cuda__Impl_Cast(const int64_t* input_data, int32_t* output_data, size_t count) = 0;
  virtual void cuda__Impl_Cast(const int32_t* input_data, int64_t* output_data, size_t count) = 0;

  virtual bool CudaCall_false(int retCode, const char* exprString, const char* libName, int successCode, const char* msg) = 0;
  virtual bool CudaCall_true(int retCode, const char* exprString, const char* libName, int successCode, const char* msg) = 0;
#endif

  virtual std::unique_ptr<Provider_IExecutionProvider_Router> Create_IExecutionProvider_Router(Provider_IExecutionProvider* outer, const std::string& type) = 0;

  virtual std::string GetEnvironmentVar(const std::string& var_name) = 0;

  MLDataType (*DataTypeImpl_GetType_Tensor)();
  MLDataType (*DataTypeImpl_GetType_float)();
  MLDataType (*DataTypeImpl_GetTensorType_float)();
  virtual const std::vector<MLDataType>& DataTypeImpl_AllFixedSizeTensorTypes() = 0;

  virtual void* HeapAllocate(size_t size) = 0;
  virtual void HeapFree(void*) = 0;

  virtual AutoPadType StringToAutoPadType(const std::string& str) = 0;

  virtual void LogRuntimeError(uint32_t session_id, const common::Status& status,
                               const char* file, const char* function, uint32_t line) = 0;

  virtual std::vector<std::string> GetStackTrace() = 0;

<<<<<<< HEAD
=======
  // IAllocator
  virtual bool IAllocator__CalcMemSizeForArrayWithAlignment(size_t nmemb, size_t size, size_t alignment, size_t* out) = 0;

  // Status
  virtual std::string Status__ToString(const Status* p) = 0;

  // TensorShape
  virtual int64_t TensorShape__SizeHelper(const TensorShape* p, size_t start, size_t end) = 0;
  virtual std::string TensorShape__ToString(const TensorShape* p) = 0;

>>>>>>> d46dbeaf
  // CPUIDInfo
  virtual const CPUIDInfo& CPUIDInfo__GetCPUIDInfo() = 0;
  virtual bool CPUIDInfo__HasAVX2(const CPUIDInfo* p) = 0;
  virtual bool CPUIDInfo__HasAVX512f(const CPUIDInfo* p) = 0;

  // logging::Logger
  virtual bool logging__Logger__OutputIsEnabled(const logging::Logger* p, logging::Severity severity, logging::DataType data_type) = 0;

  // logging::LoggingManager
  virtual const logging::Logger& logging__LoggingManager__DefaultLogger() = 0;

  // logging::Capture
  virtual std::unique_ptr<logging::Capture> logging__Capture__construct(const logging::Logger& logger, logging::Severity severity, const char* category, logging::DataType dataType, const CodeLocation& location) = 0;
  virtual void logging__Capture__operator_delete(logging::Capture* p) noexcept = 0;
  virtual std::ostream& logging__Capture__Stream(logging::Capture* p) noexcept = 0;
<<<<<<< HEAD
=======

  // Utils::DataTypeUtils
  virtual const std::string* Utils__DataTypeUtils__ToType(const Provider_TypeProto& type_proto) = 0;

  // Provider_int64s
  virtual int Provider_int64s__size(const Provider_int64s* p) = 0;
  virtual const int64_t& Provider_int64s__Get(const Provider_int64s* p, int index) = 0;
>>>>>>> d46dbeaf

  // Provider_TypeProto_Tensor
  virtual const Provider_TensorShapeProto& Provider_TypeProto_Tensor__shape(const Provider_TypeProto_Tensor* p) = 0;
  virtual Provider_TensorShapeProto* Provider_TypeProto_Tensor__mutable_shape(Provider_TypeProto_Tensor* p) = 0;
  virtual int32_t Provider_TypeProto_Tensor__elem_type(const Provider_TypeProto_Tensor* p) = 0;

  // Provider_TypeProto
  virtual const Provider_TypeProto_Tensor& Provider_TypeProto__tensor_type(const Provider_TypeProto* p) = 0;
  virtual Provider_TypeProto_Tensor* Provider_TypeProto__mutable_tensor_type(Provider_TypeProto* p) = 0;

  // Provider_AttributeProto
  virtual std::unique_ptr<Provider_AttributeProto> Provider_AttributeProto__construct() = 0;
  virtual void Provider_AttributeProto__operator_delete(Provider_AttributeProto* p) = 0;
  virtual void Provider_AttributeProto__operator_assign(Provider_AttributeProto* p, const Provider_AttributeProto& v) = 0;

  virtual ONNX_NAMESPACE::AttributeProto_AttributeType Provider_AttributeProto__type(const Provider_AttributeProto* p) = 0;
  virtual int Provider_AttributeProto__ints_size(const Provider_AttributeProto* p) = 0;
  virtual int Provider_AttributeProto__floats_size(const Provider_AttributeProto* p) = 0;
  virtual int64_t Provider_AttributeProto__ints(const Provider_AttributeProto* p, int i) = 0;
  virtual float Provider_AttributeProto__floats(const Provider_AttributeProto* p, int i) = 0;
  virtual const Provider_int64s& Provider_AttributeProto__ints(const Provider_AttributeProto* p) = 0;
  virtual int64_t Provider_AttributeProto__i(const Provider_AttributeProto* p) = 0;
  virtual float Provider_AttributeProto__f(const Provider_AttributeProto* p) = 0;
  virtual void Provider_AttributeProto__set_s(Provider_AttributeProto* p, const ::std::string& value) = 0;
  virtual const ::std::string& Provider_AttributeProto__s(const Provider_AttributeProto* p) = 0;
  virtual void Provider_AttributeProto__set_name(Provider_AttributeProto* p, const ::std::string& value) = 0;
  virtual void Provider_AttributeProto__set_type(Provider_AttributeProto* p, ONNX_NAMESPACE::AttributeProto_AttributeType value) = 0;
  virtual Provider_TensorProto* Provider_AttributeProto__add_tensors(Provider_AttributeProto* p) = 0;

  // Provider_GraphProto
  virtual void Provider_GraphProto__operator_delete(Provider_GraphProto* p) = 0;
  virtual void Provider_GraphProto__operator_assign(Provider_GraphProto* p, const Provider_GraphProto& v) = 0;

  virtual const Provider_ValueInfoProto& Provider_GraphProto__input(const Provider_GraphProto* p, int index) = 0;
  virtual Provider_ValueInfoProtos* Provider_GraphProto__mutable_input(Provider_GraphProto* p) = 0;
  virtual Provider_ValueInfoProto* Provider_GraphProto__mutable_input(Provider_GraphProto* p, int index) = 0;
  virtual int Provider_GraphProto__input_size(const Provider_GraphProto* p) = 0;

  virtual const Provider_ValueInfoProtos& Provider_GraphProto__output(const Provider_GraphProto* p) = 0;
  virtual const Provider_ValueInfoProto& Provider_GraphProto__output(const Provider_GraphProto* p, int index) = 0;
  virtual Provider_ValueInfoProtos* Provider_GraphProto__mutable_output(Provider_GraphProto* p) = 0;

  virtual Provider_ValueInfoProtos* Provider_GraphProto__mutable_value_info(Provider_GraphProto* p) = 0;
  virtual Provider_TensorProtos* Provider_GraphProto__mutable_initializer(Provider_GraphProto* p) = 0;
  virtual Provider_NodeProto* Provider_GraphProto__add_node(Provider_GraphProto* p) = 0;

  // Provider_ModelProto
  virtual std::unique_ptr<Provider_ModelProto> Provider_ModelProto__construct() = 0;
  virtual void Provider_ModelProto__operator_delete(Provider_ModelProto* p) = 0;

  virtual bool Provider_ModelProto__SerializeToString(const Provider_ModelProto* p, std::string& string) = 0;
  virtual bool Provider_ModelProto__SerializeToOstream(const Provider_ModelProto* p, std::ostream& output) = 0;
  virtual bool Provider_ModelProto__ParseFromString(Provider_ModelProto* p, const std::string& data) = 0;
  virtual std::string Provider_ModelProto__SerializeAsString(const Provider_ModelProto* p) = 0;

  virtual const Provider_GraphProto& Provider_ModelProto__graph(const Provider_ModelProto* p) = 0;
  virtual Provider_GraphProto* Provider_ModelProto__mutable_graph(Provider_ModelProto* p) = 0;

  virtual void Provider_ModelProto__set_ir_version(Provider_ModelProto* p, int64_t value) = 0;

  // Provider_TensorProto
  virtual void Provider_TensorProto__operator_delete(Provider_TensorProto* p) = 0;
  virtual void Provider_TensorProto__operator_assign(Provider_TensorProto* p, const Provider_TensorProto& v) = 0;
  virtual bool Provider_TensorProto__has_data_location(const Provider_TensorProto* p) = 0;
  virtual int Provider_TensorProto__data_location(const Provider_TensorProto* p) = 0;

  // Provider_TensorProtos
  virtual Provider_TensorProto* Provider_TensorProtos__Add(Provider_TensorProtos* p) = 0;

  // Provider_TensorShapeProto_Dimension
  virtual int Provider_TensorShapeProto_Dimension__value_case(const Provider_TensorShapeProto_Dimension* p) = 0;
  virtual const std::string& Provider_TensorShapeProto_Dimension__dim_param(const Provider_TensorShapeProto_Dimension* p) = 0;
  virtual int64_t Provider_TensorShapeProto_Dimension__dim_value(const Provider_TensorShapeProto_Dimension* p) = 0;
  virtual void Provider_TensorShapeProto_Dimension__set_dim_value(Provider_TensorShapeProto_Dimension* p, int64_t value) = 0;
  virtual void Provider_TensorShapeProto_Dimension__clear_dim_value(Provider_TensorShapeProto_Dimension* p) = 0;

  // Provider_TensorShapeProto_Dimensions
  virtual std::unique_ptr<Provider_TensorShapeProto_Dimension_Iterator> Provider_TensorShapeProto_Dimensions__begin(const Provider_TensorShapeProto_Dimensions* p) = 0;
  virtual std::unique_ptr<Provider_TensorShapeProto_Dimension_Iterator> Provider_TensorShapeProto_Dimensions__end(const Provider_TensorShapeProto_Dimensions* p) = 0;

  // Provider_TensorShapeProto
  virtual int Provider_TensorShapeProto__dim_size(const Provider_TensorShapeProto* p) = 0;
  virtual const Provider_TensorShapeProto_Dimensions& Provider_TensorShapeProto__dim(const Provider_TensorShapeProto* p) = 0;
  virtual const Provider_TensorShapeProto_Dimension& Provider_TensorShapeProto__dim(const Provider_TensorShapeProto* p, int index) = 0;
  virtual Provider_TensorShapeProto_Dimension* Provider_TensorShapeProto__mutable_dim(Provider_TensorShapeProto* p, int index) = 0;
  virtual void Provider_TensorShapeProto__clear_dim(Provider_TensorShapeProto* p) = 0;
  virtual Provider_TensorShapeProto_Dimension* Provider_TensorShapeProto__add_dim(Provider_TensorShapeProto* p) = 0;

  // Provider_ValueInfoProto
  virtual void Provider_ValueInfoProto__operator_assign(Provider_ValueInfoProto* p, const Provider_ValueInfoProto& v) = 0;
  virtual const Provider_TypeProto& Provider_ValueInfoProto__type(const Provider_ValueInfoProto* p) = 0;
  virtual Provider_TypeProto* Provider_ValueInfoProto__mutable_type(Provider_ValueInfoProto* p) = 0;

  // Provider_ValueInfoProtos
  virtual Provider_ValueInfoProto* Provider_ValueInfoProtos__Add(Provider_ValueInfoProtos* p) = 0;

  virtual const Provider_ValueInfoProto& Provider_ValueInfoProtos__operator_array(const Provider_ValueInfoProtos* p, int index) = 0;

  // Provider_ComputeCapability
  virtual std::unique_ptr<Provider_ComputeCapability> Provider_ComputeCapability__construct(std::unique_ptr<Provider_IndexedSubGraph> t_sub_graph) = 0;
  virtual void Provider_ComputeCapability__operator_delete(Provider_ComputeCapability* p) = 0;
  virtual std::unique_ptr<Provider_IndexedSubGraph>& Provider_ComputeCapability__SubGraph(Provider_ComputeCapability* p) = 0;

  // Provider_DataTransferManager
  virtual Status Provider_DataTransferManager__CopyTensor(const Provider_DataTransferManager* p, const Provider_Tensor& src, Provider_Tensor& dst, int exec_queue_id) = 0;

  // Provider_IDataTransfer
  virtual void Provider_IDataTransfer__operator_delete(Provider_IDataTransfer* p) = 0;

  // Provider_IndexedSubGraph_MetaDef
  virtual std::unique_ptr<Provider_IndexedSubGraph_MetaDef> Provider_IndexedSubGraph_MetaDef__construct() = 0;
  virtual void Provider_IndexedSubGraph_MetaDef__operator_delete(Provider_IndexedSubGraph_MetaDef* p) = 0;

  virtual std::string& Provider_IndexedSubGraph_MetaDef__name(Provider_IndexedSubGraph_MetaDef* p) = 0;
  virtual std::string& Provider_IndexedSubGraph_MetaDef__domain(Provider_IndexedSubGraph_MetaDef* p) = 0;
  virtual int& Provider_IndexedSubGraph_MetaDef__since_version(Provider_IndexedSubGraph_MetaDef* p) = 0;
  virtual ONNX_NAMESPACE::OperatorStatus& Provider_IndexedSubGraph_MetaDef__status(Provider_IndexedSubGraph_MetaDef* p) = 0;
  virtual std::vector<std::string>& Provider_IndexedSubGraph_MetaDef__inputs(Provider_IndexedSubGraph_MetaDef* p) = 0;
  virtual std::vector<std::string>& Provider_IndexedSubGraph_MetaDef__outputs(Provider_IndexedSubGraph_MetaDef* p) = 0;
  virtual Provider_NodeAttributes& Provider_IndexedSubGraph_MetaDef__attributes(Provider_IndexedSubGraph_MetaDef* p) = 0;
  virtual std::string& Provider_IndexedSubGraph_MetaDef__doc_string(Provider_IndexedSubGraph_MetaDef* p) = 0;

  // Provider_IndexedSubGraph
  virtual std::unique_ptr<Provider_IndexedSubGraph> Provider_IndexedSubGraph__construct() = 0;
  virtual void Provider_IndexedSubGraph__operator_delete(Provider_IndexedSubGraph* p) = 0;

  virtual std::vector<onnxruntime::NodeIndex>& Provider_IndexedSubGraph__Nodes(Provider_IndexedSubGraph* p) = 0;

  virtual void Provider_IndexedSubGraph__SetMetaDef(Provider_IndexedSubGraph* p, std::unique_ptr<Provider_IndexedSubGraph_MetaDef>&& meta_def_) = 0;
  virtual const Provider_IndexedSubGraph_MetaDef* Provider_IndexedSubGraph__GetMetaDef(const Provider_IndexedSubGraph* p) = 0;

  // Provider_KernelDef
  virtual void Provider_KernelDef__operator_delete(Provider_KernelDef* p) = 0;

  // Provider_KernelDefBuilder
  virtual std::unique_ptr<Provider_KernelDefBuilder> Provider_KernelDefBuilder__construct() = 0;
  virtual void Provider_KernelDefBuilder__operator_delete(Provider_KernelDefBuilder* p) = 0;

  virtual void Provider_KernelDefBuilder__SetName(Provider_KernelDefBuilder* p, const char* op_name) = 0;
  virtual void Provider_KernelDefBuilder__SetDomain(Provider_KernelDefBuilder* p, const char* domain) = 0;
  virtual void Provider_KernelDefBuilder__SinceVersion(Provider_KernelDefBuilder* p, int since_version) = 0;
  virtual void Provider_KernelDefBuilder__Provider(Provider_KernelDefBuilder* p, const char* provider_type) = 0;
  virtual void Provider_KernelDefBuilder__TypeConstraint(Provider_KernelDefBuilder* p, const char* arg_name, MLDataType supported_type) = 0;
  virtual void Provider_KernelDefBuilder__TypeConstraint(Provider_KernelDefBuilder* p, const char* arg_name, const std::vector<MLDataType>& supported_types) = 0;
  virtual void Provider_KernelDefBuilder__InputMemoryType(Provider_KernelDefBuilder* p, OrtMemType type, int input_index) = 0;
  virtual void Provider_KernelDefBuilder__OutputMemoryType(Provider_KernelDefBuilder* p, OrtMemType type, int input_index) = 0;
  virtual void Provider_KernelDefBuilder__ExecQueueId(Provider_KernelDefBuilder* p, int queue_id) = 0;

  virtual std::unique_ptr<Provider_KernelDef> Provider_KernelDefBuilder__Build(Provider_KernelDefBuilder* p) = 0;

  // Provider_KernelRegistry
  virtual std::shared_ptr<Provider_KernelRegistry> Provider_KernelRegistry__construct() = 0;
  virtual void Provider_KernelRegistry__operator_delete(Provider_KernelRegistry* p) = 0;
  virtual Status Provider_KernelRegistry__Register(Provider_KernelRegistry* p, Provider_KernelCreateInfo&& create_info) = 0;

  // Provider_Function
  virtual const Provider_Graph& Provider_Function__Body(const Provider_Function* p) = 0;

  // Provider_Node
  virtual const std::string& Provider_Node__Name(const Provider_Node* p) noexcept = 0;
  virtual const std::string& Provider_Node__Description(const Provider_Node* p) noexcept = 0;
  virtual const std::string& Provider_Node__Domain(const Provider_Node* p) noexcept = 0;
  virtual const std::string& Provider_Node__OpType(const Provider_Node* p) noexcept = 0;

  virtual const Provider_Function* Provider_Node__GetFunctionBody(const Provider_Node* p) noexcept = 0;

  virtual ConstPointerContainer<std::vector<Provider_NodeArg*>> Provider_Node__ImplicitInputDefs(const Provider_Node* p) noexcept = 0;

  virtual ConstPointerContainer<std::vector<Provider_NodeArg*>> Provider_Node__InputDefs(const Provider_Node* p) noexcept = 0;
  virtual ConstPointerContainer<std::vector<Provider_NodeArg*>> Provider_Node__OutputDefs(const Provider_Node* p) noexcept = 0;
  virtual NodeIndex Provider_Node__Index(const Provider_Node* p) noexcept = 0;

  virtual void Provider_Node__ToProto(const Provider_Node* p, Provider_NodeProto& proto, bool update_subgraphs = false) = 0;

  virtual const Provider_NodeAttributes& Provider_Node__GetAttributes(const Provider_Node* p) noexcept = 0;
  virtual size_t Provider_Node__GetInputEdgesCount(const Provider_Node* p) noexcept = 0;
  virtual size_t Provider_Node__GetOutputEdgesCount(const Provider_Node* p) noexcept = 0;

  virtual std::unique_ptr<Provider_Node__NodeIterator> Provider_Node__InputNodesBegin(const Provider_Node* p) noexcept = 0;
  virtual std::unique_ptr<Provider_Node__NodeIterator> Provider_Node__InputNodesEnd(const Provider_Node* p) noexcept = 0;

  virtual std::unique_ptr<Provider_Node__NodeIterator> Provider_Node__OutputNodesBegin(const Provider_Node* p) noexcept = 0;
  virtual std::unique_ptr<Provider_Node__NodeIterator> Provider_Node__OutputNodesEnd(const Provider_Node* p) noexcept = 0;

  virtual std::unique_ptr<Provider_Node__EdgeIterator> Provider_Node__OutputEdgesBegin(const Provider_Node* p) noexcept = 0;
  virtual std::unique_ptr<Provider_Node__EdgeIterator> Provider_Node__OutputEdgesEnd(const Provider_Node* p) noexcept = 0;

  virtual void Provider_Node__ForEachDef(const Provider_Node* p, std::function<void(const Provider_NodeArg&, bool is_input)> func, bool include_missing_optional_defs) = 0;

  // Provider_NodeArg
  virtual const std::string& Provider_NodeArg__Name(const Provider_NodeArg* p) noexcept = 0;
  virtual const Provider_TensorShapeProto* Provider_NodeArg__Shape(const Provider_NodeArg* p) = 0;
  virtual ONNX_NAMESPACE::DataType Provider_NodeArg__Type(const Provider_NodeArg* p) noexcept = 0;
  virtual const Provider_NodeArgInfo& Provider_NodeArg__ToProto(const Provider_NodeArg* p) noexcept = 0;
  virtual bool Provider_NodeArg__Exists(const Provider_NodeArg* p) const noexcept = 0;
  virtual const Provider_TypeProto* Provider_NodeArg__TypeAsProto(const Provider_NodeArg* p) noexcept = 0;

  // Provider_NodeAttributes
  virtual std::unique_ptr<Provider_NodeAttributes> Provider_NodeAttributes__construct() = 0;
  virtual void Provider_NodeAttributes__operator_delete(Provider_NodeAttributes* p) noexcept = 0;
  virtual void Provider_NodeAttributes__operator_assign(Provider_NodeAttributes* p, const Provider_NodeAttributes& v) = 0;

  virtual size_t Provider_NodeAttributes__size(const Provider_NodeAttributes* p) = 0;
  virtual void Provider_NodeAttributes__clear(Provider_NodeAttributes* p) noexcept = 0;
  virtual size_t Provider_NodeAttributes__count(const Provider_NodeAttributes* p, const std::string& keyval) = 0;
  virtual Provider_AttributeProto& Provider_NodeAttributes__operator_array(Provider_NodeAttributes* p, const std::string& string) = 0;
  virtual const Provider_AttributeProto& Provider_NodeAttributes__at(const Provider_NodeAttributes* p, const std::string& string) = 0;

  virtual std::unique_ptr<Provider_NodeAttributes_Iterator> Provider_NodeAttributes__begin(const Provider_NodeAttributes* p) = 0;
  virtual std::unique_ptr<Provider_NodeAttributes_Iterator> Provider_NodeAttributes__end(const Provider_NodeAttributes* p) = 0;
  virtual std::unique_ptr<Provider_NodeAttributes_Iterator> Provider_NodeAttributes__find(const Provider_NodeAttributes* p, const std::string& key) = 0;
  virtual void Provider_NodeAttributes__insert(Provider_NodeAttributes* p, const Provider_NodeAttributes& v) = 0;

  // Provider_Model
  virtual void Provider_Model__operator_delete(Provider_Model* p) = 0;
  virtual Provider_Graph& Provider_Model__MainGraph(Provider_Model* p) = 0;
  virtual std::unique_ptr<Provider_ModelProto> Provider_Model__ToProto(Provider_Model* p) = 0;

  // Provider_Graph
  virtual std::unique_ptr<Provider_GraphViewer> Provider_Graph__CreateGraphViewer(const Provider_Graph* p) = 0;
  virtual std::unique_ptr<Provider_GraphProto> Provider_Graph__ToGraphProto(const Provider_Graph* p) = 0;

  virtual Provider_NodeArg& Provider_Graph__GetOrCreateNodeArg(Provider_Graph* p, const std::string& name, const Provider_TypeProto* p_arg_type) = 0;

  virtual Status Provider_Graph__Resolve(Provider_Graph* p) = 0;
  virtual void Provider_Graph__AddInitializedTensor(Provider_Graph* p, const Provider_TensorProto& tensor) = 0;
  virtual Provider_Node& Provider_Graph__AddNode(Provider_Graph* p, const std::string& name, const std::string& op_type, const std::string& description, const std::vector<Provider_NodeArg*>& input_args, const std::vector<Provider_NodeArg*>& output_args, const Provider_NodeAttributes* attributes, const std::string& domain) = 0;

  virtual const std::vector<const Provider_NodeArg*>& Provider_Graph__GetOutputs(const Provider_Graph* p) noexcept = 0;
  virtual void Provider_Graph__SetOutputs(Provider_Graph* p, const std::vector<const Provider_NodeArg*>& outputs) = 0;

  virtual const std::vector<const Provider_NodeArg*>& Provider_Graph__GetInputs(const Provider_Graph* p) noexcept = 0;
  virtual bool Provider_Graph__GetInitializedTensor(const Provider_Graph* p, const std::string& tensor_name, const Provider_TensorProto*& value) = 0;

  // Provider_GraphViewer
  virtual void Provider_GraphViewer__operator_delete(Provider_GraphViewer* p) = 0;
  virtual std::unique_ptr<Provider_Model> Provider_GraphViewer__CreateModel(const Provider_GraphViewer* p, const logging::Logger& logger) = 0;

  virtual const std::string& Provider_GraphViewer__Name(const Provider_GraphViewer* p) noexcept = 0;

  virtual const Provider_Node* Provider_GraphViewer__GetNode(const Provider_GraphViewer* p, NodeIndex node_index) = 0;
  virtual const Provider_NodeArg* Provider_GraphViewer__GetNodeArg(const Provider_GraphViewer* p, const std::string& name) = 0;

  virtual bool Provider_GraphViewer__IsSubgraph(const Provider_GraphViewer* p) = 0;
  virtual bool Provider_GraphViewer__IsConstantInitializer(const Provider_GraphViewer* p, const std::string& name, bool check_outer_scope) = 0;
  virtual int Provider_GraphViewer__NumberOfNodes(const Provider_GraphViewer* p) noexcept = 0;
  virtual int Provider_GraphViewer__MaxNodeIndex(const Provider_GraphViewer* p) noexcept = 0;

  virtual const std::vector<const Provider_NodeArg*>& Provider_GraphViewer__GetInputs(const Provider_GraphViewer* p) noexcept = 0;
  virtual const std::vector<const Provider_NodeArg*>& Provider_GraphViewer__GetOutputs(const Provider_GraphViewer* p) noexcept = 0;
  virtual const std::vector<const Provider_NodeArg*>& Provider_GraphViewer__GetValueInfo(const Provider_GraphViewer* p) noexcept = 0;

  virtual const Provider_InitializedTensorSet& Provider_GraphViewer__GetAllInitializedTensors(const Provider_GraphViewer* p) = 0;
  virtual bool Provider_GraphViewer__GetInitializedTensor(const Provider_GraphViewer* p, const std::string& tensor_name, const Provider_TensorProto*& value) = 0;
  virtual const std::unordered_map<std::string, int>& Provider_GraphViewer__DomainToVersionMap(const Provider_GraphViewer* p) = 0;

  virtual const std::vector<NodeIndex>& Provider_GraphViewer__GetNodesInTopologicalOrder(const Provider_GraphViewer* p) = 0;
  virtual const std::vector<const Provider_NodeArg*>& Provider_GraphViewer__GetInputsIncludingInitializers(const Provider_GraphViewer* p) noexcept = 0;

  // Provider_OpKernel_Base
  virtual const Provider_OpKernelInfo& Provider_OpKernel_Base__GetInfo(const Provider_OpKernel_Base* p) = 0;

  // Provider_OpKernelContext
  virtual const Provider_Tensor* Provider_OpKernelContext__Input_Tensor(const Provider_OpKernelContext* p, int index) = 0;
  virtual Provider_Tensor* Provider_OpKernelContext__Output(Provider_OpKernelContext* p, int index, const TensorShape& shape) = 0;

  // Provider_OpKernelInfo
  virtual Status Provider_OpKernelInfo__GetAttr_int64(const Provider_OpKernelInfo* p, const std::string& name, int64_t* value) = 0;
  virtual Status Provider_OpKernelInfo__GetAttr_float(const Provider_OpKernelInfo* p, const std::string& name, float* value) = 0;

  virtual const Provider_DataTransferManager& Provider_OpKernelInfo__GetDataTransferManager(const Provider_OpKernelInfo* p) noexcept = 0;
  virtual int Provider_OpKernelInfo__GetKernelDef_ExecQueueId(const Provider_OpKernelInfo* p) noexcept = 0;

  // Provider_Tensor
  virtual float* Provider_Tensor__MutableData_float(Provider_Tensor* p) = 0;
  virtual const float* Provider_Tensor__Data_float(const Provider_Tensor* p) = 0;

  virtual void* Provider_Tensor__MutableDataRaw(Provider_Tensor* p) noexcept = 0;
  virtual const void* Provider_Tensor__DataRaw(const Provider_Tensor* p) const noexcept = 0;

  virtual const TensorShape& Provider_Tensor__Shape(const Provider_Tensor* p) = 0;
  virtual size_t Provider_Tensor__SizeInBytes(const Provider_Tensor* p) = 0;
  virtual const OrtMemoryInfo& Provider_Tensor__Location(const Provider_Tensor* p) = 0;
};

extern ProviderHost* g_host;

#ifndef PROVIDER_BRIDGE_ORT

struct CPUIDInfo {
  static const CPUIDInfo& GetCPUIDInfo() { return g_host->CPUIDInfo__GetCPUIDInfo(); }

  bool HasAVX2() const { return g_host->CPUIDInfo__HasAVX2(this); }
  bool HasAVX512f() const { return g_host->CPUIDInfo__HasAVX512f(this); }

<<<<<<< HEAD
PROVIDER_DISALLOW_ALL(CPUIDInfo)
=======
  PROVIDER_DISALLOW_ALL(CPUIDInfo)
>>>>>>> d46dbeaf
};

namespace logging {

struct Logger {
<<<<<<< HEAD
  bool OutputIsEnabled(Severity severity, DataType data_type) const noexcept { return g_host->logging__Logger__OutputIsEnabled(this, severity, data_type);  }

PROVIDER_DISALLOW_ALL(Logger)
};

struct LoggingManager {
  static const Logger& DefaultLogger() { return g_host->logging__LoggingManager__DefaultLogger();  }
=======
  bool OutputIsEnabled(Severity severity, DataType data_type) const noexcept { return g_host->logging__Logger__OutputIsEnabled(this, severity, data_type); }

  PROVIDER_DISALLOW_ALL(Logger)
};

struct LoggingManager {
  static const Logger& DefaultLogger() { return g_host->logging__LoggingManager__DefaultLogger(); }
>>>>>>> d46dbeaf

  PROVIDER_DISALLOW_ALL(LoggingManager)
};

struct Capture {
<<<<<<< HEAD
    static std::unique_ptr<Capture> Create(const Logger& logger, logging::Severity severity, const char* category,
            logging::DataType dataType, const CodeLocation& location) { return g_host->logging__Capture__construct(logger, severity, category, dataType, location); }
    static void operator delete(void* p) { g_host->logging__Capture__operator_delete(reinterpret_cast<Capture*>(p)); }

    std::ostream& Stream() noexcept { return g_host->logging__Capture__Stream(this); }

    Capture() = delete;
    Capture(const Capture&) = delete;
    void operator=(const Capture&) = delete;
};
}
=======
  static std::unique_ptr<Capture> Create(const Logger& logger, logging::Severity severity, const char* category,
                                         logging::DataType dataType, const CodeLocation& location) { return g_host->logging__Capture__construct(logger, severity, category, dataType, location); }
  static void operator delete(void* p) { g_host->logging__Capture__operator_delete(reinterpret_cast<Capture*>(p)); }

  std::ostream& Stream() noexcept { return g_host->logging__Capture__Stream(this); }

  Capture() = delete;
  Capture(const Capture&) = delete;
  void operator=(const Capture&) = delete;
};
}  // namespace logging

namespace Utils {

struct DataTypeUtils {
  static const std::string* ToType(const Provider_TypeProto& type_proto) { return g_host->Utils__DataTypeUtils__ToType(type_proto); }

  PROVIDER_DISALLOW_ALL(DataTypeUtils)
};

}  // namespace Utils

struct Provider_int64s {
  int size() const { return g_host->Provider_int64s__size(this); }
  const int64_t& Get(int index) const { return g_host->Provider_int64s__Get(this, index); }

  PROVIDER_DISALLOW_ALL(Provider_int64s)
};
>>>>>>> d46dbeaf

struct Provider_TypeProto_Tensor {
  const Provider_TensorShapeProto& shape() const { return g_host->Provider_TypeProto_Tensor__shape(this); }
  Provider_TensorShapeProto* mutable_shape() { return g_host->Provider_TypeProto_Tensor__mutable_shape(this); }
  int32_t elem_type() const { return g_host->Provider_TypeProto_Tensor__elem_type(this); }

  PROVIDER_DISALLOW_ALL(Provider_TypeProto_Tensor)
};

struct Provider_TypeProto {
  const Provider_TypeProto_Tensor& tensor_type() const { return g_host->Provider_TypeProto__tensor_type(this); }
  Provider_TypeProto_Tensor* mutable_tensor_type() { return g_host->Provider_TypeProto__mutable_tensor_type(this); }

  PROVIDER_DISALLOW_ALL(Provider_TypeProto)
};

struct Provider_AttributeProto {
  static std::unique_ptr<Provider_AttributeProto> Create() { return g_host->Provider_AttributeProto__construct(); }
  void operator=(const Provider_AttributeProto& v) { g_host->Provider_AttributeProto__operator_assign(this, v); }
  static void operator delete(void* p) { g_host->Provider_AttributeProto__operator_delete(reinterpret_cast<Provider_AttributeProto*>(p)); }

  ONNX_NAMESPACE::AttributeProto_AttributeType type() const { return g_host->Provider_AttributeProto__type(this); }
  int ints_size() const { return g_host->Provider_AttributeProto__ints_size(this); }
  int floats_size() const { return g_host->Provider_AttributeProto__floats_size(this); }
  int64_t ints(int i) const { return g_host->Provider_AttributeProto__ints(this, i); }
  float floats(int i) const { return g_host->Provider_AttributeProto__floats(this, i); }
  const Provider_int64s& ints() const { return g_host->Provider_AttributeProto__ints(this); }
  int64_t i() const { return g_host->Provider_AttributeProto__i(this); }
  float f() const { return g_host->Provider_AttributeProto__f(this); }
  void set_s(const ::std::string& value) { return g_host->Provider_AttributeProto__set_s(this, value); }
  const ::std::string& s() const { return g_host->Provider_AttributeProto__s(this); }
  void set_name(const ::std::string& value) { return g_host->Provider_AttributeProto__set_name(this, value); }
  void set_type(ONNX_NAMESPACE::AttributeProto_AttributeType value) { return g_host->Provider_AttributeProto__set_type(this, value); }
  Provider_TensorProto* add_tensors() { return g_host->Provider_AttributeProto__add_tensors(this); }

  Provider_AttributeProto() = delete;
  Provider_AttributeProto(const Provider_AttributeProto&) = delete;
};

struct Provider_GraphProto {
  static void operator delete(void* p) { g_host->Provider_GraphProto__operator_delete(reinterpret_cast<Provider_GraphProto*>(p)); }
  void operator=(const Provider_GraphProto& v) { return g_host->Provider_GraphProto__operator_assign(this, v); }

  const Provider_ValueInfoProto& input(int index) const { return g_host->Provider_GraphProto__input(this, index); }
  Provider_ValueInfoProtos* mutable_input() { return g_host->Provider_GraphProto__mutable_input(this); }
  Provider_ValueInfoProto* mutable_input(int index) { return g_host->Provider_GraphProto__mutable_input(this, index); }
  int input_size() const { return g_host->Provider_GraphProto__input_size(this); }

  const Provider_ValueInfoProtos& output() const { return g_host->Provider_GraphProto__output(this); }
  const Provider_ValueInfoProto& output(int index) const { return g_host->Provider_GraphProto__output(this, index); }
  Provider_ValueInfoProtos* mutable_output() { return g_host->Provider_GraphProto__mutable_output(this); }

  Provider_ValueInfoProtos* mutable_value_info() { return g_host->Provider_GraphProto__mutable_value_info(this); }
  Provider_TensorProtos* mutable_initializer() { return g_host->Provider_GraphProto__mutable_initializer(this); }
  Provider_NodeProto* add_node() { return g_host->Provider_GraphProto__add_node(this); }

  Provider_GraphProto() = delete;
  Provider_GraphProto(const Provider_GraphProto&) = delete;
};

struct Provider_ModelProto {
  static std::unique_ptr<Provider_ModelProto> Create() { return g_host->Provider_ModelProto__construct(); }
  static void operator delete(void* p) { g_host->Provider_ModelProto__operator_delete(reinterpret_cast<Provider_ModelProto*>(p)); }

  bool SerializeToString(std::string& string) const { return g_host->Provider_ModelProto__SerializeToString(this, string); }
  bool SerializeToOstream(std::ostream& output) const { return g_host->Provider_ModelProto__SerializeToOstream(this, output); }
  bool ParseFromString(const std::string& data) { return g_host->Provider_ModelProto__ParseFromString(this, data); }
  std::string SerializeAsString() const { return g_host->Provider_ModelProto__SerializeAsString(this); }

  const Provider_GraphProto& graph() const { return g_host->Provider_ModelProto__graph(this); }
  Provider_GraphProto* mutable_graph() { return g_host->Provider_ModelProto__mutable_graph(this); }

  void set_ir_version(int64_t value) { return g_host->Provider_ModelProto__set_ir_version(this, value); }

  Provider_ModelProto() = delete;
  Provider_ModelProto(const Provider_ModelProto&) = delete;
  void operator=(const Provider_ModelProto&) = delete;
};

struct Provider_TensorProto {
  static void operator delete(void* p) { g_host->Provider_TensorProto__operator_delete(reinterpret_cast<Provider_TensorProto*>(p)); }
  void operator=(const Provider_TensorProto& v) { g_host->Provider_TensorProto__operator_assign(this, v); }

  bool has_data_location() const { return g_host->Provider_TensorProto__has_data_location(this); }
  ONNX_NAMESPACE::TensorProto_DataLocation data_location() const { return ONNX_NAMESPACE::TensorProto_DataLocation(g_host->Provider_TensorProto__data_location(this)); }

  Provider_TensorProto() = delete;
  Provider_TensorProto(const Provider_TensorProto&) = delete;
};

struct Provider_TensorProtos {
  Provider_TensorProto* Add() { return g_host->Provider_TensorProtos__Add(this); }

  PROVIDER_DISALLOW_ALL(Provider_TensorProtos)
};

struct Provider_TensorShapeProto_Dimension {
  enum ValueCase {
    kDimValue = 1,
    kDimParam = 2,
    VALUE_NOT_SET = 0,
  };

  ValueCase value_case() const { return ValueCase(g_host->Provider_TensorShapeProto_Dimension__value_case(this)); }
  const std::string& dim_param() const { return g_host->Provider_TensorShapeProto_Dimension__dim_param(this); }
  int64_t dim_value() const { return g_host->Provider_TensorShapeProto_Dimension__dim_value(this); }
  void set_dim_value(int64_t value) { return g_host->Provider_TensorShapeProto_Dimension__set_dim_value(this, value); }
  void clear_dim_value() { return g_host->Provider_TensorShapeProto_Dimension__clear_dim_value(this); }

  PROVIDER_DISALLOW_ALL(Provider_TensorShapeProto_Dimension)
};

struct Provider_TensorShapeProto_Dimensions {
  IteratorHolder<Provider_TensorShapeProto_Dimension_Iterator, const Provider_TensorShapeProto_Dimension> begin() const { return g_host->Provider_TensorShapeProto_Dimensions__begin(this); }
  IteratorHolder<Provider_TensorShapeProto_Dimension_Iterator, const Provider_TensorShapeProto_Dimension> end() const { return g_host->Provider_TensorShapeProto_Dimensions__end(this); }

  PROVIDER_DISALLOW_ALL(Provider_TensorShapeProto_Dimensions)
};

struct Provider_TensorShapeProto {
  int dim_size() const { return g_host->Provider_TensorShapeProto__dim_size(this); }
  const Provider_TensorShapeProto_Dimensions& dim() const { return g_host->Provider_TensorShapeProto__dim(this); }
  const Provider_TensorShapeProto_Dimension& dim(int index) const { return g_host->Provider_TensorShapeProto__dim(this, index); }
  Provider_TensorShapeProto_Dimension* mutable_dim(int index) { return g_host->Provider_TensorShapeProto__mutable_dim(this, index); }
  void clear_dim() { return g_host->Provider_TensorShapeProto__clear_dim(this); }
  Provider_TensorShapeProto_Dimension* add_dim() { return g_host->Provider_TensorShapeProto__add_dim(this); }

  PROVIDER_DISALLOW_ALL(Provider_TensorShapeProto)
};

struct Provider_ValueInfoProto {
  const Provider_TypeProto& type() const { return g_host->Provider_ValueInfoProto__type(this); }
  Provider_TypeProto* mutable_type() { return g_host->Provider_ValueInfoProto__mutable_type(this); }

  void operator=(const Provider_ValueInfoProto& v) { g_host->Provider_ValueInfoProto__operator_assign(this, v); }

  Provider_ValueInfoProto() = delete;
  Provider_ValueInfoProto(const Provider_ValueInfoProto&) = delete;
  static void operator delete(void*) = delete;
};

struct Provider_ValueInfoProtos {
  Provider_ValueInfoProto* Add() { return g_host->Provider_ValueInfoProtos__Add(this); }
  const Provider_ValueInfoProto& operator[](int index) const { return g_host->Provider_ValueInfoProtos__operator_array(this, index); }

  PROVIDER_DISALLOW_ALL(Provider_ValueInfoProtos)
};

struct Provider_ComputeCapability {
  static std::unique_ptr<Provider_ComputeCapability> Create(std::unique_ptr<Provider_IndexedSubGraph> t_sub_graph) { return g_host->Provider_ComputeCapability__construct(std::move(t_sub_graph)); }
  static void operator delete(void* p) { g_host->Provider_ComputeCapability__operator_delete(reinterpret_cast<Provider_ComputeCapability*>(p)); }

  std::unique_ptr<Provider_IndexedSubGraph>& SubGraph() { return g_host->Provider_ComputeCapability__SubGraph(this); }

  Provider_ComputeCapability() = delete;
  Provider_ComputeCapability(const Provider_ComputeCapability&) = delete;
  void operator=(const Provider_ComputeCapability&) = delete;
};

struct Provider_DataTransferManager {
  Status CopyTensor(const Provider_Tensor& src, Provider_Tensor& dst, int exec_queue_id) const { return g_host->Provider_DataTransferManager__CopyTensor(this, src, dst, exec_queue_id); }

  PROVIDER_DISALLOW_ALL(Provider_DataTransferManager)
};

struct Provider_IDataTransfer {
  static void operator delete(void* p) { g_host->Provider_IDataTransfer__operator_delete(reinterpret_cast<Provider_IDataTransfer*>(p)); }

  Provider_IDataTransfer() = delete;
  Provider_IDataTransfer(const Provider_IDataTransfer&) = delete;
  void operator=(const Provider_IDataTransfer&) = delete;
};

struct Provider_IndexedSubGraph_MetaDef {
  static std::unique_ptr<Provider_IndexedSubGraph_MetaDef> Create() { return g_host->Provider_IndexedSubGraph_MetaDef__construct(); }
  static void operator delete(void* p) { g_host->Provider_IndexedSubGraph_MetaDef__operator_delete(reinterpret_cast<Provider_IndexedSubGraph_MetaDef*>(p)); }

  const std::string& name() const { return g_host->Provider_IndexedSubGraph_MetaDef__name(const_cast<Provider_IndexedSubGraph_MetaDef*>(this)); }
  std::string& name() { return g_host->Provider_IndexedSubGraph_MetaDef__name(this); }
  const std::string& domain() const { return g_host->Provider_IndexedSubGraph_MetaDef__domain(const_cast<Provider_IndexedSubGraph_MetaDef*>(this)); }
  std::string& domain() { return g_host->Provider_IndexedSubGraph_MetaDef__domain(this); }
  int since_version() const { return g_host->Provider_IndexedSubGraph_MetaDef__since_version(const_cast<Provider_IndexedSubGraph_MetaDef*>(this)); }
  int& since_version() { return g_host->Provider_IndexedSubGraph_MetaDef__since_version(this); }

  ONNX_NAMESPACE::OperatorStatus& status() { return g_host->Provider_IndexedSubGraph_MetaDef__status(this); }

  const std::vector<std::string>& inputs() const { return g_host->Provider_IndexedSubGraph_MetaDef__inputs(const_cast<Provider_IndexedSubGraph_MetaDef*>(this)); }
  std::vector<std::string>& inputs() { return g_host->Provider_IndexedSubGraph_MetaDef__inputs(this); }
  const std::vector<std::string>& outputs() const { return g_host->Provider_IndexedSubGraph_MetaDef__outputs(const_cast<Provider_IndexedSubGraph_MetaDef*>(this)); }
  std::vector<std::string>& outputs() { return g_host->Provider_IndexedSubGraph_MetaDef__outputs(this); }
  Provider_NodeAttributes& attributes() { return g_host->Provider_IndexedSubGraph_MetaDef__attributes(this); }

  std::string& doc_string() { return g_host->Provider_IndexedSubGraph_MetaDef__doc_string(this); }

  Provider_IndexedSubGraph_MetaDef() = delete;
  Provider_IndexedSubGraph_MetaDef(const Provider_IndexedSubGraph_MetaDef&) = delete;
  void operator=(const Provider_IndexedSubGraph_MetaDef&) = delete;
};

struct Provider_IndexedSubGraph {
  static std::unique_ptr<Provider_IndexedSubGraph> Create() { return g_host->Provider_IndexedSubGraph__construct(); }
  static void operator delete(void* p) { g_host->Provider_IndexedSubGraph__operator_delete(reinterpret_cast<Provider_IndexedSubGraph*>(p)); }

  std::vector<onnxruntime::NodeIndex>& Nodes() { return g_host->Provider_IndexedSubGraph__Nodes(this); }

  void SetMetaDef(std::unique_ptr<Provider_IndexedSubGraph_MetaDef>&& meta_def_) { return g_host->Provider_IndexedSubGraph__SetMetaDef(this, std::move(*reinterpret_cast<std::unique_ptr<Provider_IndexedSubGraph_MetaDef>*>(&meta_def_))); }
  const Provider_IndexedSubGraph_MetaDef* GetMetaDef() const { return reinterpret_cast<const Provider_IndexedSubGraph_MetaDef*>(g_host->Provider_IndexedSubGraph__GetMetaDef(this)); }

  Provider_IndexedSubGraph() = delete;
  Provider_IndexedSubGraph(const Provider_IndexedSubGraph&) = delete;
  void operator=(const Provider_IndexedSubGraph&) = delete;
};

struct Provider_KernelDef {
  static void operator delete(void* p) { g_host->Provider_KernelDef__operator_delete(reinterpret_cast<Provider_KernelDef*>(p)); }

  Provider_KernelDef() = delete;
  Provider_KernelDef(const Provider_KernelDef*) = delete;
  void operator=(const Provider_KernelDef&) = delete;
};
#endif

using Provider_KernelCreateFn = std::function<Provider_OpKernel*(const Provider_OpKernelInfo& info)>;
using Provider_KernelCreatePtrFn = std::add_pointer<Provider_OpKernel*(const Provider_OpKernelInfo& info)>::type;

struct Provider_KernelCreateInfo {
  std::unique_ptr<Provider_KernelDef> kernel_def;  // Owned and stored in the global kernel registry.
  Provider_KernelCreateFn kernel_create_func;

  Provider_KernelCreateInfo(std::unique_ptr<Provider_KernelDef> definition,
                            Provider_KernelCreateFn create_func)
      : kernel_def(std::move(definition)),
        kernel_create_func(create_func) {}

  Provider_KernelCreateInfo(Provider_KernelCreateInfo&& other) noexcept
      : kernel_def(std::move(other.kernel_def)),
        kernel_create_func(std::move(other.kernel_create_func)) {}
};

using Provider_BuildKernelCreateInfoFn = Provider_KernelCreateInfo (*)();

#ifndef PROVIDER_BRIDGE_ORT
struct Provider_KernelDefBuilder {
  static std::unique_ptr<Provider_KernelDefBuilder> Create() { return g_host->Provider_KernelDefBuilder__construct(); }
  static void operator delete(void* p) { g_host->Provider_KernelDefBuilder__operator_delete(reinterpret_cast<Provider_KernelDefBuilder*>(p)); }

  Provider_KernelDefBuilder& SetName(const char* op_name) {
    g_host->Provider_KernelDefBuilder__SetName(this, op_name);
    return *this;
  }
  Provider_KernelDefBuilder& SetDomain(const char* domain) {
    g_host->Provider_KernelDefBuilder__SetDomain(this, domain);
    return *this;
  }
  Provider_KernelDefBuilder& SinceVersion(int since_version) {
    g_host->Provider_KernelDefBuilder__SinceVersion(this, since_version);
    return *this;
  }
  Provider_KernelDefBuilder& Provider(const char* provider_type) {
    g_host->Provider_KernelDefBuilder__Provider(this, provider_type);
    return *this;
  }
  Provider_KernelDefBuilder& TypeConstraint(const char* arg_name, MLDataType supported_type) {
    g_host->Provider_KernelDefBuilder__TypeConstraint(this, arg_name, supported_type);
    return *this;
  }
  Provider_KernelDefBuilder& TypeConstraint(const char* arg_name, const std::vector<MLDataType>& supported_types) {
    g_host->Provider_KernelDefBuilder__TypeConstraint(this, arg_name, supported_types);
    return *this;
  }
  Provider_KernelDefBuilder& InputMemoryType(OrtMemType type, int input_index) {
    g_host->Provider_KernelDefBuilder__InputMemoryType(this, type, input_index);
    return *this;
  }
  Provider_KernelDefBuilder& OutputMemoryType(OrtMemType type, int input_index) {
    g_host->Provider_KernelDefBuilder__OutputMemoryType(this, type, input_index);
    return *this;
  }
  Provider_KernelDefBuilder& ExecQueueId(int queue_id) {
    g_host->Provider_KernelDefBuilder__ExecQueueId(this, queue_id);
    return *this;
  }

  std::unique_ptr<Provider_KernelDef> Build() { return g_host->Provider_KernelDefBuilder__Build(this); }

  Provider_KernelDefBuilder() = delete;
  Provider_KernelDefBuilder(const Provider_KernelDefBuilder&) = delete;
  void operator=(const Provider_KernelDefBuilder&) = delete;
};

struct Provider_KernelRegistry {
  static std::shared_ptr<Provider_KernelRegistry> Create() { return g_host->Provider_KernelRegistry__construct(); }
  static void operator delete(void* p) { g_host->Provider_KernelRegistry__operator_delete(reinterpret_cast<Provider_KernelRegistry*>(p)); }

  Status Register(Provider_KernelCreateInfo&& create_info) { return g_host->Provider_KernelRegistry__Register(this, std::move(create_info)); }

  Provider_KernelRegistry() = delete;
  Provider_KernelRegistry(const Provider_KernelRegistry&) = delete;
  void operator=(const Provider_KernelRegistry&) = delete;
};

struct Provider_Function {
  const Provider_Graph& Body() const { return g_host->Provider_Function__Body(this); }

  PROVIDER_DISALLOW_ALL(Provider_Function)
};

struct Provider_Node {
  const std::string& Name() const noexcept { return g_host->Provider_Node__Name(this); }
  const std::string& Description() const noexcept { return g_host->Provider_Node__Description(this); }
  const std::string& Domain() const noexcept { return g_host->Provider_Node__Domain(this); }
  const std::string& OpType() const noexcept { return g_host->Provider_Node__OpType(this); }

  const Provider_Function* GetFunctionBody() const noexcept { return g_host->Provider_Node__GetFunctionBody(this); }

  ConstPointerContainer<std::vector<Provider_NodeArg*>> ImplicitInputDefs() const noexcept { return g_host->Provider_Node__ImplicitInputDefs(this); }

  ConstPointerContainer<std::vector<Provider_NodeArg*>> InputDefs() const noexcept { return g_host->Provider_Node__InputDefs(this); }
  ConstPointerContainer<std::vector<Provider_NodeArg*>> OutputDefs() const noexcept { return g_host->Provider_Node__OutputDefs(this); }
  NodeIndex Index() const noexcept { return g_host->Provider_Node__Index(this); }

  void ToProto(Provider_NodeProto& proto, bool update_subgraphs = false) const { return g_host->Provider_Node__ToProto(this, proto, update_subgraphs); }

  const Provider_NodeAttributes& GetAttributes() const noexcept { return g_host->Provider_Node__GetAttributes(this); }
  size_t GetInputEdgesCount() const noexcept { return g_host->Provider_Node__GetInputEdgesCount(this); }
  size_t GetOutputEdgesCount() const noexcept { return g_host->Provider_Node__GetOutputEdgesCount(this); }

  struct NodeConstIterator {
    NodeConstIterator(std::unique_ptr<Provider_Node__NodeIterator> p) : impl_{std::move(p)} {}

    bool operator!=(const NodeConstIterator& p_other) const { return *impl_ != *p_other.impl_; }

    void operator++() { impl_->operator++(); }

    const Provider_Node& operator*() const { return impl_->operator*(); }
    const Provider_Node* operator->() const { return &impl_->operator*(); }

    std::unique_ptr<Provider_Node__NodeIterator> impl_;
  };

  NodeConstIterator InputNodesBegin() const noexcept { return g_host->Provider_Node__InputNodesBegin(this); }
  NodeConstIterator InputNodesEnd() const noexcept { return g_host->Provider_Node__InputNodesEnd(this); }

  NodeConstIterator OutputNodesBegin() const noexcept { return g_host->Provider_Node__OutputNodesBegin(this); }
  NodeConstIterator OutputNodesEnd() const noexcept { return g_host->Provider_Node__OutputNodesEnd(this); }

  struct EdgeConstIterator {
    EdgeConstIterator(std::unique_ptr<Provider_Node__EdgeIterator> p) : impl_{std::move(p)} {}

    bool operator!=(const EdgeConstIterator& p_other) const {
      return *impl_ != *p_other.impl_;
    }

    void operator++() { impl_->operator++(); }
    const Provider_Node__EdgeIterator* operator->() const { return impl_.get(); }

    std::unique_ptr<Provider_Node__EdgeIterator> impl_;
  };

  EdgeConstIterator OutputEdgesBegin() const noexcept { return g_host->Provider_Node__OutputEdgesBegin(this); }
  EdgeConstIterator OutputEdgesEnd() const noexcept { return g_host->Provider_Node__OutputEdgesEnd(this); }

  void ForEachDef(std::function<void(const Provider_NodeArg&, bool is_input)> func, bool include_missing_optional_defs = false) const { g_host->Provider_Node__ForEachDef(this, func, std::move(include_missing_optional_defs)); }

  PROVIDER_DISALLOW_ALL(Provider_Node)
};

struct Provider_NodeArg {
  const std::string& Name() const noexcept { return g_host->Provider_NodeArg__Name(this); }
  const Provider_TensorShapeProto* Shape() const { return g_host->Provider_NodeArg__Shape(this); }
  ONNX_NAMESPACE::DataType Type() const noexcept { return g_host->Provider_NodeArg__Type(this); }
  const Provider_NodeArgInfo& ToProto() const noexcept { return g_host->Provider_NodeArg__ToProto(this); }
  bool Exists() const noexcept { return g_host->Provider_NodeArg__Exists(this); }
  const Provider_TypeProto* TypeAsProto() const noexcept { return g_host->Provider_NodeArg__TypeAsProto(this); }

  PROVIDER_DISALLOW_ALL(Provider_NodeArg)
};

struct Provider_NodeAttributes {
  static std::unique_ptr<Provider_NodeAttributes> Create() { return g_host->Provider_NodeAttributes__construct(); }
  void operator=(const Provider_NodeAttributes& v) { return g_host->Provider_NodeAttributes__operator_assign(this, v); }
  static void operator delete(void* p) { g_host->Provider_NodeAttributes__operator_delete(reinterpret_cast<Provider_NodeAttributes*>(p)); }

  size_t size() const { return g_host->Provider_NodeAttributes__size(this); }
  void clear() noexcept { g_host->Provider_NodeAttributes__clear(this); }
  size_t count(const std::string& keyval) const { return g_host->Provider_NodeAttributes__count(this, keyval); }
  Provider_AttributeProto& operator[](const std::string& string) { return g_host->Provider_NodeAttributes__operator_array(this, string); }
  const Provider_AttributeProto& at(const std::string& string) const { return g_host->Provider_NodeAttributes__at(this, string); }

  IteratorHolder<Provider_NodeAttributes_Iterator, std::pair<std::string&, Provider_AttributeProto&>> begin() const { return g_host->Provider_NodeAttributes__begin(this); }
  IteratorHolder<Provider_NodeAttributes_Iterator, std::pair<std::string&, Provider_AttributeProto&>> end() const { return g_host->Provider_NodeAttributes__end(this); }
  IteratorHolder<Provider_NodeAttributes_Iterator, std::pair<std::string&, Provider_AttributeProto&>> find(const std::string& key) const { return g_host->Provider_NodeAttributes__find(this, key); }
  void insert(const Provider_NodeAttributes& v) { return g_host->Provider_NodeAttributes__insert(this, v); }

  Provider_NodeAttributes() = delete;
  Provider_NodeAttributes(const Provider_NodeAttributes&) = delete;
};

struct Provider_Model {
  static void operator delete(void* p) { g_host->Provider_Model__operator_delete(reinterpret_cast<Provider_Model*>(p)); }

  Provider_Graph& MainGraph() { return g_host->Provider_Model__MainGraph(this); }

  std::unique_ptr<Provider_ModelProto> ToProto() { return g_host->Provider_Model__ToProto(this); }

  Provider_Model() = delete;
  Provider_Model(const Provider_Model&) = delete;
  void operator=(const Provider_Model&) = delete;
};

struct Provider_Graph {
  std::unique_ptr<Provider_GraphViewer> CreateGraphViewer() const { return g_host->Provider_Graph__CreateGraphViewer(this); }
  std::unique_ptr<Provider_GraphProto> ToGraphProto() const { return g_host->Provider_Graph__ToGraphProto(this); }

  Provider_NodeArg& GetOrCreateNodeArg(const std::string& name, const ONNX_NAMESPACE::Provider_TypeProto* p_arg_type) { return g_host->Provider_Graph__GetOrCreateNodeArg(this, name, p_arg_type); }

  Status Resolve() { return g_host->Provider_Graph__Resolve(this); }
  void AddInitializedTensor(const ONNX_NAMESPACE::Provider_TensorProto& tensor) { return g_host->Provider_Graph__AddInitializedTensor(this, tensor); }
  Provider_Node& AddNode(const std::string& name, const std::string& op_type, const std::string& description, const std::vector<Provider_NodeArg*>& input_args, const std::vector<Provider_NodeArg*>& output_args, const Provider_NodeAttributes* attributes, const std::string& domain) { return g_host->Provider_Graph__AddNode(this, name, op_type, description, input_args, output_args, attributes, domain); }

  const std::vector<const Provider_NodeArg*>& GetOutputs() const noexcept { return g_host->Provider_Graph__GetOutputs(this); }
  void SetOutputs(const std::vector<const Provider_NodeArg*>& outputs) { return g_host->Provider_Graph__SetOutputs(this, outputs); }

  const std::vector<const Provider_NodeArg*>& GetInputs() const noexcept { return g_host->Provider_Graph__GetInputs(this); }

  bool GetInitializedTensor(const std::string& tensor_name, const Provider_TensorProto*& value) const { return g_host->Provider_Graph__GetInitializedTensor(this, tensor_name, value); }

  PROVIDER_DISALLOW_ALL(Provider_Graph)
};

struct Provider_GraphViewer {
  static void operator delete(void* p) { g_host->Provider_GraphViewer__operator_delete(reinterpret_cast<Provider_GraphViewer*>(p)); }

  std::unique_ptr<Provider_Model> CreateModel(const logging::Logger& logger) const { return g_host->Provider_GraphViewer__CreateModel(this, logger); }

  const std::string& Name() const noexcept { return g_host->Provider_GraphViewer__Name(this); }

  const Provider_Node* GetNode(NodeIndex node_index) const { return g_host->Provider_GraphViewer__GetNode(this, node_index); }
  const Provider_NodeArg* GetNodeArg(const std::string& name) const { return g_host->Provider_GraphViewer__GetNodeArg(this, name); }

  bool IsSubgraph() const { return g_host->Provider_GraphViewer__IsSubgraph(this); }
  bool IsConstantInitializer(const std::string& name, bool check_outer_scope) const { return g_host->Provider_GraphViewer__IsConstantInitializer(this, name, check_outer_scope); }

  int NumberOfNodes() const noexcept { return g_host->Provider_GraphViewer__NumberOfNodes(this); }
  int MaxNodeIndex() const noexcept { return g_host->Provider_GraphViewer__MaxNodeIndex(this); }

  const std::vector<const Provider_NodeArg*>& GetInputs() const noexcept { return g_host->Provider_GraphViewer__GetInputs(this); }
  const std::vector<const Provider_NodeArg*>& GetOutputs() const noexcept { return g_host->Provider_GraphViewer__GetOutputs(this); }
  const std::vector<const Provider_NodeArg*>& GetValueInfo() const noexcept { return g_host->Provider_GraphViewer__GetValueInfo(this); }

  const Provider_InitializedTensorSet& GetAllInitializedTensors() const noexcept { return g_host->Provider_GraphViewer__GetAllInitializedTensors(this); }
  bool GetInitializedTensor(const std::string& tensor_name, const Provider_TensorProto*& value) const { return g_host->Provider_GraphViewer__GetInitializedTensor(this, tensor_name, value); }

  const std::unordered_map<std::string, int>& DomainToVersionMap() const noexcept { return g_host->Provider_GraphViewer__DomainToVersionMap(this); }

  const std::vector<NodeIndex>& GetNodesInTopologicalOrder() const { return g_host->Provider_GraphViewer__GetNodesInTopologicalOrder(this); }
  const std::vector<const Provider_NodeArg*>& GetInputsIncludingInitializers() const noexcept { return g_host->Provider_GraphViewer__GetInputsIncludingInitializers(this); }

  Provider_GraphViewer() = delete;
  Provider_GraphViewer(const Provider_GraphViewer&) = delete;
  void operator=(const Provider_GraphViewer&) = delete;
};
#endif

struct Provider_OpKernel_Base {
  const Provider_OpKernelInfo& GetInfo() const { return g_host->Provider_OpKernel_Base__GetInfo(this); }

  PROVIDER_DISALLOW_ALL(Provider_OpKernel_Base)
};

#ifndef PROVIDER_BRIDGE_ORT
struct Provider_OpKernelContext {
  const Provider_Tensor* Input_Tensor(int index) const { return g_host->Provider_OpKernelContext__Input_Tensor(this, index); }

  template <typename T>
  const T* Input(int index) const;

  Provider_Tensor* Output(int index, const TensorShape& shape) { return g_host->Provider_OpKernelContext__Output(this, index, shape); }

  PROVIDER_DISALLOW_ALL(Provider_OpKernelContext)
};

template <>
inline const Provider_Tensor* Provider_OpKernelContext::Input<Provider_Tensor>(int index) const {
  return Input_Tensor(index);
}

struct Provider_OpKernelInfo {
  template <typename T>
  Status GetAttr(const std::string& name, T* value) const;

  Status GetAttr(const std::string& name, int64_t* value) const { return g_host->Provider_OpKernelInfo__GetAttr_int64(this, name, value); }
  Status GetAttr(const std::string& name, float* value) const { return g_host->Provider_OpKernelInfo__GetAttr_float(this, name, value); }

  const Provider_DataTransferManager& GetDataTransferManager() const noexcept { return g_host->Provider_OpKernelInfo__GetDataTransferManager(this); }
  int GetKernelDef_ExecQueueId() const noexcept { return g_host->Provider_OpKernelInfo__GetKernelDef_ExecQueueId(this); }

  PROVIDER_DISALLOW_ALL(Provider_OpKernelInfo)
};

template <>
inline Status Provider_OpKernelInfo::GetAttr<int64_t>(const std::string& name, int64_t* value) const {
  return GetAttr(name, value);
}

template <>
inline Status Provider_OpKernelInfo::GetAttr<float>(const std::string& name, float* value) const {
  return GetAttr(name, value);
}

struct Provider_Tensor {
  float* MutableData_float() { return g_host->Provider_Tensor__MutableData_float(this); }
  const float* Data_float() const { return g_host->Provider_Tensor__Data_float(this); }

  template <typename T>
  T* MutableData();

  template <typename T>
  const T* Data() const;

  void* MutableDataRaw() noexcept { return g_host->Provider_Tensor__MutableDataRaw(this); }
  const void* DataRaw() const noexcept { return g_host->Provider_Tensor__DataRaw(this); }

  const TensorShape& Shape() const { return g_host->Provider_Tensor__Shape(this); }
  size_t SizeInBytes() const { return g_host->Provider_Tensor__SizeInBytes(this); }
  const OrtMemoryInfo& Location() const { return g_host->Provider_Tensor__Location(this); }

  PROVIDER_DISALLOW_ALL(Provider_Tensor)
};

template <>
inline float* Provider_Tensor::MutableData<float>() { return MutableData_float(); }

template <>
inline const float* Provider_Tensor::Data<float>() const { return Data_float(); }

namespace utils {

inline bool HasDimValue(const Provider_TensorShapeProto_Dimension& dim) {
  return dim.value_case() == Provider_TensorShapeProto_Dimension::kDimValue;
}

}  // namespace utils

#endif

}  // namespace onnxruntime<|MERGE_RESOLUTION|>--- conflicted
+++ resolved
@@ -221,8 +221,6 @@
 
   virtual std::vector<std::string> GetStackTrace() = 0;
 
-<<<<<<< HEAD
-=======
   // IAllocator
   virtual bool IAllocator__CalcMemSizeForArrayWithAlignment(size_t nmemb, size_t size, size_t alignment, size_t* out) = 0;
 
@@ -233,7 +231,6 @@
   virtual int64_t TensorShape__SizeHelper(const TensorShape* p, size_t start, size_t end) = 0;
   virtual std::string TensorShape__ToString(const TensorShape* p) = 0;
 
->>>>>>> d46dbeaf
   // CPUIDInfo
   virtual const CPUIDInfo& CPUIDInfo__GetCPUIDInfo() = 0;
   virtual bool CPUIDInfo__HasAVX2(const CPUIDInfo* p) = 0;
@@ -249,8 +246,6 @@
   virtual std::unique_ptr<logging::Capture> logging__Capture__construct(const logging::Logger& logger, logging::Severity severity, const char* category, logging::DataType dataType, const CodeLocation& location) = 0;
   virtual void logging__Capture__operator_delete(logging::Capture* p) noexcept = 0;
   virtual std::ostream& logging__Capture__Stream(logging::Capture* p) noexcept = 0;
-<<<<<<< HEAD
-=======
 
   // Utils::DataTypeUtils
   virtual const std::string* Utils__DataTypeUtils__ToType(const Provider_TypeProto& type_proto) = 0;
@@ -258,7 +253,6 @@
   // Provider_int64s
   virtual int Provider_int64s__size(const Provider_int64s* p) = 0;
   virtual const int64_t& Provider_int64s__Get(const Provider_int64s* p, int index) = 0;
->>>>>>> d46dbeaf
 
   // Provider_TypeProto_Tensor
   virtual const Provider_TensorShapeProto& Provider_TypeProto_Tensor__shape(const Provider_TypeProto_Tensor* p) = 0;
@@ -554,25 +548,12 @@
   bool HasAVX2() const { return g_host->CPUIDInfo__HasAVX2(this); }
   bool HasAVX512f() const { return g_host->CPUIDInfo__HasAVX512f(this); }
 
-<<<<<<< HEAD
-PROVIDER_DISALLOW_ALL(CPUIDInfo)
-=======
   PROVIDER_DISALLOW_ALL(CPUIDInfo)
->>>>>>> d46dbeaf
 };
 
 namespace logging {
 
 struct Logger {
-<<<<<<< HEAD
-  bool OutputIsEnabled(Severity severity, DataType data_type) const noexcept { return g_host->logging__Logger__OutputIsEnabled(this, severity, data_type);  }
-
-PROVIDER_DISALLOW_ALL(Logger)
-};
-
-struct LoggingManager {
-  static const Logger& DefaultLogger() { return g_host->logging__LoggingManager__DefaultLogger();  }
-=======
   bool OutputIsEnabled(Severity severity, DataType data_type) const noexcept { return g_host->logging__Logger__OutputIsEnabled(this, severity, data_type); }
 
   PROVIDER_DISALLOW_ALL(Logger)
@@ -580,25 +561,11 @@
 
 struct LoggingManager {
   static const Logger& DefaultLogger() { return g_host->logging__LoggingManager__DefaultLogger(); }
->>>>>>> d46dbeaf
 
   PROVIDER_DISALLOW_ALL(LoggingManager)
 };
 
 struct Capture {
-<<<<<<< HEAD
-    static std::unique_ptr<Capture> Create(const Logger& logger, logging::Severity severity, const char* category,
-            logging::DataType dataType, const CodeLocation& location) { return g_host->logging__Capture__construct(logger, severity, category, dataType, location); }
-    static void operator delete(void* p) { g_host->logging__Capture__operator_delete(reinterpret_cast<Capture*>(p)); }
-
-    std::ostream& Stream() noexcept { return g_host->logging__Capture__Stream(this); }
-
-    Capture() = delete;
-    Capture(const Capture&) = delete;
-    void operator=(const Capture&) = delete;
-};
-}
-=======
   static std::unique_ptr<Capture> Create(const Logger& logger, logging::Severity severity, const char* category,
                                          logging::DataType dataType, const CodeLocation& location) { return g_host->logging__Capture__construct(logger, severity, category, dataType, location); }
   static void operator delete(void* p) { g_host->logging__Capture__operator_delete(reinterpret_cast<Capture*>(p)); }
@@ -627,7 +594,6 @@
 
   PROVIDER_DISALLOW_ALL(Provider_int64s)
 };
->>>>>>> d46dbeaf
 
 struct Provider_TypeProto_Tensor {
   const Provider_TensorShapeProto& shape() const { return g_host->Provider_TypeProto_Tensor__shape(this); }
