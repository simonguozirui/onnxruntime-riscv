// Copyright (c) Microsoft Corporation. All rights reserved.
// Licensed under the MIT License.

#include <core/common/logging/logging.h>
#include <core/common/safeint.h>
#include <core/framework/tensorprotoutils.h>
#include <core/providers/common.h>
#include <onnx/onnx_pb.h>

#include "helper.h"
#include "model_builder.h"
#include "op_builder.h"
#include "op_support_checker.h"

namespace onnxruntime {
namespace nnapi {

using namespace android::nn::wrapper;
using std::vector;

#pragma region helpers

struct OpBuilderRegistrations {
  std::vector<std::unique_ptr<IOpBuilder>> builders;
  std::unordered_map<std::string, const IOpBuilder*> op_builder_map;
};

#define ADD_SCALAR_OPERAND(model_builder, input_indices, scalar_value)             \
  {                                                                                \
    uint32_t _index = 0;                                                           \
    ORT_RETURN_IF_ERROR(model_builder.AddOperandFromScalar(scalar_value, _index)); \
    input_indices.push_back(_index);                                               \
  }

Status AddTransposeOperator(ModelBuilder& model_builder,
                            const std::string& input,
                            const std::string& perm_name,
                            vector<int32_t> perm,
                            const std::string& output,
                            bool output_is_nhwc) ORT_MUST_USE_RESULT;
Status AddTransposeOperator(ModelBuilder& model_builder,
                            const std::string& input,
                            const std::string& perm_name,
                            vector<int32_t> perm,
                            const std::string& output,
                            bool output_is_nhwc) {
  auto& shaper(model_builder.GetShaper());
  const auto& operand_indices(model_builder.GetOperandIndices());
  const auto& operand_types(model_builder.GetOperandTypes());

  std::vector<uint32_t> input_indices;
  input_indices.push_back(operand_indices.at(input));  // input

  Shape perm_dimen = {SafeInt<uint32_t>(perm.size())};
  OperandType perm_operand_type(Type::TENSOR_INT32, perm_dimen);
  ORT_RETURN_IF_ERROR(model_builder.AddOperandFromPersistMemoryBuffer(perm_name, perm.data(), perm_operand_type));
  uint32_t perm_idx = operand_indices.at(perm_name);

  input_indices.push_back(perm_idx);  // permutation
  ORT_RETURN_IF_ERROR(shaper.Transpose(input, perm, output));
  OperandType output_operand_type = operand_types.at(input);
  output_operand_type.SetDimensions(shaper[output]);
  return model_builder.AddOperation(ANEURALNETWORKS_TRANSPOSE, input_indices, {output},
                                    {output_operand_type}, {output_is_nhwc});
}

Status TransposeBetweenNCHWAndNHWC(ModelBuilder& model_builder,
                                   const std::string& input,
                                   const std::string& output,
                                   bool nchw_to_nhwc) ORT_MUST_USE_RESULT;
Status TransposeBetweenNCHWAndNHWC(ModelBuilder& model_builder,
                                   const std::string& input,
                                   const std::string& output,
                                   bool nchw_to_nhwc) {
  ORT_RETURN_IF_NOT(!model_builder.UseNCHW(), "model_builder.UseNCHW() is on");
  const auto& shaper(model_builder.GetShaper());
  ORT_RETURN_IF_NOT(4 == shaper[input].size(),
                    "TransposeBetweenNCHWAndNHWC input has to be a 4d tensor, actual dimensions: ", shaper[input].size());

  std::string perm_name;
  vector<int32_t> perm;
  if (nchw_to_nhwc) {
    perm_name = model_builder.GetUniqueName(input + "nchw_to_nhwc_perm");
    perm = {0, 2, 3, 1};
  } else {  // nhwc_to_nchw
    perm_name = model_builder.GetUniqueName(input + "nhwc_to_nchw_perm");
    perm = {0, 3, 1, 2};
  }

  ORT_RETURN_IF_ERROR(AddTransposeOperator(model_builder, input, perm_name, perm, output, nchw_to_nhwc));

  if (nchw_to_nhwc) {
    ORT_RETURN_IF_ERROR(model_builder.SetNCHWToNHWCOperandMap(input, output));
  } else {  // nhwc_to_nchw
    ORT_RETURN_IF_ERROR(model_builder.SetNHWCToNCHWOperandMap(input, output));
  }

  LOGS_DEFAULT(VERBOSE) << "Operand [" << input << "] with shape "
                        << Shape2String(shaper[input])
                        << " is transposed "
                        << (nchw_to_nhwc ? "nchw_to_nhwc" : "nhwc_to_nchw")
                        << " to [" << output << "] with shape "
                        << Shape2String(shaper[output]);

  return Status::OK();
}

Status TransposeNHWCToNCHW(ModelBuilder& model_builder,
                           const std::string& input,
                           const std::string& output) ORT_MUST_USE_RESULT;
Status TransposeNHWCToNCHW(ModelBuilder& model_builder,
                           const std::string& input,
                           const std::string& output) {
  return TransposeBetweenNCHWAndNHWC(model_builder, input, output, false /* nchw_to_nhwc */);
}

Status TransposeNCHWToNHWC(ModelBuilder& model_builder,
                           const std::string& input,
                           const std::string& output) ORT_MUST_USE_RESULT;
Status TransposeNCHWToNHWC(ModelBuilder& model_builder,
                           const std::string& input,
                           const std::string& output) {
  return TransposeBetweenNCHWAndNHWC(model_builder, input, output, true /* nchw_to_nhwc */);
}

// Convert the input from nchw to nhwc
Status GetNHWCInput(ModelBuilder& model_builder, const Node& node, size_t input_index, std::string& input) {
  const auto& nchw_input = node.InputDefs()[input_index]->Name();
  ORT_RETURN_IF(model_builder.IsOperandNHWC(input));
  if (!model_builder.GetNHWCOperand(nchw_input, input)) {
    input = model_builder.GetUniqueName(nchw_input + "_nchw_to_nhwc");
    ORT_RETURN_IF_ERROR(TransposeNCHWToNHWC(model_builder, nchw_input, input));
  }
  return Status::OK();
}

// Convert the input from nhwc to nchw
Status GetNCHWInput(ModelBuilder& model_builder, const Node& node, size_t input_index, std::string& input) {
  const auto& nhwc_input = node.InputDefs()[input_index]->Name();
  ORT_RETURN_IF_NOT(model_builder.IsOperandNHWC(input));
  if (!model_builder.GetNCHWOperand(nhwc_input, input)) {
    input = model_builder.GetUniqueName(nhwc_input + "_nhwc_to_nchw");
    ORT_RETURN_IF_ERROR(TransposeNHWCToNCHW(model_builder, nhwc_input, input));
  }
  return Status::OK();
}

static Status AddBinaryOperator(int32_t op_type,
                                ModelBuilder& model_builder,
                                const std::string& input1,
                                const std::string& input2,
                                int32_t fuse_code,
                                const std::string& output,
                                bool output_is_nhwc,
                                float output_scale = 0.0f,
                                int32_t output_zero_point = 0) ORT_MUST_USE_RESULT;
static Status AddBinaryOperator(int32_t op_type,
                                ModelBuilder& model_builder,
                                const std::string& input1,
                                const std::string& input2,
                                int32_t fuse_code,
                                const std::string& output,
                                bool output_is_nhwc,
                                float output_scale,
                                int32_t output_zero_point) {
  auto& shaper(model_builder.GetShaper());
  const auto& operand_indices(model_builder.GetOperandIndices());
  const auto& operand_types(model_builder.GetOperandTypes());

  std::vector<uint32_t> input_indices;
  input_indices.push_back(operand_indices.at(input1));  // input 1
  input_indices.push_back(operand_indices.at(input2));  // input 2
  ADD_SCALAR_OPERAND(model_builder, input_indices, fuse_code);
  ORT_RETURN_IF_ERROR(shaper.Eltwise(input1, input2, output));
  const OperandType output_operand_type(operand_types.at(input1).type, shaper[output],
                                        output_scale, output_zero_point);
  ORT_RETURN_IF_ERROR(model_builder.AddOperation(op_type, input_indices,
                                                 {output}, {output_operand_type}, {output_is_nhwc}));
  return Status::OK();
}

enum DataLayout {
  L_0231 = 0,
  L_1230 = 1,
};

// TODO, replace this with more efficient code in optimizers
static Status AddInitializerInNewLayout(ModelBuilder& model_builder,
                                        const std::string& name,
                                        const OperandType& source_operand_type,
                                        DataLayout new_layout) ORT_MUST_USE_RESULT;
static Status AddInitializerInNewLayout(ModelBuilder& model_builder,
                                        const std::string& name,
                                        const OperandType& source_operand_type,
                                        DataLayout new_layout) {
  const auto& tensor = *model_builder.GetInitializerTensors().at(name);
  const Shape& shape = source_operand_type.dimensions;
  ORT_RETURN_IF_NOT(shape.size() == 4,
                    "The initializer is not 4D: ", name, " actual dim ", shape.size());

  // TODO support other data types
  const uint8_t* src = nullptr;
  std::unique_ptr<uint8_t[]> unpacked_tensor;
  size_t tensor_byte_size;

  switch (tensor.data_type()) {
    case ONNX_NAMESPACE::TensorProto_DataType_FLOAT:
      src = reinterpret_cast<const uint8_t*>(GetTensorFloatData(tensor));
      break;
    case ONNX_NAMESPACE::TensorProto_DataType_UINT8:
    case ONNX_NAMESPACE::TensorProto_DataType_INT8: {
      ORT_RETURN_IF_ERROR(
          onnxruntime::utils::UnpackInitializerData(tensor, unpacked_tensor, tensor_byte_size));
      src = unpacked_tensor.get();
      break;
    }
    default:
      return ORT_MAKE_STATUS(ONNXRUNTIME, INVALID_ARGUMENT,
                             "The initializer of graph ", name,
                             " doesn't have valid type: ", tensor.data_type());
  }

  const auto out_t = shape[0], in_t = shape[1],
             h_t = shape[2], w_t = shape[3];
  Shape dest_shape;
  if (new_layout == L_0231)
    dest_shape = {out_t, h_t, w_t, in_t};  // L_0231
  else
    dest_shape = {in_t, h_t, w_t, out_t};  // L_1230 for depthwise conv weight

  OperandType operand_type = source_operand_type;
  operand_type.SetDimensions(dest_shape);
  std::unique_ptr<uint8_t[]> buffer_holder(new uint8_t[operand_type.GetOperandBlobByteSize()]);
  uint8_t* buffer = buffer_holder.get();
  size_t element_size = operand_type.GetElementByteSize();
  for (uint32_t out = 0; out < out_t; out++) {
    for (uint32_t in = 0; in < in_t; in++) {
      for (uint32_t h = 0; h < h_t; h++) {
        for (uint32_t w = 0; w < w_t; w++) {
          auto onnx_idx = out * in_t * h_t * w_t +
                          in * h_t * w_t +
                          h * w_t +
                          w;

          uint32_t nnapi_idx;
          if (new_layout == L_0231) {  // L_0231
            nnapi_idx = out * h_t * w_t * in_t +
                        h * w_t * in_t +
                        w * in_t +
                        in;
          } else {  // L_1230 for depthwise conv weight
            nnapi_idx = in * h_t * w_t * out_t +
                        h * w_t * out_t +
                        w * out_t +
                        out;
          }

          for (size_t i = 0; i < element_size; i++) {
            buffer[element_size * nnapi_idx + i] = src[element_size * onnx_idx + i];
          }
        }
      }
    }
  }

  return model_builder.AddOperandFromPersistMemoryBuffer(name, &buffer[0], operand_type);
}

// TODO, replace this with more efficient code in optimizers
static Status AddInitializerTransposed(ModelBuilder& model_builder,
                                       const OperandType& source_operand_type,
                                       const std::string& name) ORT_MUST_USE_RESULT;
static Status AddInitializerTransposed(ModelBuilder& model_builder,
                                       const OperandType& source_operand_type,
                                       const std::string& name) {
  const auto& tensor = *model_builder.GetInitializerTensors().at(name);
  const Shape& shape = source_operand_type.dimensions;

  ORT_RETURN_IF_NOT(shape.size() == 2,
                    "The initializer is not 2D: ", name, " actual dim ", shape.size());

  // TODO support other data types
  const uint8_t* src = nullptr;
  std::unique_ptr<uint8_t[]> unpacked_tensor;
  size_t tensor_byte_size;
  switch (tensor.data_type()) {
    case ONNX_NAMESPACE::TensorProto_DataType_FLOAT:
      src = reinterpret_cast<const uint8_t*>(GetTensorFloatData(tensor));
      break;
    case ONNX_NAMESPACE::TensorProto_DataType_UINT8:
    case ONNX_NAMESPACE::TensorProto_DataType_INT8: {
      ORT_RETURN_IF_ERROR(
          onnxruntime::utils::UnpackInitializerData(tensor, unpacked_tensor, tensor_byte_size));
      src = unpacked_tensor.get();
      break;
    }
    default:
      return ORT_MAKE_STATUS(ONNXRUNTIME, INVALID_ARGUMENT,
                             "The initializer of graph ", name,
                             " doesn't have valid type: ", tensor.data_type());
  }

  const auto x_t = shape[0], y_t = shape[1];
  Shape dest_shape = {y_t, x_t};
  OperandType operand_type = source_operand_type;
  operand_type.SetDimensions(dest_shape);
  std::unique_ptr<uint8_t[]> buffer_holder(new uint8_t[operand_type.GetOperandBlobByteSize()]);
  uint8_t* buffer = buffer_holder.get();
  size_t element_size = operand_type.GetElementByteSize();
  for (uint32_t x = 0; x < x_t; x++) {
    for (uint32_t y = 0; y < y_t; y++) {
      for (size_t i = 0; i < element_size; i++) {
        buffer[element_size * (y * x_t + x) + i] = src[element_size * (x * y_t + y) + i];
      }
    }
  }

  return model_builder.AddOperandFromPersistMemoryBuffer(name, &buffer[0], operand_type);
}

static Status ComputeConvPads(
    const Shape& input_dimen,
    const uint32_t weight_size_y, const uint32_t weight_size_x,
    const std::vector<int32_t>& onnx_pads, const std::vector<int32_t>& onnx_strides, const std::vector<int32_t>& onnx_dilations,
    AutoPadType auto_pad_type, bool nchw,
    vector<int32_t>& pads_out) ORT_MUST_USE_RESULT;
static Status ComputeConvPads(
    const Shape& input_dimen,
    const uint32_t weight_size_y, const uint32_t weight_size_x,
    const std::vector<int32_t>& onnx_pads, const std::vector<int32_t>& onnx_strides, const std::vector<int32_t>& onnx_dilations,
    AutoPadType auto_pad_type, bool nchw,
    vector<int32_t>& pads_out) {
  const int32_t input_size_y = nchw ? input_dimen[2] : input_dimen[1];
  const int32_t input_size_x = nchw ? input_dimen[3] : input_dimen[2];
  const int32_t stride_y = onnx_strides[0];
  const int32_t stride_x = onnx_strides[1];
  const int32_t dilation_y = onnx_dilations[0];
  const int32_t dilation_x = onnx_dilations[1];

  int64_t padding_top = onnx_pads[0];
  int64_t padding_bottom = onnx_pads[2];
  int64_t padding_left = onnx_pads[1];
  int64_t padding_right = onnx_pads[3];

  ORT_RETURN_IF_ERROR(ComputePad(input_size_y,
                                 stride_y, weight_size_y, dilation_y,
                                 auto_pad_type,
                                 padding_top, padding_bottom));
  ORT_RETURN_IF_ERROR(ComputePad(input_size_x,
                                 stride_x, weight_size_x, dilation_x,
                                 auto_pad_type,
                                 padding_left, padding_right));

  pads_out = {static_cast<int32_t>(padding_top), static_cast<int32_t>(padding_left),
              static_cast<int32_t>(padding_bottom), static_cast<int32_t>(padding_right)};

  return Status::OK();
}

static Status HandleAutoPad(const Shape& input_shape,
                            const uint32_t weight_size_y,
                            const uint32_t weight_size_x,
                            const vector<int32_t>& onnx_strides,
                            const vector<int32_t>& onnx_dilations,
                            AutoPadType auto_pad_type,
                            bool use_nchw,
                            vector<int32_t>& onnx_pads,
                            int32_t& nnapi_padding_code,
                            bool& use_auto_pad) ORT_MUST_USE_RESULT;
static Status HandleAutoPad(const Shape& input_shape,
                            const uint32_t weight_size_y,
                            const uint32_t weight_size_x,
                            const vector<int32_t>& onnx_strides,
                            const vector<int32_t>& onnx_dilations,
                            AutoPadType auto_pad_type,
                            bool use_nchw,
                            vector<int32_t>& onnx_pads,
                            int32_t& nnapi_padding_code,
                            bool& use_auto_pad) {
  if (auto_pad_type != AutoPadType::NOTSET) {
    ORT_RETURN_IF_ERROR(ComputeConvPads(input_shape, weight_size_y, weight_size_x,
                                        onnx_pads, onnx_strides, onnx_dilations,
                                        auto_pad_type, use_nchw,
                                        onnx_pads));

    if (AutoPadType::VALID == auto_pad_type || AutoPadType::SAME_UPPER == auto_pad_type) {
      use_auto_pad = true;
      nnapi_padding_code = (AutoPadType::VALID == auto_pad_type) ? ANEURALNETWORKS_PADDING_VALID
                                                                 : ANEURALNETWORKS_PADDING_SAME;
    }
  } else if (onnx_dilations == std::vector<int32_t>{1, 1}) {
    // Since NNAPI runs more efficiently using auto_pad, we try to map the NOTSET padding to auto_pad
    vector<int32_t> same_upper_pads;
    ORT_RETURN_IF_ERROR(ComputeConvPads(input_shape, weight_size_y, weight_size_x,
                                        onnx_pads, onnx_strides, onnx_dilations,
                                        AutoPadType::SAME_UPPER, use_nchw,
                                        same_upper_pads));
    if (onnx_pads == same_upper_pads) {
      use_auto_pad = true;
      nnapi_padding_code = ANEURALNETWORKS_PADDING_SAME;
    }
  }

  return Status::OK();
}

static float GetQuantizationScale(const ModelBuilder& model_builder, const Node& node, size_t idx) {
  const auto& scale_tensor = *model_builder.GetInitializerTensors().at(node.InputDefs()[idx]->Name());
  return GetTensorFloatData(scale_tensor)[0];
}

static Status GetQuantizationZeroPoint(const ModelBuilder& model_builder, const Node& node, size_t idx, int32_t& zero_point)
    ORT_MUST_USE_RESULT;
static Status GetQuantizationZeroPoint(const ModelBuilder& model_builder, const Node& node, size_t idx, int32_t& zero_point) {
  std::unique_ptr<uint8_t[]> unpacked_tensor;
  size_t tensor_byte_size;
  const auto& zero_point_tensor = *model_builder.GetInitializerTensors().at(node.InputDefs()[idx]->Name());
  ORT_RETURN_IF_ERROR(
      onnxruntime::utils::UnpackInitializerData(zero_point_tensor, unpacked_tensor, tensor_byte_size));
  zero_point = static_cast<int32_t>(unpacked_tensor.get()[0]);
  return Status::OK();
}

// Get scales and zero points for the qlinear binary ops (which has 2 input and 1 output)
// QLinearConv, QLinearMatmul, QLinearAdd
// a, b are inputs, and y is output
static Status GetBinaryOpQuantizationScaleAndZeroPoint(
    const ModelBuilder& model_builder, const Node& node,
    float& a_scale, float& b_scale, float& y_scale,
    int32_t& a_zero_point, int32_t& b_zero_point, int32_t& y_zero_point) ORT_MUST_USE_RESULT;
static Status GetBinaryOpQuantizationScaleAndZeroPoint(
    const ModelBuilder& model_builder, const Node& node,
    float& a_scale, float& b_scale, float& y_scale,
    int32_t& a_zero_point, int32_t& b_zero_point, int32_t& y_zero_point) {
  a_scale = GetQuantizationScale(model_builder, node, 1);
  b_scale = GetQuantizationScale(model_builder, node, 4);
  y_scale = GetQuantizationScale(model_builder, node, 6);

  ORT_RETURN_IF_ERROR(GetQuantizationZeroPoint(model_builder, node, 2, a_zero_point));
  ORT_RETURN_IF_ERROR(GetQuantizationZeroPoint(model_builder, node, 5, b_zero_point));
  ORT_RETURN_IF_ERROR(GetQuantizationZeroPoint(model_builder, node, 7, y_zero_point));

  return Status::OK();
}

// NNAPI has the quantization scale and zero point embedded in the ANeuralNetworksOperandType
// ONNX has the quantization scale and zero point as the inputs of the qlinear operators
// We want to verify the scale and zeropoint of the ONNX inputs matches the values embedded in the NNAPI inputs
static Status IsValidInputQuantizedType(const ModelBuilder& model_builder,
                                        const std::string& input_name,
                                        float scale,
                                        int32_t zero_point) ORT_MUST_USE_RESULT;
static Status IsValidInputQuantizedType(const ModelBuilder& model_builder,
                                        const std::string& input_name,
                                        float scale,
                                        int32_t zero_point) {
  const OperandType& input_operand_type = model_builder.GetOperandTypes().at(input_name);
  if (input_operand_type.operandType.scale != scale) {
    return ORT_MAKE_STATUS(ONNXRUNTIME, INVALID_ARGUMENT,
                           "Input [", input_name,
                           "] NNAPI input scale: ", input_operand_type.operandType.scale,
                           ", ONNX input scale: ", scale);
  }

  if (input_operand_type.operandType.zeroPoint != zero_point) {
    return ORT_MAKE_STATUS(ONNXRUNTIME, INVALID_ARGUMENT,
                           "Input [", input_name,
                           "] NNNAPI input zero point: ", input_operand_type.operandType.zeroPoint,
                           ", ONNX input zero point: ", zero_point);
  }

  return Status::OK();
}

static void AddBinaryOpQuantizationScaleAndZeroPointToSkip(ModelBuilder& model_builder, const Node& node) {
  const auto input_defs(node.InputDefs());
  model_builder.AddInitializerToSkip(input_defs[1]->Name());  // a_scale
  model_builder.AddInitializerToSkip(input_defs[2]->Name());  // a_zero_point
  model_builder.AddInitializerToSkip(input_defs[4]->Name());  // b_scale
  model_builder.AddInitializerToSkip(input_defs[5]->Name());  // b_zero_point
  model_builder.AddInitializerToSkip(input_defs[6]->Name());  // y_scale
  model_builder.AddInitializerToSkip(input_defs[7]->Name());  // y_zero_point
}

Status GetQuantizedInputScaleAndZeroPoint(const ModelBuilder& model_builder,
                                          const Node& node,
                                          const std::string& input_name,
                                          float& scale,
                                          int32_t& zero_point) ORT_MUST_USE_RESULT;
Status GetQuantizedInputScaleAndZeroPoint(const ModelBuilder& model_builder,
                                          const Node& node,
                                          const std::string& input_name,
                                          float& scale,
                                          int32_t& zero_point) {
  const auto& op_type = node.OpType();
  auto qlinear_op_type = GetQLinearOpType(node);
  assert(qlinear_op_type != QLinearOpType::Unknown &&
         qlinear_op_type != QLinearOpType::QuantizeLinear);

  size_t scale_idx, zero_point_idx;
  if (qlinear_op_type == QLinearOpType::DequantizeLinear) {
    scale_idx = 1;
    zero_point_idx = 2;
  } else if (IsQLinearBinaryOp(qlinear_op_type)) {
    const auto input_defs(node.InputDefs());
    if (input_name == input_defs[0]->Name()) {
      scale_idx = 1;
      zero_point_idx = 2;
    } else if (input_name == input_defs[3]->Name()) {
      scale_idx = 4;
      zero_point_idx = 5;
    } else {
      return ORT_MAKE_STATUS(ONNXRUNTIME, INVALID_ARGUMENT,
                             "Unknown input: ", input_name, ", for op: ", op_type);
    }
  } else {
    return ORT_MAKE_STATUS(ONNXRUNTIME, INVALID_ARGUMENT, "Unsupported op: ", op_type);
  }

  scale = GetQuantizationScale(model_builder, node, scale_idx);
  zero_point = 0;
  if (node.InputDefs().size() > 2) {
    ORT_RETURN_IF_ERROR(GetQuantizationZeroPoint(model_builder, node, zero_point_idx, zero_point));
  }

  return Status::OK();
}

template <class T>
void CreateSharedOpBuilderImpl(const std::string& op_type,
                               OpBuilderRegistrations& op_registrations,
                               const std::vector<std::string>& op_types) {
  // The shared OpSupportChecker is already in the OpSupportCheckerRegistrations
  if (op_registrations.op_builder_map.find(op_type) != op_registrations.op_builder_map.cend())
    return;

  op_registrations.builders.push_back(onnxruntime::make_unique<T>());
  for (const auto& op : op_types) {
    op_registrations.op_builder_map.emplace(op, op_registrations.builders.back().get());
  }
}

#pragma endregion helpers

#pragma region op_base

class BaseOpBuilder : public IOpBuilder {
 public:
  virtual ~BaseOpBuilder() = default;
  virtual void AddInitializersToSkip(ModelBuilder& /* model_builder */, const Node& /* node */) const override {}
  Status AddToModelBuilder(ModelBuilder& model_builder, const Node& node) const override final ORT_MUST_USE_RESULT;

 protected:
  virtual Status AddToModelBuilderImpl(ModelBuilder& model_builder, const Node& node) const ORT_MUST_USE_RESULT = 0;
};

Status BaseOpBuilder::AddToModelBuilder(ModelBuilder& model_builder, const Node& node) const {
  OpSupportCheckParams params{
      model_builder.GetAndroidSdkVer(),
      model_builder.UseNCHW(),
  };

  ORT_RETURN_IF_NOT(IsNodeSupported(node, model_builder.GetGraphViewer(), params), "Unsupported operator ", node.OpType());
  ORT_RETURN_IF_ERROR(AddToModelBuilderImpl(model_builder, node));
  LOGS_DEFAULT(VERBOSE) << "Operator name: [" << node.Name()
                        << "] type: [" << node.OpType() << "] was added";
  return Status::OK();
}

#pragma endregion op_base

#pragma region op_binary

class BinaryOpBuilder : public BaseOpBuilder {
 public:
  void AddInitializersToSkip(ModelBuilder& model_builder, const Node& node) const override;
  static void CreateSharedOpBuilder(const std::string& op_type, OpBuilderRegistrations& op_registrations);

 private:
  Status AddToModelBuilderImpl(ModelBuilder& model_builder, const Node& node) const override ORT_MUST_USE_RESULT;
};

void BinaryOpBuilder::AddInitializersToSkip(ModelBuilder& model_builder, const Node& node) const {
  const auto& op = node.OpType();
  if (op == "QLinearAdd") {
    AddBinaryOpQuantizationScaleAndZeroPointToSkip(model_builder, node);
  }
}

/* static */ void BinaryOpBuilder::CreateSharedOpBuilder(
    const std::string& op_type, OpBuilderRegistrations& op_registrations) {
  CreateSharedOpBuilderImpl<BinaryOpBuilder>(
      op_type, op_registrations,
      {
          "Add",
          "Sub",
          "Mul",
          "Div",
          "QLinearAdd",
      });
}

Status BinaryOpBuilder::AddToModelBuilderImpl(ModelBuilder& model_builder, const Node& node) const {
  const auto& op_type(node.OpType());
  const auto input_defs(node.InputDefs());

  int32_t op_code;
  bool op_is_qlinear = op_type == "QLinearAdd";
  if (op_type == "Add" || op_is_qlinear)
    op_code = ANEURALNETWORKS_ADD;
  else if (op_type == "Sub")
    op_code = ANEURALNETWORKS_SUB;
  else if (op_type == "Mul")
    op_code = ANEURALNETWORKS_MUL;
  else if (op_type == "Div")
    op_code = ANEURALNETWORKS_DIV;
  else {
    return ORT_MAKE_STATUS(ONNXRUNTIME, INVALID_ARGUMENT, "UnaryOpBuilder, unknown op: ", op_type);
  }

  size_t a_idx = 0, b_idx = 1;
  if (op_is_qlinear) {
    b_idx = 3;
  }

  std::string input1 = input_defs[a_idx]->Name();
  std::string input2 = input_defs[b_idx]->Name();
  const auto& output = node.OutputDefs()[0]->Name();

  bool input1_is_nhwc = model_builder.IsOperandNHWC(input1);
  bool input2_is_nhwc = model_builder.IsOperandNHWC(input2);
  bool output_is_nhwc = false;

  if (input1_is_nhwc == input2_is_nhwc) {
    output_is_nhwc = input1_is_nhwc;
  } else if (input1_is_nhwc) {
    // need transpose input1 back to nchw
    ORT_RETURN_IF_ERROR(GetNCHWInput(model_builder, node, a_idx, input1));
  } else {  // input2_is_nhwc
    // need transpose input2 back to nchw
    ORT_RETURN_IF_ERROR(GetNCHWInput(model_builder, node, b_idx, input2));
  }

  float a_scale = 0.0f,
        b_scale = 0.0f,
        y_scale = 0.0f;
  int32_t a_zero_point = 0,
          b_zero_point = 0,
          y_zero_point = 0;

  if (op_is_qlinear) {
    ORT_RETURN_IF_ERROR(GetBinaryOpQuantizationScaleAndZeroPoint(model_builder, node,
                                                                 a_scale, b_scale, y_scale,
                                                                 a_zero_point, b_zero_point, y_zero_point));
  }

  // Verify if the scale and zero point matchs from onnx input and nnapi input
  if (op_is_qlinear) {
    ORT_RETURN_IF_ERROR(IsValidInputQuantizedType(model_builder, input1, a_scale, a_zero_point));
    ORT_RETURN_IF_ERROR(IsValidInputQuantizedType(model_builder, input2, b_scale, b_zero_point));
  }

  int32_t fuse_code = model_builder.FindActivation(node, *node.OutputDefs()[0]);
  return AddBinaryOperator(op_code, model_builder,
                           input1, input2, fuse_code,
                           output, output_is_nhwc, y_scale, y_zero_point);
}

#pragma endregion

#pragma region op_relu

class ReluOpBuilder : public BaseOpBuilder {
 private:
  Status AddToModelBuilderImpl(ModelBuilder& model_builder, const Node& node) const override ORT_MUST_USE_RESULT;
};

Status ReluOpBuilder::AddToModelBuilderImpl(ModelBuilder& model_builder, const Node& node) const {
  auto& shaper(model_builder.GetShaper());
  const auto& operand_indices(model_builder.GetOperandIndices());
  const auto& operand_types(model_builder.GetOperandTypes());

  const auto& input = node.InputDefs()[0]->Name();
  const auto& output = node.OutputDefs()[0]->Name();
  bool output_is_nhwc = model_builder.IsOperandNHWC(input);
  ORT_RETURN_IF_ERROR(shaper.Identity(input, output));
  const OperandType output_operand_type(operand_types.at(input).type, shaper[output]);

  // skip this relu if it is some op's fuse output
  if (Contains(model_builder.GetFusedActivations(), input)) {
    LOGS_DEFAULT(VERBOSE) << "Relu Node [" << node.Name() << "] fused";
    model_builder.RegisterOperand(output, operand_indices.at(input), output_operand_type, output_is_nhwc);
  } else {
    std::vector<uint32_t> input_indices;
    input_indices.push_back(operand_indices.at(input));
    ORT_RETURN_IF_ERROR(model_builder.AddOperation(ANEURALNETWORKS_RELU, input_indices,
                                                   {output}, {output_operand_type}, {output_is_nhwc}));
  }

  return Status::OK();
}

#pragma endregion op_relu

#pragma region op_transpose

class TransposeOpBuilder : public BaseOpBuilder {
 private:
  Status AddToModelBuilderImpl(ModelBuilder& model_builder, const Node& node) const override ORT_MUST_USE_RESULT;
};

Status TransposeOpBuilder::AddToModelBuilderImpl(ModelBuilder& model_builder, const Node& node) const {
  auto& shaper(model_builder.GetShaper());

  auto input = node.InputDefs()[0]->Name();
  const auto& output = node.OutputDefs()[0]->Name();
  NodeAttrHelper helper(node);
  vector<int32_t> perm = helper.Get("perm", vector<int32_t>());
  auto input_dims = shaper[input].size();
  if (perm.empty()) {
    for (int32_t i = input_dims - 1; i >= 0; i--)
      perm.push_back(i);
  } else {
    ORT_RETURN_IF_NOT(perm.size() == input_dims, "Perm and input should have same dimension");
  }

  if (model_builder.IsOperandNHWC(input)) {
    ORT_RETURN_IF_NOT(input_dims == 4, "Only 4D shape can be nhwc");

    // we are using nhwc here, but the axis is in nchw, need to transpose axis from nchw to nhwc
    const int32_t axis_nchw_to_nhwc[4]{0, 3, 1, 2};
    for (size_t i = 0; i < perm.size(); i++)
      perm[i] = axis_nchw_to_nhwc[perm[i]];
  }

  std::string perm_name = model_builder.GetUniqueName(node.Name() + input + "perm");

  // It is possible this onnx transpose operator can be nchw->nhwc, but so far I don't see
  // any scenario will do this since onnx is nchw only, assume the output is always not nhwc
  // even it is, there will be extra transpose in the onnx model to convert it back to nchw
  // before conv/pool/... operators
  ORT_RETURN_IF_ERROR(AddTransposeOperator(model_builder, input, perm_name, perm, output, false /* is_nhwc */));

  return Status::OK();
}

#pragma endregion op_transpose

#pragma region op_reshape

class ReshapeOpBuilder : public BaseOpBuilder {
 public:
  void AddInitializersToSkip(ModelBuilder& model_builder, const Node& node) const override;
  static Status AddReshapeOperator(ModelBuilder& model_builder, const Node& node,
                                   const std::string& input, const std::vector<int32_t>& shape) ORT_MUST_USE_RESULT;

 private:
  Status AddToModelBuilderImpl(ModelBuilder& model_builder, const Node& node) const override ORT_MUST_USE_RESULT;
  static bool CanSkipReshape(const Node& node, size_t input_rank, size_t output_rank);
};

void ReshapeOpBuilder::AddInitializersToSkip(ModelBuilder& model_builder, const Node& node) const {
  model_builder.AddInitializerToSkip(node.InputDefs()[1]->Name());
}

// We can skip the Reshape if all the output edges satisfies,
// 1. The output of the reshape/flatten is the input 0 of the GEMM/Matmul,
//    and the input rank >= 2 and output_rank == 2
//    This is because Gemm/Matmul will map to ANEURALNETWORKS_FULLY_CONNECTED in NNAPI,
//    ANEURALNETWORKS_FULLY_CONNECTED will flatten the 2+ dim input 0 to 2d
// 2. Or the output the reshape/flatten is the output of the graph
//    (no op in the graph is using the output except can be used by Gemm/Matmul satisfying condition 1 above)
// The reason we want to skip Reshape is that Reshape is not running on Hardware (NPU,...) in NNAPI for
// some CPU (e.g. Qualcomm SD for now), skipping unnecessary Reshape will prevent context switching
// between NNAPI CPU impl and Hardware Accelerator impl and will speed up the execution
// If we are going to skip the reshape, we will still add correct shape and operand type for the output in
// onnxruntime::nnapi::Model.
// If the Reshape output is also a graph output, since NNAPI output is a void* buffer, we can find the shape
// information in onnxruntime::nnapi::Model and pass the correct shape information back to ORT to be used as output shape
/* static */ bool ReshapeOpBuilder::CanSkipReshape(const Node& node, size_t input_rank, size_t output_rank) {
  //
  // TEMPORARILY DISABLED. Needs refinement.
  //
  // const auto& output = node.OutputDefs()[0]->Name();
  // // We will go through all the output edges
  // for (auto it = node.OutputEdgesBegin(), end = node.OutputEdgesEnd(); it != end; ++it) {
  //   const auto& op_type = it->GetNode().OpType();
  //   // TODO add quantized matmul when reshape support quantized input
  //   if (op_type != "Gemm" && op_type != "MatMul") {
  //     LOGS_DEFAULT(VERBOSE) << "Reshape/Flatten can only be skipped when the output is Gemm/Matmul"
  //                           << " or no op is using the output (output is graph output)"
  //                           << ", output name, " << output
  //                           << " is used by " << op_type;
  //     return false;
  //   }

  //   // NNAPI ANEURALNETWORKS_FULLY_CONNECTED will only flatten the input 0
  //   if (it->GetDstArgIndex() != 0) {
  //     LOGS_DEFAULT(VERBOSE) << "Reshape/Flatten can only be skipped when the output is input 0 of Gemm/Matmul"
  //                           << ", output name, " << output;
  //     return false;
  //   }

  //   // We only support 2d matmul/gemm here
  //   // And NNAPI ANEURALNETWORKS_FULLY_CONNECTED will only flatten input rank >= 2
  //   if (input_rank < 2 || output_rank != 2) {
  //     LOGS_DEFAULT(VERBOSE) << "Reshape/Flatten can only be skipped when input_rank >= 2 and output_rank == 2"
  //                           << ", output name, " << output
  //                           << ", the actual input_rank, " << input_rank
  //                           << ", the actual output_rank, " << output_rank;
  //     return false;
  //   }
  // }

  // // If we reach here, we have either,
  // // all the Reshape outputs are used by gemm/matmul, the output can also be a model output [doesn't really matter here]
  // // or
  // // Reshape has no output edge ==> the output is a graph output or a dead end [which we don't care]
  // // we can skip this Reshape now
  // LOGS_DEFAULT(VERBOSE) << "Skipping Reshape/Flatten node ["
  //                       << node.Name() << "] with output, " << output;
  // return true;

  ORT_UNUSED_PARAMETER(node);
  ORT_UNUSED_PARAMETER(input_rank);
  ORT_UNUSED_PARAMETER(output_rank);
  return false;
}

/* static */ Status ReshapeOpBuilder::AddReshapeOperator(ModelBuilder& model_builder,
                                                         const Node& node,
                                                         const std::string& input,
                                                         const std::vector<int32_t>& shape) {
  auto& shaper(model_builder.GetShaper());
  const auto& operand_indices(model_builder.GetOperandIndices());
  const auto& operand_types(model_builder.GetOperandTypes());
  const auto& output = node.OutputDefs()[0]->Name();
  ORT_RETURN_IF_ERROR(shaper.Reshape(input, shape, output));
  auto input_rank = shaper[input].size();
  auto output_rank = shaper[output].size();

  // Since Reshape is not running using hardware in NNAPI for some CPU (e.g. Qualcomm SD for now)
  // We will try to see if we the skip the Reshape to prevent context switching between
  // NNAPI CPU impl and NNAPI hardware accelerator impl
  if (CanSkipReshape(node, input_rank, output_rank)) {
    // Since reshape can be skipped, only register the dimension and type, with same index and new name
    const OperandType output_operand_type(operand_types.at(input).type, shaper[output]);
    model_builder.RegisterOperand(output, operand_indices.at(input), output_operand_type, false);
  } else {
    // We still need to perform a reshape here
    // Add input
    std::vector<uint32_t> input_indices;
    input_indices.push_back(operand_indices.at(input));
    // Add new shape
    Shape shape_dimen = {static_cast<uint32_t>(shape.size())};
    std::string shape_name = model_builder.GetUniqueName(node.Name() + input + "newshape");
    OperandType shape_operand_type(Type::TENSOR_INT32, shape_dimen);
    ORT_RETURN_IF_ERROR(model_builder.AddOperandFromPersistMemoryBuffer(shape_name, shape.data(), shape_operand_type));
    input_indices.push_back(operand_indices.at(shape_name));

    const OperandType output_operand_type(operand_types.at(input).type, shaper[output]);
    ORT_RETURN_IF_ERROR(model_builder.AddOperation(ANEURALNETWORKS_RESHAPE, input_indices, {output}, {output_operand_type}, {false}));
  }

  return Status::OK();
}

Status ReshapeOpBuilder::AddToModelBuilderImpl(ModelBuilder& model_builder, const Node& node) const {
  auto& shaper(model_builder.GetShaper());
  const auto& initializers(model_builder.GetInitializerTensors());

  auto input = node.InputDefs()[0]->Name();
  if (model_builder.IsOperandNHWC(input)) {
    // We want to transpose nhwc operand back to nchw before reshape
    ORT_RETURN_IF_ERROR(GetNCHWInput(model_builder, node, 0, input));
  }

  const auto& shape_tensor = *initializers.at(node.InputDefs()[1]->Name());
  const int64_t* raw_shape = GetTensorInt64Data(shape_tensor);
  const auto size = SafeInt<uint32_t>(shape_tensor.dims()[0]);

  Shape input_shape = shaper[input];
  std::vector<int32_t> shape(size);
  for (uint32_t i = 0; i < size; i++) {
    int32_t dim = SafeInt<int32_t>(raw_shape[i]);
    // NNAPI reshape does not support 0 as dimension
    shape[i] = dim == 0 ? input_shape[i] : dim;
  }

  return AddReshapeOperator(model_builder, node, input, shape);
}

#pragma endregion op_reshape

#pragma region op_batchnormalization

class BatchNormalizationOpBuilder : public BaseOpBuilder {
 public:
  void AddInitializersToSkip(ModelBuilder& model_builder, const Node& node) const override;

 private:
  Status AddToModelBuilderImpl(ModelBuilder& model_builder, const Node& node) const override ORT_MUST_USE_RESULT;
};

void BatchNormalizationOpBuilder::AddInitializersToSkip(ModelBuilder& model_builder, const Node& node) const {
  // skip everything except input0 for BatchNormalization
  model_builder.AddInitializerToSkip(node.InputDefs()[1]->Name());  // scale
  model_builder.AddInitializerToSkip(node.InputDefs()[2]->Name());  // B
  model_builder.AddInitializerToSkip(node.InputDefs()[3]->Name());  // mean
  model_builder.AddInitializerToSkip(node.InputDefs()[4]->Name());  //var
}

Status BatchNormalizationOpBuilder::AddToModelBuilderImpl(ModelBuilder& model_builder, const Node& node) const {
  auto& shaper(model_builder.GetShaper());
  const auto& operand_types(model_builder.GetOperandTypes());
  const auto& initializers(model_builder.GetInitializerTensors());
  NodeAttrHelper helper(node);

  // For reshape we are not really doing anything but
  // register a new operand with new shape
  const auto& input = node.InputDefs()[0]->Name();
  const auto& output = node.OutputDefs()[0]->Name();

  const auto& scale_tensor = *initializers.at(node.InputDefs()[1]->Name());
  const auto& bias_tensor = *initializers.at(node.InputDefs()[2]->Name());
  const auto& mean_tensor = *initializers.at(node.InputDefs()[3]->Name());
  const auto& var_tensor = *initializers.at(node.InputDefs()[4]->Name());
  const auto eps = helper.Get("epsilon", 1e-5f);

  const auto size = SafeInt<uint32_t>(scale_tensor.dims()[0]);
  vector<float> a, b;
  a.reserve(size);
  b.reserve(size);

  const float* scale_data = GetTensorFloatData(scale_tensor);
  const float* bias_data = GetTensorFloatData(bias_tensor);
  const float* mean_data = GetTensorFloatData(mean_tensor);
  const float* var_data = GetTensorFloatData(var_tensor);

  for (int64_t i = 0; i < size; i++) {
    a.push_back(scale_data[i] / sqrt(var_data[i] + eps));
    b.push_back((scale_data[i] * -mean_data[i]) / sqrt(var_data[i] + eps) +
                bias_data[i]);
  }

  const auto tensor_a_name = model_builder.GetUniqueName(node.Name() + input + "_imm_a");
  const auto tensor_b_name = model_builder.GetUniqueName(node.Name() + input + "_imm_b");
  const auto tensor_imm_product_name = model_builder.GetUniqueName(node.Name() + input + "_imm_mul");
  Shape tensor_a_dimen = {size};

  bool input_is_nhwc = model_builder.IsOperandNHWC(input);
  bool output_is_nhwc = input_is_nhwc;

  if (!input_is_nhwc) {
    // the batch normalization is applied on C channel,
    // if the input is NC[HW], will need correct shape for tensor_a/b
    // to make sure we are broadcasting on the correct channel,
    // input shape {N, C}       ==> tensor_a/b's shape {size}
    // input shape {N, C, H}    ==> tensor_a/b's shape {size, 1}
    // input shape {N, C, H, W} ==> tensor_a/b's shape {size, 1, 1}
    const auto input_rank = shaper[input].size();
    for (size_t i = 2; i < input_rank; i++)
      tensor_a_dimen.push_back(1);
  }

  shaper.AddShape(tensor_a_name, tensor_a_dimen);
  shaper.AddShape(tensor_b_name, tensor_a_dimen);
  const OperandType a_operand_type(operand_types.at(input).type, tensor_a_dimen);
  ORT_RETURN_IF_ERROR(model_builder.AddOperandFromPersistMemoryBuffer(tensor_a_name, a.data(), a_operand_type));
  const OperandType b_operand_type(operand_types.at(input).type, tensor_a_dimen);
  ORT_RETURN_IF_ERROR(model_builder.AddOperandFromPersistMemoryBuffer(tensor_b_name, b.data(), b_operand_type));

  // Mul
  ORT_RETURN_IF_ERROR(AddBinaryOperator(ANEURALNETWORKS_MUL,
                                        model_builder,
                                        input, tensor_a_name,
                                        ANEURALNETWORKS_FUSED_NONE,
                                        tensor_imm_product_name,
                                        output_is_nhwc));

  // Add
  int32_t fuse_code = model_builder.FindActivation(node, *node.OutputDefs()[0]);
  ORT_RETURN_IF_ERROR(AddBinaryOperator(ANEURALNETWORKS_ADD,
                                        model_builder,
                                        tensor_imm_product_name, tensor_b_name,
                                        fuse_code,
                                        output,
                                        output_is_nhwc));

  return Status::OK();
}

#pragma endregion op_batchnormalization

#pragma region op_pool

class PoolOpBuilder : public BaseOpBuilder {
 public:
  static void CreateSharedOpBuilder(const std::string& op_type, OpBuilderRegistrations& op_registrations);

 private:
  Status AddToModelBuilderImpl(ModelBuilder& model_builder, const Node& node) const override ORT_MUST_USE_RESULT;
};

/* static */ void PoolOpBuilder::CreateSharedOpBuilder(
    const std::string& op_type, OpBuilderRegistrations& op_registrations) {
  CreateSharedOpBuilderImpl<PoolOpBuilder>(
      op_type, op_registrations,
      {
          "GlobalAveragePool",
          "GlobalMaxPool",
          "AveragePool",
          "MaxPool",
      });
}

Status PoolOpBuilder::AddToModelBuilderImpl(ModelBuilder& model_builder, const Node& node) const {
  auto& shaper(model_builder.GetShaper());
  const auto& operand_indices(model_builder.GetOperandIndices());
  const auto& operand_types(model_builder.GetOperandTypes());

  NodeAttrHelper helper(node);

  auto input = node.InputDefs()[0]->Name();
  bool use_nchw = model_builder.UseNCHW();
  bool input_is_nhwc = model_builder.IsOperandNHWC(input);
  bool output_is_nhwc = false;
  if (use_nchw) {
    ORT_RETURN_IF_NOT(!input_is_nhwc, "model_builder.UseNCHW() but input is NHWC");
  } else {
    output_is_nhwc = true;
    if (!input_is_nhwc) {
      ORT_RETURN_IF_ERROR(GetNHWCInput(model_builder, node, 0, input));
    }
  }

  const auto& output = node.OutputDefs()[0]->Name();
  const auto& op_type = node.OpType();

  int32_t op_code;
  bool is_average_pool = op_type == "AveragePool";
  if (is_average_pool || op_type == "GlobalAveragePool")
    op_code = ANEURALNETWORKS_AVERAGE_POOL_2D;
  else  // (op_type == "MaxPool" || op_type == "GlobalMaxPool")
    op_code = ANEURALNETWORKS_MAX_POOL_2D;

  vector<int32_t> onnx_pads, onnx_strides, kernel_shape;
  bool use_auto_pad = false;
  int32_t nnapi_padding_code = ANEURALNETWORKS_PADDING_VALID;
  const auto& input_shape = shaper[input];
  if (is_average_pool || op_type == "MaxPool") {
    const auto auto_pad_type = StringToAutoPadType(helper.Get("auto_pad", "NOTSET"));
    kernel_shape = helper.Get("kernel_shape", vector<int32_t>{0, 0});
    onnx_strides = helper.Get("strides", vector<int>{1, 1});
    onnx_pads = helper.Get("pads", vector<int>{0, 0, 0, 0});
    const auto weight_size_y = static_cast<uint32_t>(kernel_shape[0]);
    const auto weight_size_x = static_cast<uint32_t>(kernel_shape[1]);
    ORT_RETURN_IF_ERROR(
        HandleAutoPad(input_shape, weight_size_y, weight_size_x,
                      onnx_strides, {1, 1} /* onnx_dilations */,
                      auto_pad_type, use_nchw,
                      onnx_pads, nnapi_padding_code, use_auto_pad));
  } else {  // (op_type == "GlobalAveragePool" || op_type == "GlobalMaxPool")
    use_auto_pad = true;
    nnapi_padding_code = ANEURALNETWORKS_PADDING_VALID;
    onnx_strides = vector<int32_t>{1, 1};
    onnx_pads = vector<int32_t>{0, 0, 0, 0};
    if (use_nchw) {
      kernel_shape = vector<int32_t>{static_cast<int32_t>(input_shape[2]),
                                     static_cast<int32_t>(input_shape[3])};
    } else {
      kernel_shape = vector<int32_t>{static_cast<int32_t>(input_shape[1]),
                                     static_cast<int32_t>(input_shape[2])};
    }
  }

  int32_t fuse_code = model_builder.FindActivation(node, *node.OutputDefs()[0]);
  std::vector<uint32_t> input_indices;
  input_indices.push_back(operand_indices.at(input));

  if (use_auto_pad) {
    ADD_SCALAR_OPERAND(model_builder, input_indices, nnapi_padding_code);
  } else {
    ADD_SCALAR_OPERAND(model_builder, input_indices, onnx_pads[1]);
    ADD_SCALAR_OPERAND(model_builder, input_indices, onnx_pads[3]);
    ADD_SCALAR_OPERAND(model_builder, input_indices, onnx_pads[0]);
    ADD_SCALAR_OPERAND(model_builder, input_indices, onnx_pads[2]);
  }

  ADD_SCALAR_OPERAND(model_builder, input_indices, onnx_strides[1]);
  ADD_SCALAR_OPERAND(model_builder, input_indices, onnx_strides[0]);
  ADD_SCALAR_OPERAND(model_builder, input_indices, kernel_shape[1]);
  ADD_SCALAR_OPERAND(model_builder, input_indices, kernel_shape[0]);
  ADD_SCALAR_OPERAND(model_builder, input_indices, fuse_code);

  if (model_builder.GetAndroidSdkVer() > 28) {  // nchw only supported on api 29+
    ADD_SCALAR_OPERAND(model_builder, input_indices, use_nchw);
  }

  ORT_RETURN_IF_ERROR(shaper.Pool(input,
                                  onnx_pads, onnx_strides, kernel_shape,
                                  use_nchw,
                                  output));
  const OperandType output_operand_type(operand_types.at(input).type, shaper[output]);
  ORT_RETURN_IF_ERROR(model_builder.AddOperation(op_code, input_indices,
                                                 {output}, {output_operand_type}, {output_is_nhwc}));
  return Status::OK();
}

#pragma endregion op_pool

#pragma region op_conv

class ConvOpBuilder : public BaseOpBuilder {
 public:
  void AddInitializersToSkip(ModelBuilder& model_builder, const Node& node) const override;
  static void CreateSharedOpBuilder(const std::string& op_type, OpBuilderRegistrations& op_registrations);

 private:
  Status AddToModelBuilderImpl(ModelBuilder& model_builder, const Node& node) const override ORT_MUST_USE_RESULT;
};

/* static */ void ConvOpBuilder::CreateSharedOpBuilder(
    const std::string& op_type, OpBuilderRegistrations& op_registrations) {
  CreateSharedOpBuilderImpl<ConvOpBuilder>(
      op_type, op_registrations,
      {
          "Conv",
          "QLinearConv",
      });
}

void ConvOpBuilder::AddInitializersToSkip(ModelBuilder& model_builder, const Node& node) const {
  const auto& op = node.OpType();
  const auto input_defs = node.InputDefs();

  // skip the weight for conv as we need to transpose
  if (op == "QLinearConv") {
    AddBinaryOpQuantizationScaleAndZeroPointToSkip(model_builder, node);
    model_builder.AddInitializerToSkip(input_defs[3]->Name());  // w
    if (input_defs.size() > 8)
      model_builder.AddInitializerToSkip(input_defs[8]->Name());  // B
  } else {
    model_builder.AddInitializerToSkip(input_defs[1]->Name());  // w
  }
}

Status ConvOpBuilder::AddToModelBuilderImpl(ModelBuilder& model_builder, const Node& node) const {
  auto& shaper(model_builder.GetShaper());
  const auto& operand_indices(model_builder.GetOperandIndices());
  const auto& operand_types(model_builder.GetOperandTypes());
  const auto& initializers(model_builder.GetInitializerTensors());
  NodeAttrHelper helper(node);
  const auto input_defs = node.InputDefs();
  const auto& op_type = node.OpType();
  bool is_qlinear_conv = (op_type == "QLinearConv");

  // onnx strides are in the order height, width
  // while nnapi strides are in the order width, height
  const auto onnx_strides = helper.Get("strides", vector<int>{1, 1});

  // onnx pads are in the order top, left, bottom, right
  // while nnapi pads is in the order left, right, top, bottom
  auto onnx_pads = helper.Get("pads", vector<int>{0, 0, 0, 0});

  // onnx dilations is in the order height, width
  // while nnapi dilations are in the order width, height
  const auto onnx_dilations = helper.Get("dilations", vector<int>{1, 1});
  const auto group = helper.Get("group", 1);

  size_t x_idx = 0,
         w_idx = is_qlinear_conv ? 3 : 1,
         b_idx = is_qlinear_conv ? 8 : 2;

  auto input = input_defs[x_idx]->Name();
  bool use_nchw = model_builder.UseNCHW();
  bool input_is_nhwc = model_builder.IsOperandNHWC(input);
  bool output_is_nhwc = false;
  if (use_nchw) {
    ORT_RETURN_IF_NOT(!input_is_nhwc, "model_builder.UseNCHW() but input is NHWC");
  } else {
    output_is_nhwc = true;
    if (!input_is_nhwc) {
      ORT_RETURN_IF_ERROR(GetNHWCInput(model_builder, node, x_idx, input));
    }
  }

  float x_scale = 0.0f,
        w_scale = 0.0f,
        y_scale = 0.0f;
  int32_t x_zero_point = 0,
          w_zero_point = 0,
          y_zero_point = 0;

  if (is_qlinear_conv) {
    ORT_RETURN_IF_ERROR(GetBinaryOpQuantizationScaleAndZeroPoint(model_builder, node,
                                                                 x_scale, w_scale, y_scale,
                                                                 x_zero_point, w_zero_point, y_zero_point));
  }

  const auto& weight = input_defs[w_idx]->Name();
  const auto& weight_tensor = *initializers.at(weight);
  bool conv_2d = false,
       depthwise_conv_2d = false,
       grouped_conv_2d = false;

  // For ONNX we only have 1 conv ops
  // For NNAPI we have 3
  // Input is (N, C, H, W)
  // group == 1,                                   --> regular conv
  // group != 1 && weight is (M, 1, kH, kW),       --> depthwise conv
  // group != 1 && weight is (M, C/group, kH, kW), --> grouped conv
  if (group == 1)
    conv_2d = true;
  else if ((weight_tensor.dims()[1] == 1))
    depthwise_conv_2d = true;
  else
    grouped_conv_2d = true;

  Shape onnx_weight_shape;
  for (auto dim : weight_tensor.dims())
    onnx_weight_shape.push_back(SafeInt<uint32_t>(dim));

  Type onnx_weight_type;
  switch (weight_tensor.data_type()) {
    case ONNX_NAMESPACE::TensorProto_DataType_FLOAT:
      onnx_weight_type = Type::TENSOR_FLOAT32;
      break;
    case ONNX_NAMESPACE::TensorProto_DataType_UINT8:
      onnx_weight_type = Type::TENSOR_QUANT8_ASYMM;
      break;
    default:
      return ORT_MAKE_STATUS(ONNXRUNTIME, INVALID_ARGUMENT,
                             "The initializer of graph ", weight, " doesn't have valid type: ", weight_tensor.data_type());
  }

  OperandType onnx_weight_operand_type(onnx_weight_type, onnx_weight_shape, w_scale, w_zero_point);

  // Pre-process weights
  if (conv_2d || grouped_conv_2d) {
    ORT_RETURN_IF_ERROR(AddInitializerInNewLayout(model_builder, weight, onnx_weight_operand_type, L_0231));
  } else {  // depthwise_conv_2d
    ORT_RETURN_IF_ERROR(AddInitializerInNewLayout(model_builder, weight, onnx_weight_operand_type, L_1230));
  }

  if (is_qlinear_conv) {
    // Verify if the scale and zero point matchs from onnx input/weight and nnapi input/weight
    ORT_RETURN_IF_ERROR(IsValidInputQuantizedType(model_builder, input, x_scale, x_zero_point));
    ORT_RETURN_IF_ERROR(IsValidInputQuantizedType(model_builder, weight, w_scale, w_zero_point));
  }

  bool hasBias = (input_defs.size() > b_idx);
  std::string bias = hasBias ? input_defs[b_idx]->Name() : weight + "_bias";
  if (!hasBias) {
    const auto weight_dimen = shaper[weight];
    Shape bias_dimen;
    if (conv_2d || grouped_conv_2d)
      bias_dimen = {weight_dimen[0]};
    else
      bias_dimen = {weight_dimen[3]};

    const auto& weight_type = operand_types.at(weight).type;
    if (weight_type == Type::TENSOR_FLOAT32) {
      vector<float> buffer(bias_dimen[0], 0.0f);
      OperandType bias_operand_type(Type::TENSOR_FLOAT32, bias_dimen, x_scale * w_scale);
      ORT_RETURN_IF_ERROR(model_builder.AddOperandFromPersistMemoryBuffer(bias, buffer.data(), bias_operand_type));
    } else if (weight_type == Type::TENSOR_QUANT8_ASYMM) {
      vector<int32_t> buffer(bias_dimen[0], 0);
      OperandType bias_operand_type(Type::TENSOR_INT32, bias_dimen, x_scale * w_scale);
      ORT_RETURN_IF_ERROR(model_builder.AddOperandFromPersistMemoryBuffer(bias, buffer.data(), bias_operand_type));
    } else {
      return ORT_MAKE_STATUS(ONNXRUNTIME, INVALID_ARGUMENT, "Unknown weight type ", TypeToStr(weight_type));
    }
  } else if (is_qlinear_conv) {  // QLinearConv's bias type need special handling
    const auto& bias_tensor = *model_builder.GetInitializerTensors().at(bias);
    ORT_RETURN_IF_NOT(bias_tensor.data_type() == ONNX_NAMESPACE::TensorProto_DataType_INT32,
                      "bias of QLinearConv should be int32, actual type: ", bias_tensor.data_type());
    Shape bias_dimen;
    for (auto dim : bias_tensor.dims())
      bias_dimen.push_back(SafeInt<uint32_t>(dim));

    const void* buffer = GetTensorInt32Data(bias_tensor);
    OperandType bias_operand_type(Type::TENSOR_INT32, bias_dimen, x_scale * w_scale);
    ORT_RETURN_IF_ERROR(model_builder.AddOperandFromPersistMemoryBuffer(bias, buffer, bias_operand_type));
  }

  const auto auto_pad_type = StringToAutoPadType(helper.Get("auto_pad", "NOTSET"));
  bool use_auto_pad = false;
  int32_t nnapi_padding_code = ANEURALNETWORKS_PADDING_SAME;
  const auto& input_shape = shaper[input];
  const auto& kernel_shape = shaper[weight];
  const auto weight_size_y = kernel_shape[1];
  const auto weight_size_x = kernel_shape[2];
  ORT_RETURN_IF_ERROR(
      HandleAutoPad(input_shape, weight_size_y, weight_size_x,
                    onnx_strides, onnx_dilations,
                    auto_pad_type, use_nchw,
                    onnx_pads, nnapi_padding_code, use_auto_pad));

  std::vector<uint32_t> input_indices;
  input_indices.push_back(operand_indices.at(input));
  input_indices.push_back(operand_indices.at(weight));
  input_indices.push_back(operand_indices.at(bias));

  if (use_auto_pad) {
    ADD_SCALAR_OPERAND(model_builder, input_indices, nnapi_padding_code);
  } else {
    ADD_SCALAR_OPERAND(model_builder, input_indices, onnx_pads[1]);
    ADD_SCALAR_OPERAND(model_builder, input_indices, onnx_pads[3]);
    ADD_SCALAR_OPERAND(model_builder, input_indices, onnx_pads[0]);
    ADD_SCALAR_OPERAND(model_builder, input_indices, onnx_pads[2]);
  }

  ADD_SCALAR_OPERAND(model_builder, input_indices, onnx_strides[1]);
  ADD_SCALAR_OPERAND(model_builder, input_indices, onnx_strides[0]);

  if (!conv_2d) {
    if (depthwise_conv_2d) {
      int32_t depthwiseMultiplier = shaper[weight][3] / group;
      ADD_SCALAR_OPERAND(model_builder, input_indices, depthwiseMultiplier);
    } else {  // grouped_conv_2d
      ADD_SCALAR_OPERAND(model_builder, input_indices, group);
    }
  }

  int32_t fuse_code = model_builder.FindActivation(node, *node.OutputDefs()[0]);
  ADD_SCALAR_OPERAND(model_builder, input_indices, fuse_code);

  if (model_builder.GetAndroidSdkVer() > 28) {
    ADD_SCALAR_OPERAND(model_builder, input_indices, use_nchw);

    // 1. NNAPI Grouped Conv does not support dilations
    // 2. There is a bug in NNAPI (not sure NNAPI itself or Qualcomm Hexagon driver),
    //    setting dilation (even it is the default (1,1)) will make the execution fall back to CPU
    //    so if dilations == (1,1) we simply ignore it
    if (!grouped_conv_2d &&
        (onnx_dilations[1] != 1 || onnx_dilations[0] != 1)) {
      ADD_SCALAR_OPERAND(model_builder, input_indices, onnx_dilations[1]);
      ADD_SCALAR_OPERAND(model_builder, input_indices, onnx_dilations[0]);
    }
  }

  int32_t operationCode;
  const auto& output = node.OutputDefs()[0]->Name();
  if (conv_2d || grouped_conv_2d) {
    operationCode = conv_2d ? ANEURALNETWORKS_CONV_2D
                            : ANEURALNETWORKS_GROUPED_CONV_2D;
    ORT_RETURN_IF_ERROR(shaper.Conv(input, weight,
                                    onnx_pads, onnx_strides, onnx_dilations,
                                    use_nchw,
                                    output));
  } else {  // depthwise_conv_2d
    operationCode = ANEURALNETWORKS_DEPTHWISE_CONV_2D;
    ORT_RETURN_IF_ERROR(shaper.DepthwiseConv(input, weight,
                                             onnx_pads, onnx_strides, onnx_dilations,
                                             use_nchw,
                                             output));
  }

  const OperandType output_operand_type(operand_types.at(input).type, shaper[output], y_scale, y_zero_point);
  ORT_RETURN_IF_ERROR(model_builder.AddOperation(operationCode, input_indices,
                                                 {output}, {output_operand_type}, {output_is_nhwc}));
  return Status::OK();
}

#pragma endregion op_conv

#pragma region op_cast

class CastOpBuilder : public BaseOpBuilder {
 private:
  Status AddToModelBuilderImpl(ModelBuilder& model_builder, const Node& node) const override ORT_MUST_USE_RESULT;
};

Status CastOpBuilder::AddToModelBuilderImpl(ModelBuilder& model_builder, const Node& node) const {
  auto& shaper(model_builder.GetShaper());
  const auto& operand_indices(model_builder.GetOperandIndices());
  NodeAttrHelper helper(node);

  const auto& input = node.InputDefs()[0]->Name();
  const auto& output = node.OutputDefs()[0]->Name();
  bool output_is_nhwc = model_builder.IsOperandNHWC(input);

  auto to = helper.Get("to", 0);
  Type type;
  switch (to) {
    case ONNX_NAMESPACE::TensorProto::FLOAT:
      type = Type::TENSOR_FLOAT32;
      break;
    case ONNX_NAMESPACE::TensorProto::INT32:
      type = Type::TENSOR_INT32;
      break;
    default:
      return ORT_MAKE_STATUS(ONNXRUNTIME, INVALID_ARGUMENT, "Invalid cast to type: ", to);
  }

  std::vector<uint32_t> input_indices;
  input_indices.push_back(operand_indices.at(input));
  ORT_RETURN_IF_ERROR(shaper.Identity(input, output));
  const OperandType output_operand_type(type, shaper[output]);
  ORT_RETURN_IF_ERROR(model_builder.AddOperation(ANEURALNETWORKS_CAST, input_indices, {output},
                                                 {output_operand_type}, {output_is_nhwc}));
  return Status::OK();
}

#pragma endregion

#pragma region op_softmax

class SoftMaxOpBuilder : public BaseOpBuilder {
 private:
  Status AddToModelBuilderImpl(ModelBuilder& model_builder, const Node& node) const override ORT_MUST_USE_RESULT;
};

<<<<<<< HEAD
bool SoftMaxOpBuilder::IsOpSupportedImpl(ModelBuilder& model_builder, const Node& node) {
  Shape input_shape;
  if (!GetShape(*node.InputDefs()[0], input_shape))
    return false;

  const auto input_size = input_shape.size();
  if (input_size != 2 && input_size != 4) {
    LOGS_DEFAULT(VERBOSE) << "SoftMax only support 2d/4d shape, input is "
                          << input_size << "d shape";
    return false;
  }

  const auto android_sdk_ver = model_builder.GetAndroidSdkVer();
  if (android_sdk_ver < 29) {
    NodeAttrHelper helper(node);
    int32_t axis = helper.Get("axis", 1);
    if (axis != 1) {
      LOGS_DEFAULT(VERBOSE)
          << "SoftMax only support axis 1 on Android API level: " << android_sdk_ver
          << " input axis: " << axis;
      return false;
    }
  }

  return true;
}

Status SoftMaxOpBuilder::AddToModelBuilderImpl(ModelBuilder& model_builder, const Node& node) {
=======
Status SoftMaxOpBuilder::AddToModelBuilderImpl(ModelBuilder& model_builder, const Node& node) const {
>>>>>>> d46dbeaf
  auto& shaper(model_builder.GetShaper());
  const auto& operand_indices(model_builder.GetOperandIndices());
  const auto& operand_types(model_builder.GetOperandTypes());
  const auto android_sdk_ver = model_builder.GetAndroidSdkVer();
  NodeAttrHelper helper(node);

  auto input = node.InputDefs()[0]->Name();
  bool input_is_nhwc = model_builder.IsOperandNHWC(input);
  bool output_is_nhwc = input_is_nhwc;
  if (android_sdk_ver < 29) {
    if (model_builder.IsOperandNHWC(input)) {
      output_is_nhwc = false;
      // We want to transpose nhwc operand back to nchw before softmax
      ORT_RETURN_IF_ERROR(GetNCHWInput(model_builder, node, 0, input));
    }
  }

  int32_t axis = helper.Get("axis", 1);
  if (output_is_nhwc) {
    const int32_t axis_nchw_to_nhwc[4]{0, 3, 1, 2};
    axis = axis_nchw_to_nhwc[axis];
  }

  const auto& output = node.OutputDefs()[0]->Name();
  float beta = 1.f;
  std::vector<uint32_t> input_indices;
  input_indices.push_back(operand_indices.at(input));
  ADD_SCALAR_OPERAND(model_builder, input_indices, beta);

  if (android_sdk_ver > 28) {
    // you can only specify axis for android api level 29+
    ADD_SCALAR_OPERAND(model_builder, input_indices, axis);
  }

  ORT_RETURN_IF_ERROR(shaper.Identity(input, output));
  const OperandType output_operand_type(operand_types.at(input).type, shaper[output]);
  ORT_RETURN_IF_ERROR(model_builder.AddOperation(ANEURALNETWORKS_SOFTMAX, input_indices,
                                                 {output}, {output_operand_type}, {output_is_nhwc}));
  return Status::OK();
}

#pragma endregion

#pragma region op_identity

class IdentityOpBuilder : public BaseOpBuilder {
 private:
  Status AddToModelBuilderImpl(ModelBuilder& model_builder, const Node& node) const override ORT_MUST_USE_RESULT;
};

Status IdentityOpBuilder::AddToModelBuilderImpl(ModelBuilder& model_builder, const Node& node) const {
  // Identity is not really going to do anything
  // Just register the dimension and type, with same index and new name
  auto& shaper(model_builder.GetShaper());
  const auto& operand_indices(model_builder.GetOperandIndices());
  const auto& operand_types(model_builder.GetOperandTypes());

  const auto& input = node.InputDefs()[0]->Name();
  const auto& output = node.OutputDefs()[0]->Name();
  bool output_is_nhwc = model_builder.IsOperandNHWC(input);

  std::vector<uint32_t> input_indices;
  input_indices.push_back(operand_indices.at(input));  // input

  ORT_RETURN_IF_ERROR(shaper.Identity(input, output));
  const OperandType output_operand_type(operand_types.at(input).type, shaper[output]);
  model_builder.RegisterOperand(output, operand_indices.at(input), output_operand_type, output_is_nhwc);
  return Status::OK();
}

#pragma endregion

#pragma region op_gemm

class GemmOpBuilder : public BaseOpBuilder {
 public:
  void AddInitializersToSkip(ModelBuilder& model_builder, const Node& node) const override;
  static void CreateSharedOpBuilder(const std::string& op_type, OpBuilderRegistrations& op_registrations);

 private:
  Status AddToModelBuilderImpl(ModelBuilder& model_builder, const Node& node) const override ORT_MUST_USE_RESULT;
};

/* static */ void GemmOpBuilder::CreateSharedOpBuilder(
    const std::string& op_type, OpBuilderRegistrations& op_registrations) {
  CreateSharedOpBuilderImpl<GemmOpBuilder>(
      op_type, op_registrations,
      {
          "Gemm",
          "MatMul",
          "QLinearMatMul",
      });
}

void GemmOpBuilder::AddInitializersToSkip(ModelBuilder& model_builder, const Node& node) const {
  const auto& op = node.OpType();
  const auto input_defs(node.InputDefs());
  if (op == "MatMul") {
    model_builder.AddInitializerToSkip(input_defs[1]->Name());
  } else if (op == "Gemm") {
    NodeAttrHelper helper(node);
    const auto transB = helper.Get("transB", 0);
    if (transB == 0)
      model_builder.AddInitializerToSkip(input_defs[1]->Name());
  } else if (op == "QLinearMatMul") {
    AddBinaryOpQuantizationScaleAndZeroPointToSkip(model_builder, node);
    model_builder.AddInitializerToSkip(input_defs[3]->Name());  // b
  }
}

Status GemmOpBuilder::AddToModelBuilderImpl(ModelBuilder& model_builder, const Node& node) const {
  auto& shaper(model_builder.GetShaper());
  const auto& operand_indices(model_builder.GetOperandIndices());
  const auto& operand_types(model_builder.GetOperandTypes());
  const auto& initializers(model_builder.GetInitializerTensors());

  const auto& op = node.OpType();
  const auto input_defs(node.InputDefs());
  NodeAttrHelper helper(node);
  bool is_qlinear_matmul = op == "QLinearMatMul";

  size_t a_idx = 0,
         b_idx = is_qlinear_matmul ? 3 : 1,
         c_idx = 2;  // QLinearMatMul has no bias

  const auto& input1 = input_defs[a_idx]->Name();
  const auto& input2 = input_defs[b_idx]->Name();
  const auto& output = node.OutputDefs()[0]->Name();
  const auto transB = helper.Get("transB", 0);

  float a_scale = 0.0f,
        b_scale = 0.0f,
        y_scale = 0.0f;
  int32_t a_zero_point = 0,
          b_zero_point = 0,
          y_zero_point = 0;

  if (is_qlinear_matmul) {
    ORT_RETURN_IF_ERROR(GetBinaryOpQuantizationScaleAndZeroPoint(model_builder, node,
                                                                 a_scale, b_scale, y_scale,
                                                                 a_zero_point, b_zero_point, y_zero_point));
  }

  uint32_t input_2_idx;
  if (transB == 0) {
    Type onnx_mat_b_type;
    if (!is_qlinear_matmul)
      onnx_mat_b_type = Type::TENSOR_FLOAT32;
    else
      onnx_mat_b_type = Type::TENSOR_QUANT8_ASYMM;

    const auto& mat_b_tensor = *initializers.at(input2);
    Shape onnx_mat_b_shape;
    for (auto dim : mat_b_tensor.dims())
      onnx_mat_b_shape.push_back(SafeInt<uint32_t>(dim));

    const OperandType onnx_mat_b_operand_type(onnx_mat_b_type, onnx_mat_b_shape, b_scale, b_zero_point);
    ORT_RETURN_IF_ERROR(AddInitializerTransposed(model_builder, onnx_mat_b_operand_type, input2));
  }

  input_2_idx = operand_indices.at(input2);

  // Verify if the scale and zero point matchs from onnx input and nnapi input
  if (is_qlinear_matmul) {
    ORT_RETURN_IF_ERROR(IsValidInputQuantizedType(model_builder, input1, a_scale, a_zero_point));
    ORT_RETURN_IF_ERROR(IsValidInputQuantizedType(model_builder, input2, b_scale, b_zero_point));
  }

  uint32_t bias_idx;
  bool has_bias = (op == "Gemm") && (input_defs.size() > 2);
  if (has_bias) {
    bias_idx = operand_indices.at(input_defs[c_idx]->Name());
  } else {
    // No C supplied, we need a vector of 0
    std::string bias = node.Name() + op + "_bias";
    const auto& bias_type = operand_types.at(input2).type;
    Shape bias_dimen = {shaper[input2][0]};
    if (bias_type == Type::TENSOR_FLOAT32) {
      std::vector<float> buffer(bias_dimen[0], 0.f);
      OperandType bias_operand_type(Type::TENSOR_FLOAT32, bias_dimen);
      ORT_RETURN_IF_ERROR(model_builder.AddOperandFromPersistMemoryBuffer(bias, buffer.data(), bias_operand_type));
    } else if (bias_type == Type::TENSOR_QUANT8_ASYMM) {
      std::vector<int32_t> buffer(bias_dimen[0], 0);
      OperandType bias_operand_type(Type::TENSOR_INT32, bias_dimen, a_scale * b_scale, 0);
      ORT_RETURN_IF_ERROR(model_builder.AddOperandFromPersistMemoryBuffer(bias, buffer.data(), bias_operand_type));
    } else {
      return ORT_MAKE_STATUS(ONNXRUNTIME, INVALID_ARGUMENT, "Unknown weight type ", TypeToStr(bias_type));
    }

    bias_idx = operand_indices.at(bias);
  }

  std::vector<uint32_t> input_indices;
  input_indices.push_back(operand_indices.at(input1));  // A
  input_indices.push_back(input_2_idx);                 // B
  input_indices.push_back(bias_idx);                    // C
  int32_t fuse_code = model_builder.FindActivation(node, *node.OutputDefs()[0]);
  ADD_SCALAR_OPERAND(model_builder, input_indices, fuse_code);

  ORT_RETURN_IF_ERROR(shaper.FC(input1, input2, output));
  const OperandType output_operand_type(operand_types.at(input1).type, shaper[output], y_scale, y_zero_point);
  ORT_RETURN_IF_ERROR(model_builder.AddOperation(ANEURALNETWORKS_FULLY_CONNECTED, input_indices,
                                                 {output}, {output_operand_type}, {false}));
  return Status::OK();
}

#pragma endregion

#pragma region op_unary

class UnaryOpBuilder : public BaseOpBuilder {
 public:
  static void CreateSharedOpBuilder(const std::string& op_type, OpBuilderRegistrations& op_registrations);

 private:
  Status AddToModelBuilderImpl(ModelBuilder& model_builder, const Node& node) const override ORT_MUST_USE_RESULT;
};

/* static */ void UnaryOpBuilder::CreateSharedOpBuilder(
    const std::string& op_type, OpBuilderRegistrations& op_registrations) {
  CreateSharedOpBuilderImpl<UnaryOpBuilder>(
      op_type, op_registrations,
      {
          "Abs",
          "Exp",
          "Floor",
          "Log",
          "Sigmoid",
          "Neg",
          "Sin",
          "Sqrt",
          "Tanh",
      });
}

Status UnaryOpBuilder::AddToModelBuilderImpl(ModelBuilder& model_builder, const Node& node) const {
  auto& shaper(model_builder.GetShaper());
  const auto& operand_indices(model_builder.GetOperandIndices());
  const auto& operand_types(model_builder.GetOperandTypes());
  const auto& op_type(node.OpType());

  const auto& input = node.InputDefs()[0]->Name();
  const auto& output = node.OutputDefs()[0]->Name();
  bool output_is_nhwc = model_builder.IsOperandNHWC(input);

  ORT_RETURN_IF_ERROR(shaper.Identity(input, output));
  const OperandType output_operand_type(operand_types.at(input).type, shaper[output]);

  int32_t op_code;
  if (op_type == "Abs")
    op_code = ANEURALNETWORKS_ABS;
  else if (op_type == "Exp")
    op_code = ANEURALNETWORKS_EXP;
  else if (op_type == "Floor")
    op_code = ANEURALNETWORKS_FLOOR;
  else if (op_type == "Log")
    op_code = ANEURALNETWORKS_LOG;
  else if (op_type == "Sigmoid")
    op_code = ANEURALNETWORKS_LOGISTIC;
  else if (op_type == "Neg")
    op_code = ANEURALNETWORKS_NEG;
  else if (op_type == "Sin")
    op_code = ANEURALNETWORKS_SIN;
  else if (op_type == "Sqrt")
    op_code = ANEURALNETWORKS_SQRT;
  else if (op_type == "Tanh")
    op_code = ANEURALNETWORKS_TANH;
  else {
    return ORT_MAKE_STATUS(ONNXRUNTIME, INVALID_ARGUMENT, "UnaryOpBuilder, unknown op: ", op_type);
  }
  std::vector<uint32_t> input_indices;
  input_indices.push_back(operand_indices.at(input));
  ORT_RETURN_IF_ERROR(model_builder.AddOperation(op_code, input_indices,
                                                 {output}, {output_operand_type}, {output_is_nhwc}));
  return Status::OK();
}

#pragma endregion

#pragma region op_concat

class ConcatOpBuilder : public BaseOpBuilder {
 private:
  Status AddToModelBuilderImpl(ModelBuilder& model_builder, const Node& node) const override ORT_MUST_USE_RESULT;
};

Status ConcatOpBuilder::AddToModelBuilderImpl(ModelBuilder& model_builder, const Node& node) const {
  auto& shaper(model_builder.GetShaper());
  const auto& operand_indices(model_builder.GetOperandIndices());
  const auto& operand_types(model_builder.GetOperandTypes());
  NodeAttrHelper helper(node);

  std::vector<uint32_t> input_indices;
  const auto& input0 = node.InputDefs()[0]->Name();
  bool all_input_have_same_layout = true;
  bool output_is_nhwc = false;
  const auto node_input_size = node.InputDefs().size();

  // First we want to see if all the input are same layout
  for (size_t i = 0; i < node_input_size - 1; i++) {
    all_input_have_same_layout =
        all_input_have_same_layout &&
        model_builder.IsOperandNHWC(node.InputDefs()[i]->Name()) ==
            model_builder.IsOperandNHWC(node.InputDefs()[i + 1]->Name());
  }

  std::vector<std::string> inputs;
  inputs.reserve(node_input_size);
  if (all_input_have_same_layout) {
    // if all the inputs are of same layout, output will be the same layout
    output_is_nhwc = model_builder.IsOperandNHWC(input0);

    for (size_t i = 0; i < node_input_size; i++) {
      auto input = node.InputDefs()[i]->Name();
      input_indices.push_back(operand_indices.at(input));
      inputs.push_back(input);
    }
  } else {
    // if all the inputs are not same layout,
    // will need transpos those nhwc tensors back to nchw
    for (size_t i = 0; i < node_input_size; i++) {
      auto input = node.InputDefs()[i]->Name();
      if (model_builder.IsOperandNHWC(input)) {
        ORT_RETURN_IF_ERROR(GetNCHWInput(model_builder, node, i, input));
      }
      input_indices.push_back(operand_indices.at(input));
      inputs.push_back(input);
    }
  }

  int rank = shaper[input0].size();
  int32_t axis = static_cast<int32_t>(HandleNegativeAxis(helper.Get("axis", 1), rank));

  if (output_is_nhwc) {
    ORT_RETURN_IF_NOT(rank == 4,
                      "nhwc is only on 4d shape, input ", input0, " has rank: ", rank);
    // we are using nhwc here, but the axis is in nchw, need to transpose axis from nchw to nhwc
    const uint32_t axis_nchw_to_nhwc[4]{0, 3, 1, 2};
    axis = axis_nchw_to_nhwc[axis];
  }
  ADD_SCALAR_OPERAND(model_builder, input_indices, axis);

  const auto& output = node.OutputDefs()[0]->Name();
  ORT_RETURN_IF_ERROR(shaper.Concat(inputs, axis, output));
  const OperandType output_operand_type(operand_types.at(input0).type, shaper[output]);
  ORT_RETURN_IF_ERROR(model_builder.AddOperation(ANEURALNETWORKS_CONCATENATION, input_indices,
                                                 {output}, {output_operand_type}, {output_is_nhwc}));
  return Status::OK();
}

#pragma endregion

#pragma region op_squeeze

class SqueezeOpBuilder : public BaseOpBuilder {
 public:
  void AddInitializersToSkip(ModelBuilder& model_builder, const Node& node) const override;

 private:
  Status AddToModelBuilderImpl(ModelBuilder& model_builder, const Node& node) const override ORT_MUST_USE_RESULT;
  static vector<int32_t> GetAxes(ModelBuilder& model_builder, const Node& node);
};

void SqueezeOpBuilder::AddInitializersToSkip(ModelBuilder& model_builder, const Node& node) const {
  if (node.SinceVersion() > 12 && node.InputDefs().size() > 1) {
    model_builder.AddInitializerToSkip(node.InputDefs()[1]->Name());
  }
}

/* static */ vector<int32_t> SqueezeOpBuilder::GetAxes(ModelBuilder& model_builder, const Node& node) {
  vector<int32_t> axes;
  // Squeeze opset 13 use input as axes
  if (node.SinceVersion() > 12) {
    // If axes is not supplied, return an empty axes as default to squeeze all
    if (node.InputDefs().size() > 1) {
      const auto& initializers(model_builder.GetInitializerTensors());
      const auto& axes_tensor = *initializers.at(node.InputDefs()[1]->Name());
      const int64_t* raw_axes = GetTensorInt64Data(axes_tensor);
      const auto size = SafeInt<uint32_t>(axes_tensor.dims()[0]);
      axes.resize(size);
      for (uint32_t i = 0; i < size; i++) {
        // it is unlikely we have a axis value overflow for int32
        axes[i] = static_cast<int32_t>(raw_axes[i]);
      }
    }
  } else {
    NodeAttrHelper helper(node);
    axes = helper.Get("axes", vector<int32_t>());
  }

  return axes;
}

Status SqueezeOpBuilder::AddToModelBuilderImpl(ModelBuilder& model_builder, const Node& node) const {
  auto& shaper(model_builder.GetShaper());
  const auto& operand_indices(model_builder.GetOperandIndices());
  const auto& operand_types(model_builder.GetOperandTypes());

  auto input = node.InputDefs()[0]->Name();
  if (model_builder.IsOperandNHWC(input)) {
    // We want to transpose nhwc operand back to nchw before squeeze
    ORT_RETURN_IF_ERROR(GetNCHWInput(model_builder, node, 0, input));
  }

  NodeAttrHelper helper(node);
  vector<int32_t> axes = GetAxes(model_builder, node);
  const auto& input_shape(shaper[input]);
  auto input_dims = input_shape.size();
  for (auto& axis : axes) {
    axis = static_cast<int32_t>(HandleNegativeAxis(axis, input_dims));
  }

  if (axes.empty()) {  // Squeeze all
    for (size_t i = 0; i < input_dims; i++) {
      if (input_shape[i] == 1)
        axes.push_back(i);
    }
  }

  const auto axes_name = model_builder.GetUniqueName(node.Name() + input + "_axes");
  Shape axes_dimen = {static_cast<uint32_t>(axes.size())};
  shaper.AddShape(axes_name, axes_dimen);
  const OperandType axes_operand_type(Type::TENSOR_INT32, axes_dimen);
  ORT_RETURN_IF_ERROR(model_builder.AddOperandFromPersistMemoryBuffer(axes_name, axes.data(), axes_operand_type));

  std::vector<uint32_t> input_indices;
  input_indices.push_back(operand_indices.at(input));      // input
  input_indices.push_back(operand_indices.at(axes_name));  // axes

  const auto& output = node.OutputDefs()[0]->Name();
  ORT_RETURN_IF_ERROR(shaper.Squeeze(input, axes, output));
  const OperandType output_operand_type(operand_types.at(input).type, shaper[output]);
  ORT_RETURN_IF_ERROR(model_builder.AddOperation(ANEURALNETWORKS_SQUEEZE, input_indices,
                                                 {output}, {output_operand_type}, {false}));
  return Status::OK();
}

#pragma endregion

#pragma region op_quantizelinear

class QuantizeLinearOpBuilder : public BaseOpBuilder {
 public:
  void AddInitializersToSkip(ModelBuilder& model_builder, const Node& node) const override;

 private:
  Status AddToModelBuilderImpl(ModelBuilder& model_builder, const Node& node) const override ORT_MUST_USE_RESULT;
};

void QuantizeLinearOpBuilder::AddInitializersToSkip(ModelBuilder& model_builder, const Node& node) const {
  const auto input_defs(node.InputDefs());

  model_builder.AddInitializerToSkip(input_defs[1]->Name());

  if (input_defs.size() == 3)  // has zero_point input
    model_builder.AddInitializerToSkip(input_defs[2]->Name());
}

Status QuantizeLinearOpBuilder::AddToModelBuilderImpl(ModelBuilder& model_builder, const Node& node) const {
  auto& shaper(model_builder.GetShaper());
  const auto& operand_indices(model_builder.GetOperandIndices());
  const auto input_defs(node.InputDefs());

  const auto& input = input_defs[0]->Name();
  const auto& output = node.OutputDefs()[0]->Name();
  bool output_is_nhwc = model_builder.IsOperandNHWC(input);

  float scale = GetQuantizationScale(model_builder, node, 1);
  int32_t zero_point = 0;
  Type output_type = Type::TENSOR_QUANT8_ASYMM;

  if (input_defs.size() == 3) {  // Get zero point
    ORT_RETURN_IF_ERROR(GetQuantizationZeroPoint(model_builder, node, 2, zero_point));
  }

  ORT_RETURN_IF_ERROR(shaper.Identity(input, output));
  const OperandType output_operand_type(output_type, shaper[output], scale, zero_point);
  std::vector<uint32_t> input_indices;
  input_indices.push_back(operand_indices.at(input));
  ORT_RETURN_IF_ERROR(model_builder.AddOperation(ANEURALNETWORKS_QUANTIZE, input_indices,
                                                 {output}, {output_operand_type}, {output_is_nhwc}));
  return Status::OK();
}

#pragma endregion

#pragma region op_dequantizelinear

class DequantizeLinearOpBuilder : public BaseOpBuilder {
 public:
  void AddInitializersToSkip(ModelBuilder& model_builder, const Node& node) const override;

 private:
  Status AddToModelBuilderImpl(ModelBuilder& model_builder, const Node& node) const override ORT_MUST_USE_RESULT;
};

void DequantizeLinearOpBuilder::AddInitializersToSkip(ModelBuilder& model_builder, const Node& node) const {
  const auto input_defs(node.InputDefs());

  model_builder.AddInitializerToSkip(input_defs[1]->Name());

  if (input_defs.size() == 3)  // has zero_point input
    model_builder.AddInitializerToSkip(input_defs[2]->Name());
}

Status DequantizeLinearOpBuilder::AddToModelBuilderImpl(ModelBuilder& model_builder, const Node& node) const {
  auto& shaper(model_builder.GetShaper());
  const auto& operand_indices(model_builder.GetOperandIndices());
  const auto input_defs(node.InputDefs());

  const auto& input = input_defs[0]->Name();
  const auto& output = node.OutputDefs()[0]->Name();
  bool output_is_nhwc = model_builder.IsOperandNHWC(input);

  float scale = GetQuantizationScale(model_builder, node, 1);
  int32_t zero_point = 0;
  if (input_defs.size() == 3) {  // Get zero point
    ORT_RETURN_IF_ERROR(GetQuantizationZeroPoint(model_builder, node, 2, zero_point));
  }

  ORT_RETURN_IF_ERROR(IsValidInputQuantizedType(model_builder, input, scale, zero_point));

  ORT_RETURN_IF_ERROR(shaper.Identity(input, output));
  const OperandType output_operand_type(Type::TENSOR_FLOAT32, shaper[output]);

  std::vector<uint32_t> input_indices;
  input_indices.push_back(operand_indices.at(input));
  ORT_RETURN_IF_ERROR(model_builder.AddOperation(ANEURALNETWORKS_DEQUANTIZE, input_indices,
                                                 {output}, {output_operand_type}, {output_is_nhwc}));
  return Status::OK();
}

#pragma endregion

#pragma region op_LRN

class LRNOpBuilder : public BaseOpBuilder {
 private:
  Status AddToModelBuilderImpl(ModelBuilder& model_builder, const Node& node) const override ORT_MUST_USE_RESULT;
};

Status LRNOpBuilder::AddToModelBuilderImpl(ModelBuilder& model_builder, const Node& node) const {
  auto& shaper(model_builder.GetShaper());
  const auto& operand_indices(model_builder.GetOperandIndices());
  const auto& operand_types(model_builder.GetOperandTypes());
  NodeAttrHelper helper(node);
  const auto android_sdk_ver = model_builder.GetAndroidSdkVer();

  auto input = node.InputDefs()[0]->Name();
  const auto& output = node.OutputDefs()[0]->Name();
  bool output_is_nhwc = model_builder.IsOperandNHWC(input);
  if (android_sdk_ver < 29) {
    // on android api level 28, we need to transpose the nchw input to nhwc
    output_is_nhwc = true;
    if (!model_builder.IsOperandNHWC(input)) {
      ORT_RETURN_IF_ERROR(GetNHWCInput(model_builder, node, 0, input));
    }
  }

  auto alpha = helper.Get("alpha", 0.0001f);
  const auto beta = helper.Get("beta", 0.75f);
  const auto bias = helper.Get("bias", 1.0f);
  const auto size = helper.Get("size", 1);

  const auto radius = (size - 1) / 2;
  alpha /= size;  // NNAPI's alpha is different than ONNX's alpha

  std::vector<uint32_t> input_indices;
  input_indices.push_back(operand_indices.at(input));
  ADD_SCALAR_OPERAND(model_builder, input_indices, radius);
  ADD_SCALAR_OPERAND(model_builder, input_indices, bias);
  ADD_SCALAR_OPERAND(model_builder, input_indices, alpha);
  ADD_SCALAR_OPERAND(model_builder, input_indices, beta);

  // specify axis is only available on api level >= 29
  if (android_sdk_ver > 28) {
    // ONNX LRN is always performed on C dimension
    int32_t axis = output_is_nhwc
                       ? 3   // nhwc
                       : 1;  // nchw
    ADD_SCALAR_OPERAND(model_builder, input_indices, axis);
  }

  ORT_RETURN_IF_ERROR(shaper.Identity(input, output));
  const OperandType output_operand_type(operand_types.at(input).type, shaper[output]);
  ORT_RETURN_IF_ERROR(model_builder.AddOperation(ANEURALNETWORKS_LOCAL_RESPONSE_NORMALIZATION, input_indices,
                                                 {output}, {output_operand_type}, {output_is_nhwc}));
  return Status::OK();
}

#pragma endregion

#pragma region op_clip

class ClipOpBuilder : public BaseOpBuilder {
 public:
<<<<<<< HEAD
  void AddInitializersToSkip(ModelBuilder& model_builder, const Node& node) override;

 private:
  bool IsOpSupportedImpl(ModelBuilder& model_builder, const Node& node) override;
  Status AddToModelBuilderImpl(ModelBuilder& model_builder, const Node& node) override ORT_MUST_USE_RESULT;
  static bool GetMinMax(ModelBuilder& model_builder, const Node& node, float& min, float& max);
};

void ClipOpBuilder::AddInitializersToSkip(ModelBuilder& model_builder, const Node& node) {
=======
  void AddInitializersToSkip(ModelBuilder& model_builder, const Node& node) const override;

 private:
  Status AddToModelBuilderImpl(ModelBuilder& model_builder, const Node& node) const override ORT_MUST_USE_RESULT;
};

void ClipOpBuilder::AddInitializersToSkip(ModelBuilder& model_builder, const Node& node) const {
>>>>>>> d46dbeaf
  if (node.InputDefs().size() > 1)
    model_builder.AddInitializerToSkip(node.InputDefs()[1]->Name());  // min

  if (node.InputDefs().size() > 2)
    model_builder.AddInitializerToSkip(node.InputDefs()[2]->Name());  // max
}

<<<<<<< HEAD
/* static */ bool ClipOpBuilder::GetMinMax(ModelBuilder& model_builder, const Node& node, float& min, float& max) {
  if (node.SinceVersion() < 11) {  // Clip opset 1, 6 is using attributes for min/max
    NodeAttrHelper helper(node);
    min = helper.Get("min", std::numeric_limits<float>::lowest());
    max = helper.Get("max", std::numeric_limits<float>::max());
  } else {
    const auto& initializers(model_builder.GetInitializerTensors());

    if (node.InputDefs().size() > 1) {  // we have input min
      const auto& min_name = node.InputDefs()[1]->Name();
      if (!Contains(initializers, min_name)) {
        LOGS_DEFAULT(VERBOSE) << "Input min of Clip must be known";
        return false;
      }
      min = GetTensorFloatData(initializers.at(min_name))[0];
    }

    if (node.InputDefs().size() > 2) {  // we have input max
      const auto& max_name = node.InputDefs()[2]->Name();
      if (!Contains(initializers, max_name)) {
        LOGS_DEFAULT(VERBOSE) << "Input max of Clip must be known";
        return false;
      }
      max = GetTensorFloatData(initializers.at(max_name))[0];
    }
  }

  return true;
}

bool ClipOpBuilder::IsOpSupportedImpl(ModelBuilder& model_builder, const Node& node) {
  float min = std::numeric_limits<float>::lowest();
  float max = std::numeric_limits<float>::max();
  if (!GetMinMax(model_builder, node, min, max))
    return false;

  // We only supoort relu6 or relu1
  // TODO, support clip between 2 arbitrary numbers
  if ((min == 0.0f && max == 6.0f) || (min == -1.0f && max == 1.0f)) {
    return true;
  } else {
    LOGS_DEFAULT(VERBOSE) << "Clip only supports [min, max] = [0, 6] or [-1, 1], the input is ["
                          << min << ", " << max << "]";
    return false;
  }

  return true;
}

Status ClipOpBuilder::AddToModelBuilderImpl(ModelBuilder& model_builder, const Node& node) {
=======
Status ClipOpBuilder::AddToModelBuilderImpl(ModelBuilder& model_builder, const Node& node) const {
>>>>>>> d46dbeaf
  auto& shaper(model_builder.GetShaper());
  const auto& operand_indices(model_builder.GetOperandIndices());
  const auto& operand_types(model_builder.GetOperandTypes());

  const auto& input = node.InputDefs()[0]->Name();
  const auto& output = node.OutputDefs()[0]->Name();
  bool output_is_nhwc = model_builder.IsOperandNHWC(input);

  ORT_RETURN_IF_ERROR(shaper.Identity(input, output));
  const OperandType output_operand_type(operand_types.at(input).type, shaper[output]);

<<<<<<< HEAD
  float min = std::numeric_limits<float>::lowest();
  float max = std::numeric_limits<float>::max();
  GetMinMax(model_builder, node, min, max);
=======
  if (Contains(model_builder.GetFusedActivations(), input)) {
    LOGS_DEFAULT(VERBOSE) << "Clip Node [" << node.Name() << "] fused";
    model_builder.RegisterOperand(output, operand_indices.at(input), output_operand_type, output_is_nhwc);
    return Status::OK();
  }

  float min, max;
  GetClipMinMax(model_builder.GetInitializerTensors(), node, min, max);
>>>>>>> d46dbeaf

  int32_t op_code;
  if (min == 0.0f && max == 6.0f)
    op_code = ANEURALNETWORKS_RELU6;
  else if (min == -1.0f && max == 1.0f)
    op_code = ANEURALNETWORKS_RELU1;
  else
    return ORT_MAKE_STATUS(ONNXRUNTIME, INVALID_ARGUMENT, "ClipOpBuilder, unsupported input [", min, ", ", max, "].",
                           "We should not reach here, ClipOpBuilder::IsOpSupportedImpl should have caught this.");

  std::vector<uint32_t> input_indices;
  input_indices.push_back(operand_indices.at(input));
  ORT_RETURN_IF_ERROR(model_builder.AddOperation(op_code, input_indices,
                                                 {output}, {output_operand_type}, {output_is_nhwc}));
  return Status::OK();
}

#pragma endregion

#pragma region op_Resize

class ResizeOpBuilder : public BaseOpBuilder {
 public:
<<<<<<< HEAD
  void AddInitializersToSkip(ModelBuilder& model_builder, const Node& node) override;

 private:
  bool IsOpSupportedImpl(ModelBuilder& model_builder, const Node& node) override;

  int32_t GetMinSupportedSdkVer(ModelBuilder& model_builder, const Node& node) const override;

  Status AddToModelBuilderImpl(ModelBuilder& model_builder, const Node& node) override ORT_MUST_USE_RESULT;
};

int32_t ResizeOpBuilder::GetMinSupportedSdkVer(ModelBuilder& /* model_builder */, const Node& /* node */) const {
  return 28;
}

void ResizeOpBuilder::AddInitializersToSkip(ModelBuilder& model_builder, const Node& node) {
=======
  void AddInitializersToSkip(ModelBuilder& model_builder, const Node& node) const override;

 private:
  Status AddToModelBuilderImpl(ModelBuilder& model_builder, const Node& node) const override ORT_MUST_USE_RESULT;
};

void ResizeOpBuilder::AddInitializersToSkip(ModelBuilder& model_builder, const Node& node) const {
>>>>>>> d46dbeaf
  // We will still add scales to the skipped list even sizes are present
  // since there is no use of it, we will not process it later
  model_builder.AddInitializerToSkip(node.InputDefs()[2]->Name());  // scales

  if (node.InputDefs().size() > 3)
    model_builder.AddInitializerToSkip(node.InputDefs()[3]->Name());  // sizes
}

<<<<<<< HEAD
bool ResizeOpBuilder::IsOpSupportedImpl(ModelBuilder& model_builder, const Node& node) {
  // Resize opset 10- is very different than Resize opset 11+, with many key attributes missing
  // We only support Resize opset 11+ here
  if (node.SinceVersion() < 11) {
    LOGS_DEFAULT(VERBOSE) << "Resize only supports opset 11+";
    return false;
  }

  Shape input_shape;
  if (!GetShape(*node.InputDefs()[0], input_shape))
    return false;

  const auto input_size = input_shape.size();
  if (input_size != 4) {
    LOGS_DEFAULT(VERBOSE) << "Resize only support 4d shape, input is "
                          << input_size << "d shape";
    return false;
  }

  {  // check attributes
    const auto android_sdk_ver = model_builder.GetAndroidSdkVer();

    NodeAttrHelper helper(node);
    const auto mode = helper.Get("mode", "nearest");
    if (mode != "linear") {
      LOGS_DEFAULT(VERBOSE) << "Resize unsupported input mode, " << mode;
      return false;
    }

    const auto coord_trans_mode = helper.Get("coordinate_transformation_mode", "half_pixel");
    bool using_half_pixel = coord_trans_mode == "half_pixel";
    bool using_align_corners = coord_trans_mode == "align_corners";
    if (!using_half_pixel && !using_align_corners && coord_trans_mode != "asymmetric") {
      LOGS_DEFAULT(VERBOSE) << "Resize, unsupported coord_trans_mode, " << coord_trans_mode;
      return false;
    }

    if (android_sdk_ver < 30 && (using_half_pixel || using_align_corners)) {
      LOGS_DEFAULT(VERBOSE) << "Resize only support half_pixel/align_corners on API level 30+, current API level is "
                            << android_sdk_ver;
      return false;
    }

    const auto exclude_outside = helper.Get("exclude_outside", 0);
    if (exclude_outside != 0) {
      LOGS_DEFAULT(VERBOSE) << "Resize does not support exclude_outside for now";
      return false;
    }
  }

  {  // scales and sizes (if present) must be initializers
    const auto& initializers(model_builder.GetInitializerTensors());
    const auto input_defs = node.InputDefs();
    // scales
    if (input_defs.size() < 3 || !Contains(initializers, input_defs[2]->Name())) {
      LOGS_DEFAULT(VERBOSE) << "Input scales of Resize must be known";
      return false;
    }

    // sizes
    if (input_defs.size() > 3 && !Contains(initializers, input_defs[3]->Name())) {
      LOGS_DEFAULT(VERBOSE) << "Input sizes of Resize must be known";
      return false;
    }

    // We want to check if the scales or sizes are not trying to resize on N/C channels here
    if (input_defs.size() == 3) {  // we are using scales
      const auto& scales_tensor = initializers.at(input_defs[2]->Name());
      const float* scales_data = GetTensorFloatData(scales_tensor);
      float scale_n = scales_data[0];
      float scale_c = scales_data[1];
      if (scale_n != 1.0f || scale_c != 1.0f) {
        LOGS_DEFAULT(VERBOSE) << "Scales of N/C channel should be 1"
                              << "Resize of N/C channels are not supported"
                              << ", scale_n, " << scale_n << ", scale_c, " << scale_c;
        return false;
      }
    } else {
      // we are using sizes
      const auto& sizes_name = input_defs[3]->Name();
      const auto& sizes_tensor = initializers.at(sizes_name);
      const int64_t* sizes_data = GetTensorInt64Data(sizes_tensor);
      uint32_t size_n = SafeInt<uint32_t>(sizes_data[0]);
      uint32_t size_c = SafeInt<uint32_t>(sizes_data[1]);
      if (size_n != input_shape[0] || size_c != input_shape[1]) {
        LOGS_DEFAULT(VERBOSE) << "Output sizes of N/C chanel should match the input sizes, "
                              << "Resize of N/C channels are not supported"
                              << ", input_size_n, " << input_shape[0] << ", output_size_n, " << size_n
                              << ". input_size_c, " << input_shape[1] << ", output_size_c, " << size_c;
        return false;
      }
    }
  }
  return true;
}

Status ResizeOpBuilder::AddToModelBuilderImpl(ModelBuilder& model_builder, const Node& node) {
=======
Status ResizeOpBuilder::AddToModelBuilderImpl(ModelBuilder& model_builder, const Node& node) const {
>>>>>>> d46dbeaf
  auto& shaper(model_builder.GetShaper());
  const auto& operand_indices(model_builder.GetOperandIndices());
  const auto& operand_types(model_builder.GetOperandTypes());
  const auto& initializers(model_builder.GetInitializerTensors());
  NodeAttrHelper helper(node);
  const auto input_defs = node.InputDefs();
  const auto android_sdk_ver = model_builder.GetAndroidSdkVer();
  const auto& output = node.OutputDefs()[0]->Name();

  auto input = input_defs[0]->Name();
  bool use_nchw = model_builder.UseNCHW();
  bool input_is_nhwc = model_builder.IsOperandNHWC(input);
  bool output_is_nhwc = false;
  if (use_nchw) {
    ORT_RETURN_IF_NOT(!input_is_nhwc, "model_builder.UseNCHW() but input is NHWC");
  } else {
    output_is_nhwc = true;
    if (!input_is_nhwc) {
<<<<<<< HEAD
      const auto& nchw_input = input_defs[0]->Name();
      if (!model_builder.GetNHWCOperand(nchw_input, input)) {
        input = model_builder.GetUniqueName(nchw_input + "_nchw_to_nhwc");
        ORT_RETURN_IF_ERROR(TransposeNCHWToNHWC(model_builder, nchw_input, input));
      }
    }
  }

  // TODO, add support for nearest neighbor
  int32_t operationCode = ANEURALNETWORKS_RESIZE_BILINEAR;
=======
      ORT_RETURN_IF_ERROR(GetNHWCInput(model_builder, node, 0, input));
    }
  }

  bool is_linear_resize = helper.Get("mode", "nearest") == "linear";

  int32_t operationCode = is_linear_resize ? ANEURALNETWORKS_RESIZE_BILINEAR
                                           : ANEURALNETWORKS_RESIZE_NEAREST_NEIGHBOR;
>>>>>>> d46dbeaf

  const auto coord_trans_mode = helper.Get("coordinate_transformation_mode", "half_pixel");
  bool using_half_pixel = coord_trans_mode == "half_pixel";
  bool using_align_corners = coord_trans_mode == "align_corners";

  if (input_defs.size() == 3) {  // we are using scales
    const auto& scales_name = input_defs[2]->Name();
<<<<<<< HEAD
    const auto& scales_tensor = initializers.at(scales_name);
=======
    const auto& scales_tensor = *initializers.at(scales_name);
>>>>>>> d46dbeaf
    const float* scales_data = GetTensorFloatData(scales_tensor);
    float scale_h = scales_data[2];
    float scale_w = scales_data[3];
    ORT_RETURN_IF_ERROR(
        shaper.ResizeUsingScales(input, scale_h, scale_w, use_nchw, output));
  } else {  // we are using sizes
    const auto& sizes_name = input_defs[3]->Name();
<<<<<<< HEAD
    const auto& sizes_tensor = initializers.at(sizes_name);
=======
    const auto& sizes_tensor = *initializers.at(sizes_name);
>>>>>>> d46dbeaf
    const int64_t* sizes_data = GetTensorInt64Data(sizes_tensor);
    ORT_RETURN_IF_ERROR(
        shaper.ResizeUsingOutputSizes(input, SafeInt<uint32_t>(sizes_data[2]), SafeInt<uint32_t>(sizes_data[3]), use_nchw, output));
  }

  const auto& output_shape = shaper[output];
  int32_t output_h = use_nchw ? output_shape[2] : output_shape[1];
  int32_t output_w = use_nchw ? output_shape[3] : output_shape[2];

  std::vector<uint32_t> input_indices;
  input_indices.push_back(operand_indices.at(input));
  ADD_SCALAR_OPERAND(model_builder, input_indices, output_w);
  ADD_SCALAR_OPERAND(model_builder, input_indices, output_h);

  if (android_sdk_ver > 28) {
    // using nchw is only available on API level 29
    ADD_SCALAR_OPERAND(model_builder, input_indices, use_nchw);
  }

<<<<<<< HEAD
  if (android_sdk_ver > 29 && (using_align_corners || using_half_pixel)) {
    ADD_SCALAR_OPERAND(model_builder, input_indices, using_align_corners);
    if (using_half_pixel)
      ADD_SCALAR_OPERAND(model_builder, input_indices, using_half_pixel);
=======
  // Currently we only support align_corners and half_pixel on bilinear resize
  // TODO, investigate nearest neighbor resize difference between NNAPI(based on TF) and ONNX
  if (is_linear_resize) {
    if (android_sdk_ver > 29 && (using_align_corners || using_half_pixel)) {
      ADD_SCALAR_OPERAND(model_builder, input_indices, using_align_corners);
      if (using_half_pixel)
        ADD_SCALAR_OPERAND(model_builder, input_indices, using_half_pixel);
    }
>>>>>>> d46dbeaf
  }

  const OperandType output_operand_type(operand_types.at(input).type, output_shape);
  ORT_RETURN_IF_ERROR(model_builder.AddOperation(operationCode, input_indices,
                                                 {output}, {output_operand_type}, {output_is_nhwc}));

  return Status::OK();
}

#pragma endregion

<<<<<<< HEAD
#pragma region CreateOpBuilders
=======
#pragma region op_flatten

class FlattenOpBuilder : public BaseOpBuilder {
 private:
  Status AddToModelBuilderImpl(ModelBuilder& model_builder, const Node& node) const override ORT_MUST_USE_RESULT;
};

Status FlattenOpBuilder::AddToModelBuilderImpl(ModelBuilder& model_builder, const Node& node) const {
  auto input = node.InputDefs()[0]->Name();
  if (model_builder.IsOperandNHWC(input)) {
    // We want to transpose nhwc operand back to nchw before reshape
    ORT_RETURN_IF_ERROR(GetNCHWInput(model_builder, node, 0, input));
  }

  // Flatten is basically a reshape to 2d tensor
  // Get the shape for Reshape here
  Shape input_shape;
  GetShape(*node.InputDefs()[0], input_shape);
  int32_t dim_1 = 1;
  int32_t dim_2 = 1;
  GetFlattenOutputShape(node, input_shape, dim_1, dim_2);
  // If the input is of dynamic shape, replace 0 (dynamic) dimension with -1
  // We cannot have dim_1 and dim_2 both be 0 here, it was checked in IsOpSupportedImpl
  dim_1 = dim_1 == 0 ? -1 : dim_1;
  dim_2 = dim_2 == 0 ? -1 : dim_2;
  std::vector<int32_t> shape{dim_1, dim_2};
  return ReshapeOpBuilder::AddReshapeOperator(model_builder, node, input, shape);
}

#pragma endregion op_reshape

#pragma region CreateGetOpBuilders

// The reason we use macros to create OpBuilders is for easy exclusion in build if certain op(s) are not used
// such that we can reduce binary size.
// This is for multiple ops share the same OpBuilder, we only need create one for all of them
#define NNAPI_EP_ADD_SHARED_OP_BUILDER(OP_TYPE, BUILDER_NAME) \
  BUILDER_NAME::CreateSharedOpBuilder(OP_TYPE, op_registrations);

// This is for ops with dedicated OpBuilder
#define NNAPI_EP_ADD_SINGLE_OP_BUILDER(OP_TYPE, BUILDER_NAME)                                 \
  {                                                                                           \
    op_registrations.builders.push_back(onnxruntime::make_unique<BUILDER_NAME>());            \
    op_registrations.op_builder_map.emplace(OP_TYPE, op_registrations.builders.back().get()); \
  }
>>>>>>> d46dbeaf

static OpBuilderRegistrations CreateOpBuilderRegistrations() {
  OpBuilderRegistrations op_registrations;

  {
    NNAPI_EP_ADD_SHARED_OP_BUILDER("Add", BinaryOpBuilder);
    NNAPI_EP_ADD_SHARED_OP_BUILDER("Sub", BinaryOpBuilder);
    NNAPI_EP_ADD_SHARED_OP_BUILDER("Mul", BinaryOpBuilder);
    NNAPI_EP_ADD_SHARED_OP_BUILDER("Div", BinaryOpBuilder);
    NNAPI_EP_ADD_SHARED_OP_BUILDER("QLinearAdd", BinaryOpBuilder);
  }

  NNAPI_EP_ADD_SINGLE_OP_BUILDER("Relu", ReluOpBuilder);
  NNAPI_EP_ADD_SINGLE_OP_BUILDER("Transpose", TransposeOpBuilder);
  NNAPI_EP_ADD_SINGLE_OP_BUILDER("Reshape", ReshapeOpBuilder);
  NNAPI_EP_ADD_SINGLE_OP_BUILDER("BatchNormalization", BatchNormalizationOpBuilder);

  {
    NNAPI_EP_ADD_SHARED_OP_BUILDER("GlobalAveragePool", PoolOpBuilder);
    NNAPI_EP_ADD_SHARED_OP_BUILDER("GlobalMaxPool", PoolOpBuilder);
    NNAPI_EP_ADD_SHARED_OP_BUILDER("AveragePool", PoolOpBuilder);
    NNAPI_EP_ADD_SHARED_OP_BUILDER("MaxPool", PoolOpBuilder);
  }

  {
    NNAPI_EP_ADD_SHARED_OP_BUILDER("Conv", ConvOpBuilder);
    NNAPI_EP_ADD_SHARED_OP_BUILDER("QLinearConv", ConvOpBuilder);
  }

  NNAPI_EP_ADD_SINGLE_OP_BUILDER("Cast", CastOpBuilder);
  NNAPI_EP_ADD_SINGLE_OP_BUILDER("Softmax", SoftMaxOpBuilder);
  NNAPI_EP_ADD_SINGLE_OP_BUILDER("Identity", IdentityOpBuilder);

  {
    NNAPI_EP_ADD_SHARED_OP_BUILDER("Gemm", GemmOpBuilder);
    NNAPI_EP_ADD_SHARED_OP_BUILDER("MatMul", GemmOpBuilder);
    NNAPI_EP_ADD_SHARED_OP_BUILDER("QLinearMatMul", GemmOpBuilder);
  }

  {
<<<<<<< HEAD
    auto unary_op_builder = std::make_shared<UnaryOpBuilder>();
    op_map.emplace("Abs", unary_op_builder);
    op_map.emplace("Exp", unary_op_builder);
    op_map.emplace("Floor", unary_op_builder);
    op_map.emplace("Log", unary_op_builder);
    op_map.emplace("Sigmoid", unary_op_builder);
    op_map.emplace("Neg", unary_op_builder);
    op_map.emplace("Sin", unary_op_builder);
    op_map.emplace("Sqrt", unary_op_builder);
    op_map.emplace("Tanh", unary_op_builder);
  }

  op_map.emplace("Concat", std::make_shared<ConcatOpBuilder>());
  op_map.emplace("Squeeze", std::make_shared<SqueezeOpBuilder>());
  op_map.emplace("QuantizeLinear", std::make_shared<QuantizeLinearOpBuilder>());
  op_map.emplace("DequantizeLinear", std::make_shared<DequantizeLinearOpBuilder>());
  op_map.emplace("LRN", std::make_shared<LRNOpBuilder>());
  op_map.emplace("Clip", std::make_shared<ClipOpBuilder>());
  op_map.emplace("Resize", std::make_shared<ResizeOpBuilder>());

  return op_map;
=======
    NNAPI_EP_ADD_SHARED_OP_BUILDER("Abs", UnaryOpBuilder);
    NNAPI_EP_ADD_SHARED_OP_BUILDER("Exp", UnaryOpBuilder);
    NNAPI_EP_ADD_SHARED_OP_BUILDER("Floor", UnaryOpBuilder);
    NNAPI_EP_ADD_SHARED_OP_BUILDER("Log", UnaryOpBuilder);
    NNAPI_EP_ADD_SHARED_OP_BUILDER("Sigmoid", UnaryOpBuilder);
    NNAPI_EP_ADD_SHARED_OP_BUILDER("Neg", UnaryOpBuilder);
    NNAPI_EP_ADD_SHARED_OP_BUILDER("Sin", UnaryOpBuilder);
    NNAPI_EP_ADD_SHARED_OP_BUILDER("Sqrt", UnaryOpBuilder);
    NNAPI_EP_ADD_SHARED_OP_BUILDER("Tanh", UnaryOpBuilder);
  }

  NNAPI_EP_ADD_SINGLE_OP_BUILDER("Concat", ConcatOpBuilder);
  NNAPI_EP_ADD_SINGLE_OP_BUILDER("Squeeze", SqueezeOpBuilder);
  NNAPI_EP_ADD_SINGLE_OP_BUILDER("QuantizeLinear", QuantizeLinearOpBuilder);
  NNAPI_EP_ADD_SINGLE_OP_BUILDER("DequantizeLinear", DequantizeLinearOpBuilder);
  NNAPI_EP_ADD_SINGLE_OP_BUILDER("LRN", LRNOpBuilder);
  NNAPI_EP_ADD_SINGLE_OP_BUILDER("Clip", ClipOpBuilder);
  NNAPI_EP_ADD_SINGLE_OP_BUILDER("Resize", ResizeOpBuilder);
  NNAPI_EP_ADD_SINGLE_OP_BUILDER("Flatten", FlattenOpBuilder);

  return op_registrations;
}

const std::unordered_map<std::string, const IOpBuilder*>& GetOpBuilders() {
  static const OpBuilderRegistrations op_registrations = CreateOpBuilderRegistrations();
  return op_registrations.op_builder_map;
>>>>>>> d46dbeaf
}

#pragma endregion

}  // namespace nnapi
}  // namespace onnxruntime<|MERGE_RESOLUTION|>--- conflicted
+++ resolved
@@ -1412,38 +1412,7 @@
   Status AddToModelBuilderImpl(ModelBuilder& model_builder, const Node& node) const override ORT_MUST_USE_RESULT;
 };
 
-<<<<<<< HEAD
-bool SoftMaxOpBuilder::IsOpSupportedImpl(ModelBuilder& model_builder, const Node& node) {
-  Shape input_shape;
-  if (!GetShape(*node.InputDefs()[0], input_shape))
-    return false;
-
-  const auto input_size = input_shape.size();
-  if (input_size != 2 && input_size != 4) {
-    LOGS_DEFAULT(VERBOSE) << "SoftMax only support 2d/4d shape, input is "
-                          << input_size << "d shape";
-    return false;
-  }
-
-  const auto android_sdk_ver = model_builder.GetAndroidSdkVer();
-  if (android_sdk_ver < 29) {
-    NodeAttrHelper helper(node);
-    int32_t axis = helper.Get("axis", 1);
-    if (axis != 1) {
-      LOGS_DEFAULT(VERBOSE)
-          << "SoftMax only support axis 1 on Android API level: " << android_sdk_ver
-          << " input axis: " << axis;
-      return false;
-    }
-  }
-
-  return true;
-}
-
-Status SoftMaxOpBuilder::AddToModelBuilderImpl(ModelBuilder& model_builder, const Node& node) {
-=======
 Status SoftMaxOpBuilder::AddToModelBuilderImpl(ModelBuilder& model_builder, const Node& node) const {
->>>>>>> d46dbeaf
   auto& shaper(model_builder.GetShaper());
   const auto& operand_indices(model_builder.GetOperandIndices());
   const auto& operand_types(model_builder.GetOperandTypes());
@@ -2040,17 +2009,6 @@
 
 class ClipOpBuilder : public BaseOpBuilder {
  public:
-<<<<<<< HEAD
-  void AddInitializersToSkip(ModelBuilder& model_builder, const Node& node) override;
-
- private:
-  bool IsOpSupportedImpl(ModelBuilder& model_builder, const Node& node) override;
-  Status AddToModelBuilderImpl(ModelBuilder& model_builder, const Node& node) override ORT_MUST_USE_RESULT;
-  static bool GetMinMax(ModelBuilder& model_builder, const Node& node, float& min, float& max);
-};
-
-void ClipOpBuilder::AddInitializersToSkip(ModelBuilder& model_builder, const Node& node) {
-=======
   void AddInitializersToSkip(ModelBuilder& model_builder, const Node& node) const override;
 
  private:
@@ -2058,7 +2016,6 @@
 };
 
 void ClipOpBuilder::AddInitializersToSkip(ModelBuilder& model_builder, const Node& node) const {
->>>>>>> d46dbeaf
   if (node.InputDefs().size() > 1)
     model_builder.AddInitializerToSkip(node.InputDefs()[1]->Name());  // min
 
@@ -2066,60 +2023,7 @@
     model_builder.AddInitializerToSkip(node.InputDefs()[2]->Name());  // max
 }
 
-<<<<<<< HEAD
-/* static */ bool ClipOpBuilder::GetMinMax(ModelBuilder& model_builder, const Node& node, float& min, float& max) {
-  if (node.SinceVersion() < 11) {  // Clip opset 1, 6 is using attributes for min/max
-    NodeAttrHelper helper(node);
-    min = helper.Get("min", std::numeric_limits<float>::lowest());
-    max = helper.Get("max", std::numeric_limits<float>::max());
-  } else {
-    const auto& initializers(model_builder.GetInitializerTensors());
-
-    if (node.InputDefs().size() > 1) {  // we have input min
-      const auto& min_name = node.InputDefs()[1]->Name();
-      if (!Contains(initializers, min_name)) {
-        LOGS_DEFAULT(VERBOSE) << "Input min of Clip must be known";
-        return false;
-      }
-      min = GetTensorFloatData(initializers.at(min_name))[0];
-    }
-
-    if (node.InputDefs().size() > 2) {  // we have input max
-      const auto& max_name = node.InputDefs()[2]->Name();
-      if (!Contains(initializers, max_name)) {
-        LOGS_DEFAULT(VERBOSE) << "Input max of Clip must be known";
-        return false;
-      }
-      max = GetTensorFloatData(initializers.at(max_name))[0];
-    }
-  }
-
-  return true;
-}
-
-bool ClipOpBuilder::IsOpSupportedImpl(ModelBuilder& model_builder, const Node& node) {
-  float min = std::numeric_limits<float>::lowest();
-  float max = std::numeric_limits<float>::max();
-  if (!GetMinMax(model_builder, node, min, max))
-    return false;
-
-  // We only supoort relu6 or relu1
-  // TODO, support clip between 2 arbitrary numbers
-  if ((min == 0.0f && max == 6.0f) || (min == -1.0f && max == 1.0f)) {
-    return true;
-  } else {
-    LOGS_DEFAULT(VERBOSE) << "Clip only supports [min, max] = [0, 6] or [-1, 1], the input is ["
-                          << min << ", " << max << "]";
-    return false;
-  }
-
-  return true;
-}
-
-Status ClipOpBuilder::AddToModelBuilderImpl(ModelBuilder& model_builder, const Node& node) {
-=======
 Status ClipOpBuilder::AddToModelBuilderImpl(ModelBuilder& model_builder, const Node& node) const {
->>>>>>> d46dbeaf
   auto& shaper(model_builder.GetShaper());
   const auto& operand_indices(model_builder.GetOperandIndices());
   const auto& operand_types(model_builder.GetOperandTypes());
@@ -2131,11 +2035,6 @@
   ORT_RETURN_IF_ERROR(shaper.Identity(input, output));
   const OperandType output_operand_type(operand_types.at(input).type, shaper[output]);
 
-<<<<<<< HEAD
-  float min = std::numeric_limits<float>::lowest();
-  float max = std::numeric_limits<float>::max();
-  GetMinMax(model_builder, node, min, max);
-=======
   if (Contains(model_builder.GetFusedActivations(), input)) {
     LOGS_DEFAULT(VERBOSE) << "Clip Node [" << node.Name() << "] fused";
     model_builder.RegisterOperand(output, operand_indices.at(input), output_operand_type, output_is_nhwc);
@@ -2144,7 +2043,6 @@
 
   float min, max;
   GetClipMinMax(model_builder.GetInitializerTensors(), node, min, max);
->>>>>>> d46dbeaf
 
   int32_t op_code;
   if (min == 0.0f && max == 6.0f)
@@ -2168,23 +2066,6 @@
 
 class ResizeOpBuilder : public BaseOpBuilder {
  public:
-<<<<<<< HEAD
-  void AddInitializersToSkip(ModelBuilder& model_builder, const Node& node) override;
-
- private:
-  bool IsOpSupportedImpl(ModelBuilder& model_builder, const Node& node) override;
-
-  int32_t GetMinSupportedSdkVer(ModelBuilder& model_builder, const Node& node) const override;
-
-  Status AddToModelBuilderImpl(ModelBuilder& model_builder, const Node& node) override ORT_MUST_USE_RESULT;
-};
-
-int32_t ResizeOpBuilder::GetMinSupportedSdkVer(ModelBuilder& /* model_builder */, const Node& /* node */) const {
-  return 28;
-}
-
-void ResizeOpBuilder::AddInitializersToSkip(ModelBuilder& model_builder, const Node& node) {
-=======
   void AddInitializersToSkip(ModelBuilder& model_builder, const Node& node) const override;
 
  private:
@@ -2192,7 +2073,6 @@
 };
 
 void ResizeOpBuilder::AddInitializersToSkip(ModelBuilder& model_builder, const Node& node) const {
->>>>>>> d46dbeaf
   // We will still add scales to the skipped list even sizes are present
   // since there is no use of it, we will not process it later
   model_builder.AddInitializerToSkip(node.InputDefs()[2]->Name());  // scales
@@ -2201,107 +2081,7 @@
     model_builder.AddInitializerToSkip(node.InputDefs()[3]->Name());  // sizes
 }
 
-<<<<<<< HEAD
-bool ResizeOpBuilder::IsOpSupportedImpl(ModelBuilder& model_builder, const Node& node) {
-  // Resize opset 10- is very different than Resize opset 11+, with many key attributes missing
-  // We only support Resize opset 11+ here
-  if (node.SinceVersion() < 11) {
-    LOGS_DEFAULT(VERBOSE) << "Resize only supports opset 11+";
-    return false;
-  }
-
-  Shape input_shape;
-  if (!GetShape(*node.InputDefs()[0], input_shape))
-    return false;
-
-  const auto input_size = input_shape.size();
-  if (input_size != 4) {
-    LOGS_DEFAULT(VERBOSE) << "Resize only support 4d shape, input is "
-                          << input_size << "d shape";
-    return false;
-  }
-
-  {  // check attributes
-    const auto android_sdk_ver = model_builder.GetAndroidSdkVer();
-
-    NodeAttrHelper helper(node);
-    const auto mode = helper.Get("mode", "nearest");
-    if (mode != "linear") {
-      LOGS_DEFAULT(VERBOSE) << "Resize unsupported input mode, " << mode;
-      return false;
-    }
-
-    const auto coord_trans_mode = helper.Get("coordinate_transformation_mode", "half_pixel");
-    bool using_half_pixel = coord_trans_mode == "half_pixel";
-    bool using_align_corners = coord_trans_mode == "align_corners";
-    if (!using_half_pixel && !using_align_corners && coord_trans_mode != "asymmetric") {
-      LOGS_DEFAULT(VERBOSE) << "Resize, unsupported coord_trans_mode, " << coord_trans_mode;
-      return false;
-    }
-
-    if (android_sdk_ver < 30 && (using_half_pixel || using_align_corners)) {
-      LOGS_DEFAULT(VERBOSE) << "Resize only support half_pixel/align_corners on API level 30+, current API level is "
-                            << android_sdk_ver;
-      return false;
-    }
-
-    const auto exclude_outside = helper.Get("exclude_outside", 0);
-    if (exclude_outside != 0) {
-      LOGS_DEFAULT(VERBOSE) << "Resize does not support exclude_outside for now";
-      return false;
-    }
-  }
-
-  {  // scales and sizes (if present) must be initializers
-    const auto& initializers(model_builder.GetInitializerTensors());
-    const auto input_defs = node.InputDefs();
-    // scales
-    if (input_defs.size() < 3 || !Contains(initializers, input_defs[2]->Name())) {
-      LOGS_DEFAULT(VERBOSE) << "Input scales of Resize must be known";
-      return false;
-    }
-
-    // sizes
-    if (input_defs.size() > 3 && !Contains(initializers, input_defs[3]->Name())) {
-      LOGS_DEFAULT(VERBOSE) << "Input sizes of Resize must be known";
-      return false;
-    }
-
-    // We want to check if the scales or sizes are not trying to resize on N/C channels here
-    if (input_defs.size() == 3) {  // we are using scales
-      const auto& scales_tensor = initializers.at(input_defs[2]->Name());
-      const float* scales_data = GetTensorFloatData(scales_tensor);
-      float scale_n = scales_data[0];
-      float scale_c = scales_data[1];
-      if (scale_n != 1.0f || scale_c != 1.0f) {
-        LOGS_DEFAULT(VERBOSE) << "Scales of N/C channel should be 1"
-                              << "Resize of N/C channels are not supported"
-                              << ", scale_n, " << scale_n << ", scale_c, " << scale_c;
-        return false;
-      }
-    } else {
-      // we are using sizes
-      const auto& sizes_name = input_defs[3]->Name();
-      const auto& sizes_tensor = initializers.at(sizes_name);
-      const int64_t* sizes_data = GetTensorInt64Data(sizes_tensor);
-      uint32_t size_n = SafeInt<uint32_t>(sizes_data[0]);
-      uint32_t size_c = SafeInt<uint32_t>(sizes_data[1]);
-      if (size_n != input_shape[0] || size_c != input_shape[1]) {
-        LOGS_DEFAULT(VERBOSE) << "Output sizes of N/C chanel should match the input sizes, "
-                              << "Resize of N/C channels are not supported"
-                              << ", input_size_n, " << input_shape[0] << ", output_size_n, " << size_n
-                              << ". input_size_c, " << input_shape[1] << ", output_size_c, " << size_c;
-        return false;
-      }
-    }
-  }
-  return true;
-}
-
-Status ResizeOpBuilder::AddToModelBuilderImpl(ModelBuilder& model_builder, const Node& node) {
-=======
 Status ResizeOpBuilder::AddToModelBuilderImpl(ModelBuilder& model_builder, const Node& node) const {
->>>>>>> d46dbeaf
   auto& shaper(model_builder.GetShaper());
   const auto& operand_indices(model_builder.GetOperandIndices());
   const auto& operand_types(model_builder.GetOperandTypes());
@@ -2320,18 +2100,6 @@
   } else {
     output_is_nhwc = true;
     if (!input_is_nhwc) {
-<<<<<<< HEAD
-      const auto& nchw_input = input_defs[0]->Name();
-      if (!model_builder.GetNHWCOperand(nchw_input, input)) {
-        input = model_builder.GetUniqueName(nchw_input + "_nchw_to_nhwc");
-        ORT_RETURN_IF_ERROR(TransposeNCHWToNHWC(model_builder, nchw_input, input));
-      }
-    }
-  }
-
-  // TODO, add support for nearest neighbor
-  int32_t operationCode = ANEURALNETWORKS_RESIZE_BILINEAR;
-=======
       ORT_RETURN_IF_ERROR(GetNHWCInput(model_builder, node, 0, input));
     }
   }
@@ -2340,7 +2108,6 @@
 
   int32_t operationCode = is_linear_resize ? ANEURALNETWORKS_RESIZE_BILINEAR
                                            : ANEURALNETWORKS_RESIZE_NEAREST_NEIGHBOR;
->>>>>>> d46dbeaf
 
   const auto coord_trans_mode = helper.Get("coordinate_transformation_mode", "half_pixel");
   bool using_half_pixel = coord_trans_mode == "half_pixel";
@@ -2348,11 +2115,7 @@
 
   if (input_defs.size() == 3) {  // we are using scales
     const auto& scales_name = input_defs[2]->Name();
-<<<<<<< HEAD
-    const auto& scales_tensor = initializers.at(scales_name);
-=======
     const auto& scales_tensor = *initializers.at(scales_name);
->>>>>>> d46dbeaf
     const float* scales_data = GetTensorFloatData(scales_tensor);
     float scale_h = scales_data[2];
     float scale_w = scales_data[3];
@@ -2360,11 +2123,7 @@
         shaper.ResizeUsingScales(input, scale_h, scale_w, use_nchw, output));
   } else {  // we are using sizes
     const auto& sizes_name = input_defs[3]->Name();
-<<<<<<< HEAD
-    const auto& sizes_tensor = initializers.at(sizes_name);
-=======
     const auto& sizes_tensor = *initializers.at(sizes_name);
->>>>>>> d46dbeaf
     const int64_t* sizes_data = GetTensorInt64Data(sizes_tensor);
     ORT_RETURN_IF_ERROR(
         shaper.ResizeUsingOutputSizes(input, SafeInt<uint32_t>(sizes_data[2]), SafeInt<uint32_t>(sizes_data[3]), use_nchw, output));
@@ -2384,12 +2143,6 @@
     ADD_SCALAR_OPERAND(model_builder, input_indices, use_nchw);
   }
 
-<<<<<<< HEAD
-  if (android_sdk_ver > 29 && (using_align_corners || using_half_pixel)) {
-    ADD_SCALAR_OPERAND(model_builder, input_indices, using_align_corners);
-    if (using_half_pixel)
-      ADD_SCALAR_OPERAND(model_builder, input_indices, using_half_pixel);
-=======
   // Currently we only support align_corners and half_pixel on bilinear resize
   // TODO, investigate nearest neighbor resize difference between NNAPI(based on TF) and ONNX
   if (is_linear_resize) {
@@ -2398,7 +2151,6 @@
       if (using_half_pixel)
         ADD_SCALAR_OPERAND(model_builder, input_indices, using_half_pixel);
     }
->>>>>>> d46dbeaf
   }
 
   const OperandType output_operand_type(operand_types.at(input).type, output_shape);
@@ -2410,9 +2162,6 @@
 
 #pragma endregion
 
-<<<<<<< HEAD
-#pragma region CreateOpBuilders
-=======
 #pragma region op_flatten
 
 class FlattenOpBuilder : public BaseOpBuilder {
@@ -2458,7 +2207,6 @@
     op_registrations.builders.push_back(onnxruntime::make_unique<BUILDER_NAME>());            \
     op_registrations.op_builder_map.emplace(OP_TYPE, op_registrations.builders.back().get()); \
   }
->>>>>>> d46dbeaf
 
 static OpBuilderRegistrations CreateOpBuilderRegistrations() {
   OpBuilderRegistrations op_registrations;
@@ -2499,29 +2247,6 @@
   }
 
   {
-<<<<<<< HEAD
-    auto unary_op_builder = std::make_shared<UnaryOpBuilder>();
-    op_map.emplace("Abs", unary_op_builder);
-    op_map.emplace("Exp", unary_op_builder);
-    op_map.emplace("Floor", unary_op_builder);
-    op_map.emplace("Log", unary_op_builder);
-    op_map.emplace("Sigmoid", unary_op_builder);
-    op_map.emplace("Neg", unary_op_builder);
-    op_map.emplace("Sin", unary_op_builder);
-    op_map.emplace("Sqrt", unary_op_builder);
-    op_map.emplace("Tanh", unary_op_builder);
-  }
-
-  op_map.emplace("Concat", std::make_shared<ConcatOpBuilder>());
-  op_map.emplace("Squeeze", std::make_shared<SqueezeOpBuilder>());
-  op_map.emplace("QuantizeLinear", std::make_shared<QuantizeLinearOpBuilder>());
-  op_map.emplace("DequantizeLinear", std::make_shared<DequantizeLinearOpBuilder>());
-  op_map.emplace("LRN", std::make_shared<LRNOpBuilder>());
-  op_map.emplace("Clip", std::make_shared<ClipOpBuilder>());
-  op_map.emplace("Resize", std::make_shared<ResizeOpBuilder>());
-
-  return op_map;
-=======
     NNAPI_EP_ADD_SHARED_OP_BUILDER("Abs", UnaryOpBuilder);
     NNAPI_EP_ADD_SHARED_OP_BUILDER("Exp", UnaryOpBuilder);
     NNAPI_EP_ADD_SHARED_OP_BUILDER("Floor", UnaryOpBuilder);
@@ -2548,7 +2273,6 @@
 const std::unordered_map<std::string, const IOpBuilder*>& GetOpBuilders() {
   static const OpBuilderRegistrations op_registrations = CreateOpBuilderRegistrations();
   return op_registrations.op_builder_map;
->>>>>>> d46dbeaf
 }
 
 #pragma endregion
