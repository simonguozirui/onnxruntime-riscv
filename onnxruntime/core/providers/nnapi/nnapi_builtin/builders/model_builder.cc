--- conflicted
+++ resolved
@@ -181,14 +181,10 @@
       shape.push_back(SafeInt<uint32_t>(dim));
     }
 
-<<<<<<< HEAD
-    ORT_RETURN_IF_NOT(!shape.empty(), "NNAPI does not support scalar initializer, tensor name, ", name);
-=======
     // If we have an empty shape, this is a scalar initializer, since NNAPI does not allow empty shape,
     // we will make the scalar initializer a {1} tensor
     if (shape.empty())
       shape.push_back(1);
->>>>>>> d46dbeaf
 
     Type type = Type::TENSOR_FLOAT32;
     switch (tensor.data_type()) {
