--- conflicted
+++ resolved
@@ -1080,11 +1080,7 @@
       BuildKernelCreateInfo<ONNX_OPERATOR_VERSIONED_TYPED_KERNEL_CLASS_NAME(kCudaExecutionProvider, kOnnxDomain, 1, 10, MLFloat16, Softmax)>,
       BuildKernelCreateInfo<ONNX_OPERATOR_VERSIONED_TYPED_KERNEL_CLASS_NAME(kCudaExecutionProvider, kOnnxDomain, 1, 10, float, LogSoftmax)>,
       BuildKernelCreateInfo<ONNX_OPERATOR_VERSIONED_TYPED_KERNEL_CLASS_NAME(kCudaExecutionProvider, kOnnxDomain, 1, 10, double, LogSoftmax)>,
-<<<<<<< HEAD
-      BuildKernelCreateInfo<ONNX_OPERATOR_VERSIONED_TYPED_KERNEL_CLASS_NAME(kCudaExecutionProvider, kOnnxDomain, 1, 10, MLFloat16, LogSoftmax)>, 
-=======
       BuildKernelCreateInfo<ONNX_OPERATOR_VERSIONED_TYPED_KERNEL_CLASS_NAME(kCudaExecutionProvider, kOnnxDomain, 1, 10, MLFloat16, LogSoftmax)>,
->>>>>>> d46dbeaf
       BuildKernelCreateInfo<ONNX_OPERATOR_VERSIONED_TYPED_KERNEL_CLASS_NAME(kCudaExecutionProvider, kOnnxDomain, 7, 11, float, Pow)>,
       BuildKernelCreateInfo<ONNX_OPERATOR_VERSIONED_TYPED_KERNEL_CLASS_NAME(kCudaExecutionProvider, kOnnxDomain, 7, 11, double, Pow)>,
       BuildKernelCreateInfo<ONNX_OPERATOR_VERSIONED_TYPED_KERNEL_CLASS_NAME(kCudaExecutionProvider, kOnnxDomain, 7, 11, MLFloat16, Pow)>,
@@ -1645,11 +1641,7 @@
       BuildKernelCreateInfo<ONNX_OPERATOR_TYPED_KERNEL_CLASS_NAME(kCudaExecutionProvider, kOnnxDomain, 13, MLFloat16, Softmax)>,
       BuildKernelCreateInfo<ONNX_OPERATOR_TYPED_KERNEL_CLASS_NAME(kCudaExecutionProvider, kOnnxDomain, 13, float, LogSoftmax)>,
       BuildKernelCreateInfo<ONNX_OPERATOR_TYPED_KERNEL_CLASS_NAME(kCudaExecutionProvider, kOnnxDomain, 13, double, LogSoftmax)>,
-<<<<<<< HEAD
-      BuildKernelCreateInfo<ONNX_OPERATOR_TYPED_KERNEL_CLASS_NAME(kCudaExecutionProvider, kOnnxDomain, 13, MLFloat16, LogSoftmax)>, 
-=======
       BuildKernelCreateInfo<ONNX_OPERATOR_TYPED_KERNEL_CLASS_NAME(kCudaExecutionProvider, kOnnxDomain, 13, MLFloat16, LogSoftmax)>,
->>>>>>> d46dbeaf
       BuildKernelCreateInfo<ONNX_OPERATOR_KERNEL_CLASS_NAME(kCudaExecutionProvider, kOnnxDomain, 13, Split)>,
       BuildKernelCreateInfo<ONNX_OPERATOR_KERNEL_CLASS_NAME(kCudaExecutionProvider, kOnnxDomain, 13, Squeeze)>,
       BuildKernelCreateInfo<ONNX_OPERATOR_KERNEL_CLASS_NAME(kCudaExecutionProvider, kOnnxDomain, 13, Unsqueeze)>,
@@ -1890,10 +1882,7 @@
 
     // none of the provided registries has a CUDA kernel for this node
     if (cuda_kernel_def == nullptr) {
-<<<<<<< HEAD
-=======
       LOGS_DEFAULT(WARNING) << "CUDA kernel not found in registries for Op type: " << node.OpType() << " node name: " << node.Name();
->>>>>>> d46dbeaf
       continue;
     }
 
