#include "precomp.h"

#include "GraphKernelHelper.h"

namespace Dml
{
namespace GraphKernelHelper 
{
    Microsoft::WRL::ComPtr<ID3D12Resource>
    CreateResource(
        Dml::IExecutionProvider* provider,
        const std::byte* tensorPtr,
        size_t tensorByteSize)
    {
        Microsoft::WRL::ComPtr<ID3D12Resource> buffer;

        D3D12_HEAP_PROPERTIES heapProperties = {
            D3D12_HEAP_TYPE_DEFAULT, D3D12_CPU_PAGE_PROPERTY_UNKNOWN, D3D12_MEMORY_POOL_UNKNOWN, 0, 0};

        D3D12_RESOURCE_DESC resourceDesc = {D3D12_RESOURCE_DIMENSION_BUFFER,
                                            0,
                                            static_cast<uint64_t>((tensorByteSize + 3) & ~3),
                                            1,
                                            1,
                                            1,
                                            DXGI_FORMAT_UNKNOWN,
                                            {1, 0},
                                            D3D12_TEXTURE_LAYOUT_ROW_MAJOR,
                                            D3D12_RESOURCE_FLAG_ALLOW_UNORDERED_ACCESS};

        Microsoft::WRL::ComPtr<ID3D12Device> d3dDevice;
        THROW_IF_FAILED(provider->GetD3DDevice(d3dDevice.GetAddressOf()));

        THROW_IF_FAILED(d3dDevice->CreateCommittedResource(
            &heapProperties,
            D3D12_HEAP_FLAG_NONE,
            &resourceDesc,
            D3D12_RESOURCE_STATE_UNORDERED_ACCESS,
            nullptr,
            IID_PPV_ARGS(buffer.GetAddressOf())));

        THROW_IF_FAILED(provider->UploadToResource(buffer.Get(), tensorPtr, tensorByteSize));

        return buffer;
    }

    Microsoft::WRL::ComPtr<ID3D12Resource>
    CreateCpuResource(
        Dml::IExecutionProvider* provider,
        const std::byte* tensorPtr,
        size_t tensorByteSize)
    {
        Microsoft::WRL::ComPtr<ID3D12Resource> buffer;

        D3D12_HEAP_PROPERTIES heapProperties = {
            D3D12_HEAP_TYPE_CUSTOM, D3D12_CPU_PAGE_PROPERTY_WRITE_COMBINE, D3D12_MEMORY_POOL_L0, 0, 0};

        D3D12_RESOURCE_DESC resourceDesc = {D3D12_RESOURCE_DIMENSION_BUFFER,
                                            0,
                                            static_cast<uint64_t>((tensorByteSize + 3) & ~3),
                                            1,
                                            1,
                                            1,
                                            DXGI_FORMAT_UNKNOWN,
                                            {1, 0},
                                            D3D12_TEXTURE_LAYOUT_ROW_MAJOR,
                                            D3D12_RESOURCE_FLAG_ALLOW_UNORDERED_ACCESS};

        Microsoft::WRL::ComPtr<ID3D12Device> d3dDevice;
        THROW_IF_FAILED(provider->GetD3DDevice(d3dDevice.GetAddressOf()));

        THROW_IF_FAILED(d3dDevice->CreateCommittedResource(
            &heapProperties,
            D3D12_HEAP_FLAG_NONE,
            &resourceDesc,
            D3D12_RESOURCE_STATE_UNORDERED_ACCESS,
            nullptr,
            IID_PPV_ARGS(buffer.GetAddressOf())));

        // Map the buffer and copy the data
        void* bufferData = nullptr;
        D3D12_RANGE range = {0, tensorByteSize};
        THROW_IF_FAILED(buffer->Map(0, &range, &bufferData));
        memcpy(bufferData, tensorPtr, tensorByteSize);
        buffer->Unmap(0, &range);

        return buffer;
    }

    void UnwrapTensor(
        IWinmlExecutionProvider* winmlProvider,
        const onnxruntime::Tensor* tensor,
        ID3D12Resource** resource,
        uint64_t* allocId) 
    {
        IUnknown* allocationUnk = static_cast<IUnknown*>(const_cast<void*>(tensor->DataRaw()));
        Microsoft::WRL::ComPtr<IUnknown> resourceUnk;
        winmlProvider->GetABIDataInterface(false, allocationUnk, &resourceUnk);

        *allocId = winmlProvider->TryGetPooledAllocationId(allocationUnk, 0);

        THROW_IF_FAILED(resourceUnk->QueryInterface(resource));
    }

    bool GetGraphInputConstness(
        uint32_t index,
        const onnxruntime::OpKernelInfo& kernelInfo,
        const onnxruntime::ConstPointerContainer<std::vector<onnxruntime::NodeArg*>>& fusedNodeInputDefs,
        const std::unordered_map<std::string, onnx::TensorProto>& transferredInitializerMap) 
    {
        // Transferred initializers are uploaded to GPU memory
        auto iter = transferredInitializerMap.find(GetFusedNodeArgNameMatchingGraph(fusedNodeInputDefs[index]->Name()));
        if (iter != transferredInitializerMap.end())
        {
            return true;
        }

        // If an initializer wasn't transferred, the constant input may be available from ORT
        const onnxruntime::Tensor* inputTensor = nullptr;
        if (!kernelInfo.TryGetConstantInput(index, &inputTensor) || inputTensor == nullptr)
        {
            return false;
        }

        // Check that the constant ORT input is in GPU memory
        if (!strcmp(inputTensor->Location().name, onnxruntime::CPU) ||
            inputTensor->Location().mem_type == ::OrtMemType::OrtMemTypeCPUOutput ||
            inputTensor->Location().mem_type == ::OrtMemType::OrtMemTypeCPUInput)
        {
            return false;
        }

        return true;
    };

    void ProcessInputData(
        Dml::IExecutionProvider* provider,
        IWinmlExecutionProvider* winmlProvider,
        const std::vector<uint8_t>& inputsConstant,
        const onnxruntime::OpKernelInfo& kernelInfo,
        const Dml::GraphDescBuilder::GraphDesc& graphDesc,
        const onnxruntime::ConstPointerContainer<std::vector<onnxruntime::NodeArg*>>& fusedNodeInputDefs,
        _Out_ std::vector<bool>& inputsUsed,
        _Out_ std::vector<DML_BUFFER_BINDING>& initInputBindings,
        _Out_ std::vector<ComPtr<ID3D12Resource>>& initInputResources,
        _Out_ std::vector<ComPtr<ID3D12Resource>>& nonOwnedGraphInputsFromInitializers,
        _Out_ std::vector<ComPtr<ID3D12Resource>>& initializeResourceRefs,
        _Out_opt_ std::vector<std::vector<std::byte>>* inputRawData,
        _Inout_ std::unordered_map<std::string, onnx::TensorProto>& transferredInitializerMap)
    {
        const uint32_t graphInputCount = kernelInfo.GetInputCount();
        // Determine the last input which uses an initializer, so initializers can be freed incrementally
        // while processing each input in order.
        std::map<const onnx::TensorProto*, uint32_t> initializerToLastInputIndexMap;
        for (uint32_t i = 0; i < graphInputCount; i++) 
        {
            auto iter = transferredInitializerMap.find(GetFusedNodeArgNameMatchingGraph(fusedNodeInputDefs[i]->Name()));
            if (iter != transferredInitializerMap.end()) {
                initializerToLastInputIndexMap[&iter->second] = i;
            }
        }

        // Walk through each graph edge and mark used inputs
        inputsUsed.assign(graphInputCount, false);
        for (const DML_INPUT_GRAPH_EDGE_DESC& edge : graphDesc.inputEdges) {
            inputsUsed[edge.GraphInputIndex] = true;
        }

        for (uint32_t i = 0; i < initInputBindings.size(); i++)
        {
            // If the input isn't actually used by the graph, nothing ever needs to be bound (either for
            // initialization or execution). So just throw away the transferred initializer and skip this input.
            if (!inputsUsed[i])
            {
<<<<<<< HEAD
                transferredInitializerMap.erase(fusedNodeInputDefs[i]->Name());
=======
                transferredInitializerMap.erase(GetFusedNodeArgNameMatchingGraph(fusedNodeInputDefs[i]->Name()));
>>>>>>> d46dbeaf

                if (inputRawData)
                {
                    inputRawData->push_back(std::vector<std::byte>());
                }

                continue;
            }

            // Look for the initializer among those transferred from the graph during partitioning
            auto iter = transferredInitializerMap.find(GetFusedNodeArgNameMatchingGraph(fusedNodeInputDefs[i]->Name()));
            if (iter != transferredInitializerMap.end())
            {
                std::byte* tensorPtr = nullptr;
                size_t tensorByteSize = 0;
                std::unique_ptr<std::byte[]> unpackedTensor;

                auto& initializer = iter->second;

                // The tensor may be stored as raw data or in typed fields.
                if (initializer.has_raw_data())
                {
                    tensorPtr = (std::byte*)(initializer.raw_data().c_str());
                    tensorByteSize = initializer.raw_data().size();
                }
                else
                {
                    std::tie(unpackedTensor, tensorByteSize) = UnpackTensor(initializer);
                    tensorPtr = unpackedTensor.get(); 
                }

                // Tensor sizes in DML must be a multiple of 4 bytes large.
                tensorByteSize = AlignToPow2<size_t>(tensorByteSize, 4);

                if (inputRawData)
                {
                    inputRawData->push_back(std::vector<std::byte>(tensorPtr, tensorPtr + tensorByteSize));
                }

                if (!inputsConstant[i])
                {
                    // Store the resource to use during execution
                    ComPtr<ID3D12Resource> defaultBuffer = CreateResource(provider, tensorPtr, tensorByteSize);
                    nonOwnedGraphInputsFromInitializers[i] = defaultBuffer;
                    initializeResourceRefs.push_back(std::move(defaultBuffer));
                }
                else
                {
                    ComPtr<ID3D12Resource> initializeInputBuffer;

                    // D3D_FEATURE_LEVEL_1_0_CORE doesn't support Custom heaps
                    if (provider->IsMcdmDevice())
                    {
                        initializeInputBuffer = CreateResource(provider, tensorPtr, tensorByteSize);
                    }
                    else
                    {
                        initializeInputBuffer = CreateCpuResource(provider, tensorPtr, tensorByteSize);
                    }

                    // Set the binding for operator initialization to the buffer
                    initInputBindings[i].Buffer = initializeInputBuffer.Get();
                    initInputBindings[i].SizeInBytes = tensorByteSize;
                    initializeResourceRefs.push_back(std::move(initializeInputBuffer));
                }

                // Free the initializer if this is the last usage of it.
                if (initializerToLastInputIndexMap[&initializer] == i)
                {
                    transferredInitializerMap.erase(iter);
                }
            }
            else if (inputsConstant[i])
            {                
                const onnxruntime::Tensor* inputTensor = nullptr;
                THROW_HR_IF(E_UNEXPECTED, !kernelInfo.TryGetConstantInput(i, &inputTensor));

                const std::byte* tensorData = reinterpret_cast<const std::byte*>(inputTensor->DataRaw());

                if (inputRawData)
                {
                    inputRawData->push_back(
                        std::vector<std::byte>(tensorData, tensorData + inputTensor->SizeInBytes()));
                }

                uint64_t allocId;
                UnwrapTensor(winmlProvider, inputTensor, &initInputBindings[i].Buffer, &allocId);
                initInputBindings[i].SizeInBytes = initInputBindings[i].Buffer->GetDesc().Width;

                initInputBindings[i].Buffer->Release(); // Avoid holding an additional reference
                initInputResources.push_back(initInputBindings[i].Buffer);
            } 
            else if (inputRawData)
            {
                inputRawData->push_back(std::vector<std::byte>());
            }
        }

        // All initializers should have been consumed and freed above
        assert(transferredInitializerMap.empty());
    }

    void ConvertGraphDesc(
        const Dml::GraphDescBuilder::GraphDesc& graphDesc,
        _Out_ DML_GRAPH_DESC& dmlGraphDesc,
        const onnxruntime::OpKernelInfo& kernelInfo,
        _Out_ std::vector<DML_OPERATOR_GRAPH_NODE_DESC>& dmlOperatorGraphNodes,
        _Out_ std::vector<DML_GRAPH_NODE_DESC>& dmlGraphNodes,
        _Out_ std::vector<DML_GRAPH_EDGE_DESC>& dmlInputEdges,
        _Out_ std::vector<DML_GRAPH_EDGE_DESC>& dmlOutputEdges,
        _Out_ std::vector<DML_GRAPH_EDGE_DESC>& dmlIntermediateEdges)
    {
        const uint32_t graphInputCount = kernelInfo.GetInputCount();

        for (size_t i = 0; i < graphDesc.nodes.size(); ++i)
        {
            dmlOperatorGraphNodes[i] = DML_OPERATOR_GRAPH_NODE_DESC{graphDesc.nodes[i].op.Get()};
            dmlGraphNodes[i] = DML_GRAPH_NODE_DESC{DML_GRAPH_NODE_TYPE_OPERATOR, &dmlOperatorGraphNodes[i]};
        }

        for (size_t i = 0; i < graphDesc.inputEdges.size(); ++i)
        {
            dmlInputEdges[i] = DML_GRAPH_EDGE_DESC{DML_GRAPH_EDGE_TYPE_INPUT, &graphDesc.inputEdges[i]};
        }

        for (size_t i = 0; i < graphDesc.outputEdges.size(); ++i)
        {
            dmlOutputEdges[i] = DML_GRAPH_EDGE_DESC{DML_GRAPH_EDGE_TYPE_OUTPUT, &graphDesc.outputEdges[i]};
        }

        for (size_t i = 0; i < graphDesc.intermediateEdges.size(); ++i)
        {
            dmlIntermediateEdges[i] =
                DML_GRAPH_EDGE_DESC{DML_GRAPH_EDGE_TYPE_INTERMEDIATE, &graphDesc.intermediateEdges[i]};
        }

        dmlGraphDesc.InputCount = graphInputCount;
        dmlGraphDesc.OutputCount = kernelInfo.GetOutputCount();
        dmlGraphDesc.NodeCount = gsl::narrow_cast<uint32_t>(dmlGraphNodes.size());
        dmlGraphDesc.Nodes = dmlGraphNodes.data();
        dmlGraphDesc.InputEdgeCount = gsl::narrow_cast<uint32_t>(dmlInputEdges.size());
        dmlGraphDesc.InputEdges = dmlInputEdges.data();
        dmlGraphDesc.OutputEdgeCount = gsl::narrow_cast<uint32_t>(dmlOutputEdges.size());
        dmlGraphDesc.OutputEdges = dmlOutputEdges.data();
        dmlGraphDesc.IntermediateEdgeCount = gsl::narrow_cast<uint32_t>(dmlIntermediateEdges.size());
        dmlGraphDesc.IntermediateEdges = dmlIntermediateEdges.data();
    }

    // TODO: This is a hack which strips the suffix added within Lotus transforms that insert mem copies.
    // This shouldn't be necessary if Lotus exposes the inputs/ouputs in the same order between the kernel
    // for a function, and the graph for that function exposed as a kernel property.  When the ordering 
    // mismatch is fixed (WindowsAI: 21114358, Lotus: 1953), this workaround should be removed.
    std::string GetFusedNodeArgNameMatchingGraph(const std::string& fusedNodeArgeName)
    {
        const char* suffix = nullptr;
        
        // The suffix used when inserting mem copies is equal to the below, probably followed by an incrementing number.
        if (!suffix) 
        {
            suffix = strstr(fusedNodeArgeName.c_str(), "_DmlExecutionProvider_");
        }

        // The suffix used when inserting mem copies is equal to the below, not followed by an incrementing number.
        if (!suffix) 
        {
            suffix = strstr(fusedNodeArgeName.c_str(), "_DmlExecutionProvider");
        }
        
        if (!suffix) 
        {
            suffix = strstr(fusedNodeArgeName.c_str(), "_token_");
        }

        if (suffix)
        {
            return std::string(
                fusedNodeArgeName.begin(),
                fusedNodeArgeName.begin() + (suffix - fusedNodeArgeName.c_str())
            );
        } 
        else 
        {
            return fusedNodeArgeName;
        }
    }
}  // namespace GraphKernelHelper
}  // namespace Dml<|MERGE_RESOLUTION|>--- conflicted
+++ resolved
@@ -172,11 +172,7 @@
             // initialization or execution). So just throw away the transferred initializer and skip this input.
             if (!inputsUsed[i])
             {
-<<<<<<< HEAD
-                transferredInitializerMap.erase(fusedNodeInputDefs[i]->Name());
-=======
                 transferredInitializerMap.erase(GetFusedNodeArgNameMatchingGraph(fusedNodeInputDefs[i]->Name()));
->>>>>>> d46dbeaf
 
                 if (inputRawData)
                 {
