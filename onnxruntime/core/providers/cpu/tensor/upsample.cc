--- conflicted
+++ resolved
@@ -355,17 +355,10 @@
 
   float* dy1 = scale_data;
   float* dy2 = dy1 + output_height;
-<<<<<<< HEAD
 
   float* dx1 = dy1 + 2 * output_height;
   float* dx2 = dx1 + output_width;
 
-=======
-
-  float* dx1 = dy1 + 2 * output_height;
-  float* dx2 = dx1 + output_width;
-
->>>>>>> d46dbeaf
   // Start processing
   auto roi_y_start = roi.size() / 2 - 2;
   auto roi_y_end = roi.size() - 2;
@@ -476,16 +469,8 @@
   std::vector<float> z_original;
   z_original.reserve(output_depth);
 
-<<<<<<< HEAD
-          // subscript ordering in the variable - (xy)
-          T X11 = Xdata[input_width_mul_y1[y] + in_x1[x]];
-          T X21 = Xdata[input_width_mul_y1[y] + in_x2[x]];
-          T X12 = Xdata[input_width_mul_y2[y] + in_x1[x]];
-          T X22 = Xdata[input_width_mul_y2[y] + in_x2[x]];
-=======
   std::vector<float> y_original;
   y_original.reserve(output_height);
->>>>>>> d46dbeaf
 
   std::vector<float> x_original;
   x_original.reserve(output_width);
@@ -649,198 +634,6 @@
                                                     Xdata += input_depth * input_height * input_width;
                                                     Ydata += output_depth * output_width * output_height;
                                                   });
-  }
-}
-
-// The following method supports a 5-D input in 'Linear mode'
-// that amounts to 'Trilinear' Upsampling/Resizing in the sense that it assumes
-// the scale values for the outermost 2 dimensions are 1.
-// This is the common use-case where the 5-D input (batched multi-channel volumes)
-// is usually of shape [N, C, D, H, W] and the scales are [1.0, 1.0, depth_scale, height_scale, width_scale]
-template <typename T>
-void UpsampleTrilinear(int64_t batch_size,
-                       int64_t num_channels,
-                       int64_t input_depth,
-                       int64_t input_height,
-                       int64_t input_width,
-                       int64_t output_depth,
-                       int64_t output_height,
-                       int64_t output_width,
-                       float depth_scale,
-                       float height_scale,
-                       float width_scale,
-                       const std::vector<float>& roi,
-                       bool use_extrapolation,
-                       float extrapolation_value,
-                       const T* Xdata,
-                       T* Ydata,
-                       AllocatorPtr& alloc,
-                       GetOriginalCoordinateFunc get_original_coordinate) {
-  std::vector<float> z_original;
-  z_original.reserve(output_depth);
-
-  std::vector<float> y_original;
-  y_original.reserve(output_height);
-
-  std::vector<float> x_original;
-  x_original.reserve(output_width);
-
-  // For each index in the output height and output width, cache its corresponding indices in the input
-  // while multiplying it with the input stride for that dimension (cache because we don't have to re-compute
-  // each time we come across the output width/ output height value while iterating the output image tensor
-  SafeInt<size_t> idx_buffer_size = SafeInt<size_t>(2) * sizeof(int64_t) *
-                                    (output_depth + output_height + output_width);
-
-  // For each index in the output height and output width, cache its corresponding "weights/scales" for its
-  // corresponding indices in the input which proportionately indicates how much they will influence the final
-  // pixel value in the output
-  // (cache because we don't have to re-compute each time we come across the output width/ output height value while iterating the output image tensor
-  SafeInt<size_t> scale_buffer_size = SafeInt<size_t>(2) * sizeof(float_t) *
-                                      (output_depth + output_height + output_width);
-
-  // Limit number of allocations to just 1
-  auto inx_scale_data_buffer = alloc->Alloc(idx_buffer_size + scale_buffer_size);
-  BufferUniquePtr idx_scale_data_buffer_holder(inx_scale_data_buffer, BufferDeleter(alloc));
-
-  // Get pointers to appropriate memory locations in the scratch buffer
-  auto* idx_data = static_cast<int64_t*>(idx_scale_data_buffer_holder.get());
-
-  // input_width * input_height is the stride for the depth dimension
-  int64_t* input_height_width_mul_z1 = idx_data;
-  int64_t* input_height_width_mul_z2 = input_height_width_mul_z1 + output_depth;
-
-  // input_width is the stride for the height dimension
-  int64_t* input_width_mul_y1 = input_height_width_mul_z1 + 2 * output_depth;
-  int64_t* input_width_mul_y2 = input_width_mul_y1 + output_height;
-
-  // stride for width is 1 (no multiplication needed)
-  int64_t* in_x1 = input_width_mul_y1 + 2 * output_height;
-  int64_t* in_x2 = in_x1 + output_width;
-
-  auto* scale_data = reinterpret_cast<float*>(in_x2 + output_width);
-
-  float* dz1 = scale_data;
-  float* dz2 = dz1 + output_depth;
-
-  float* dy1 = dz1 + 2 * output_depth;
-  float* dy2 = dy1 + output_height;
-
-  float* dx1 = dy1 + 2 * output_height;
-  float* dx2 = dx1 + output_width;
-
-  // Start processing
-  auto roi_z_start = roi.size() / 2 - 3;
-  auto roi_z_end = roi.size() - 3;
-  for (int64_t z = 0; z < output_depth; ++z) {
-    float in_z = depth_scale == 1 ? static_cast<float>(z)
-                                  : get_original_coordinate(static_cast<float>(z), depth_scale,
-                                                            static_cast<float>(output_depth), static_cast<float>(input_depth),
-                                                            roi[roi_z_start], roi[roi_z_end]);
-    z_original.emplace_back(in_z);
-    in_z = std::max(0.0f, std::min(in_z, static_cast<float>(input_depth - 1)));
-
-    const int64_t in_z1 = std::min(static_cast<int64_t>(in_z), input_depth - 1);
-    const int64_t in_z2 = std::min(in_z1 + 1, input_depth - 1);
-    dz1[z] = std::fabs(in_z - in_z1);
-    dz2[z] = std::fabs(in_z - in_z2);
-
-    if (in_z1 == in_z2) {
-      dz1[z] = 0.5f;
-      dz2[z] = 0.5f;
-    }
-
-    input_height_width_mul_z1[z] = input_height * input_width * in_z1;
-    input_height_width_mul_z2[z] = input_height * input_width * in_z2;
-  }
-
-  auto roi_y_start = roi.size() / 2 - 2;
-  auto roi_y_end = roi.size() - 2;
-  for (int64_t y = 0; y < output_height; ++y) {
-    float in_y = height_scale == 1 ? static_cast<float>(y)
-                                   : get_original_coordinate(static_cast<float>(y), height_scale,
-                                                             static_cast<float>(output_height), static_cast<float>(input_height),
-                                                             roi[roi_y_start], roi[roi_y_end]);
-    y_original.emplace_back(in_y);
-    in_y = std::max(0.0f, std::min(in_y, static_cast<float>(input_height - 1)));
-
-    const int64_t in_y1 = std::min(static_cast<int64_t>(in_y), input_height - 1);
-    const int64_t in_y2 = std::min(in_y1 + 1, input_height - 1);
-    dy1[y] = std::fabs(in_y - in_y1);
-    dy2[y] = std::fabs(in_y - in_y2);
-
-    if (in_y1 == in_y2) {
-      dy1[y] = 0.5f;
-      dy2[y] = 0.5f;
-    }
-
-    input_width_mul_y1[y] = input_width * in_y1;
-    input_width_mul_y2[y] = input_width * in_y2;
-  }
-
-  auto roi_x_start = roi.size() / 2 - 1;
-  auto roi_x_end = roi.size() - 1;
-  for (int64_t x = 0; x < output_width; ++x) {
-    float in_x = width_scale == 1 ? static_cast<float>(x)
-                                  : get_original_coordinate(static_cast<float>(x), width_scale,
-                                                            static_cast<float>(output_width), static_cast<float>(input_width),
-                                                            roi[roi_x_start], roi[roi_x_end]);
-    x_original.emplace_back(in_x);
-    in_x = std::max(0.0f, std::min(in_x, static_cast<float>(input_width - 1)));
-
-    in_x1[x] = std::min(static_cast<int64_t>(in_x), input_width - 1);
-    in_x2[x] = std::min(in_x1[x] + 1, input_width - 1);
-
-    dx1[x] = std::fabs(in_x - in_x1[x]);
-    dx2[x] = std::fabs(in_x - in_x2[x]);
-    if (in_x1[x] == in_x2[x]) {
-      dx1[x] = 0.5f;
-      dx2[x] = 0.5f;
-    }
-  }
-
-  for (int64_t n = 0; n < batch_size; ++n) {
-    for (int64_t c = 0; c < num_channels; ++c) {
-      for (int64_t z = 0; z < output_depth; ++z) {
-        for (int64_t y = 0; y < output_height; ++y) {
-          for (int64_t x = 0; x < output_width; ++x) {
-            // when use_extrapolation is set and original index of x or y is out of the dim range
-            // then use extrapolation_value as the output value.
-            if (use_extrapolation &&
-                ((z_original[z] < 0 || z_original[z] > static_cast<float>(input_depth - 1)) ||
-                 (y_original[y] < 0 || y_original[y] > static_cast<float>(input_height - 1)) ||
-                 (x_original[x] < 0 || x_original[x] > static_cast<float>(input_width - 1)))) {
-              Ydata[output_width * output_height * z + output_width * y + x] =
-                  static_cast<T>(extrapolation_value);
-              continue;
-            }
-
-            // subscript ordering in the variable - (xyz)
-            T X111 = Xdata[input_height_width_mul_z1[z] + input_width_mul_y1[y] + in_x1[x]];
-            T X211 = Xdata[input_height_width_mul_z1[z] + input_width_mul_y1[y] + in_x2[x]];
-            T X121 = Xdata[input_height_width_mul_z1[z] + input_width_mul_y2[y] + in_x1[x]];
-            T X221 = Xdata[input_height_width_mul_z1[z] + input_width_mul_y2[y] + in_x2[x]];
-
-            T X112 = Xdata[input_height_width_mul_z2[z] + input_width_mul_y1[y] + in_x1[x]];
-            T X212 = Xdata[input_height_width_mul_z2[z] + input_width_mul_y1[y] + in_x2[x]];
-            T X122 = Xdata[input_height_width_mul_z2[z] + input_width_mul_y2[y] + in_x1[x]];
-            T X222 = Xdata[input_height_width_mul_z2[z] + input_width_mul_y2[y] + in_x2[x]];
-
-            Ydata[output_width * output_height * z + output_width * y + x] =
-                static_cast<T>(dx2[x] * dy2[y] * dz2[z] * X111 +
-                               dx1[x] * dy2[y] * dz2[z] * X211 +
-                               dx2[x] * dy1[y] * dz2[z] * X121 +
-                               dx1[x] * dy1[y] * dz2[z] * X221 +
-
-                               dx2[x] * dy2[y] * dz1[z] * X112 +
-                               dx1[x] * dy2[y] * dz1[z] * X212 +
-                               dx2[x] * dy1[y] * dz1[z] * X122 +
-                               dx1[x] * dy1[y] * dz1[z] * X222);
-          }
-        }
-      }
-      Xdata += input_depth * input_height * input_width;
-      Ydata += output_depth * output_width * output_height;
-    }
   }
 }
 
@@ -1110,12 +903,8 @@
         UpsampleBilinear(batch_size, num_channels, input_height, input_width, output_height, output_width,
                          is_2D ? scales[0] : scales[2], is_2D ? scales[1] : scales[3], roi,
                          use_extrapolation_, extrapolation_value_, X->template Data<T>(),
-<<<<<<< HEAD
-                         Y->template MutableData<T>(), alloc, get_original_coordinate_);
-=======
                          Y->template MutableData<T>(), alloc, get_original_coordinate_, 
                          output_height*output_width > 64 ? context->GetOperatorThreadPool() : nullptr);
->>>>>>> d46dbeaf
         return Status::OK();
       } else if (dims.size() == 3 || dims.size() == 5) {
         //'trilinear' == 3-D input or 5-D input with outermost 2 scales as 1
@@ -1137,12 +926,8 @@
                           output_depth, output_height, output_width,
                           is_3D ? scales[0] : scales[2], is_3D ? scales[1] : scales[3],
                           is_3D ? scales[2] : scales[4], roi, use_extrapolation_, extrapolation_value_,
-<<<<<<< HEAD
-                          X->template Data<T>(), Y->template MutableData<T>(), alloc, get_original_coordinate_);
-=======
                           X->template Data<T>(), Y->template MutableData<T>(), alloc, get_original_coordinate_, 
                           output_height * output_width > 64 ? context->GetOperatorThreadPool() : nullptr);
->>>>>>> d46dbeaf
         return Status::OK();
       } else {
         // User shouldn't hit this as the check has been performed in ScalesValidation()
