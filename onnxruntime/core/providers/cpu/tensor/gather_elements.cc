// Copyright (c) Microsoft Corporation. All rights reserved.
// Licensed under the MIT License.

#include "gather_elements.h"
#include "onnxruntime_config.h"

namespace onnxruntime {

ONNX_CPU_OPERATOR_VERSIONED_KERNEL(
    GatherElements,
    11,
    12,
<<<<<<< HEAD
    KernelDefBuilder()
        .TypeConstraint("T", DataTypeImpl::AllTensorTypes())
        .TypeConstraint("Tind", std::vector<MLDataType>{DataTypeImpl::GetTensorType<int32_t>(),
                                                        DataTypeImpl::GetTensorType<int64_t>()}),
    GatherElements);

ONNX_CPU_OPERATOR_KERNEL(
    GatherElements,
    13,
=======
>>>>>>> d46dbeaf
    KernelDefBuilder()
        .TypeConstraint("T", DataTypeImpl::AllTensorTypes())
        .TypeConstraint("Tind", std::vector<MLDataType>{DataTypeImpl::GetTensorType<int32_t>(),
                                                        DataTypeImpl::GetTensorType<int64_t>()}),
    GatherElements);

ONNX_CPU_OPERATOR_KERNEL(
    GatherElements,
    13,
    KernelDefBuilder()
        .TypeConstraint("T", DataTypeImpl::AllTensorTypes())
        .TypeConstraint("Tind", std::vector<MLDataType>{DataTypeImpl::GetTensorType<int32_t>(),
                                                        DataTypeImpl::GetTensorType<int64_t>()}),
    GatherElements);

static constexpr int kParallelizationThreshold = 10 * 1000;

// Some helpers needed for GatherElements op -

// The following method computes the offset in the flattened array
// using every axis except the inner dimension (as the offset is just 1)
// and the axis that 'GatherElements' is processing for as that requires the corresponding
// 'indices' value
// This prevents the need to compute this offset for every element within the same 'inner_dimension' chunk
// as this value just differs by 1 for the chunk elements and we can have this cached and re-use as needed
static inline int64_t compute_base_offset(const std::vector<int64_t>& shape, const TensorPitches& pitches, int64_t skip_axis) {
  // in this context, rank can never be < 1, so saving checking overhead
  auto loop_size = static_cast<int64_t>(shape.size()) - 1;

  int64_t base_offset = 0;

  for (int64_t i = 0; i < loop_size; ++i) {
    if (i != skip_axis)
      base_offset += (shape[i] * pitches[i]);
  }

  return base_offset;
}

// This method computes the number of 'inner_dimension' chunks
// Example: input = [2, 3]     output = 2
//          input = [3, 2, 4]  output = 3 * 2 = 6
//          input  = [2]       output = 1
static int64_t calculate_num_inner_dim(const TensorShape& dims) {
  // in this context, rank can never be < 1, so saving checking overhead
  return dims.SizeToDimension(dims.NumDimensions() - 1);
}

// This method computes increments over an 'inner_dimension'
// Example 1: current_dims = [0, x] tensor_dims = [3, 1], then current_dims = [1, x]
//            current_dims = [1, x] tensor_dims = [3, 1], then current_dims = [2, x]
//            current_dims = [2, x] tensor_dims = [3, 1], then current_dims = [0, x]

// Example 2: current_dims = [0, 0, x] tensor_dims = [1, 2, 2], then current_dims = [0, 1, x]
//            current_dims = [0, 1, x] tensor_dims = [1, 2, 2], then current_dims = [0, 0, x]
static inline void increment_over_inner_dim(std::vector<int64_t>& current_dims, const TensorShape& tensor_dims) {
  // in this context, rank can never be < 1, so saving checking overhead
  int64_t rank = static_cast<int64_t>(current_dims.size());

  // 'reset' innermost dimension value
  current_dims[rank - 1] = 0;

  // nothing to increment over
  if (rank == 1) {
    return;
  }

  int64_t current_axis = rank - 2;

  while (current_axis >= 0) {
    if (++current_dims[current_axis] != tensor_dims[current_axis])
      return;

    current_dims[current_axis] = 0;
    --current_axis;
  }
}

template <typename Tin>
static inline int64_t GetNegativeIndexAdjustedValue(const Tin* indices_data, Tin index, int64_t axis,
                                                    const TensorShape& input_shape) {
  int64_t retval = -1;
  if (indices_data[index] < 0) {
    retval = static_cast<int64_t>(indices_data[index] + input_shape[axis]);
  } else {
    retval = static_cast<int64_t>(indices_data[index]);
  }
  return retval;
}

#ifdef __GNUC__
#pragma GCC diagnostic push
#ifdef HAS_CLASS_MEMACCESS
#pragma GCC diagnostic ignored "-Wclass-memaccess"
#endif
#endif
template <bool is_string, typename T, typename Tin>
static void core_impl(const Tensor* input_tensor, const Tensor* indices_tensor,
                      Tensor* output_tensor, int64_t axis, concurrency::ThreadPool* ttp) {
  // get pointer to input data
  // optimizer will remove the redundant if/else block based on 'is_string' template parameter
  const T* input_data = nullptr;
  if (is_string) {
    input_data = input_tensor->Data<T>();
  } else {
    input_data = reinterpret_cast<const T*>(input_tensor->DataRaw());
  }

  // get pointer to output data
  // optimizer will remove the redundant if/else block based on 'is_string' template parameter
  T* output_data = nullptr;
  if (is_string) {
    output_data = output_tensor->MutableData<T>();
  } else {
    output_data = reinterpret_cast<T*>(output_tensor->MutableDataRaw());
  }

  const int64_t input_rank = static_cast<int64_t>(input_tensor->Shape().NumDimensions());
  const TensorPitches input_shape_pitches(*input_tensor);

  const auto& input_shape = input_tensor->Shape();
  const TensorShape& indices_shape = indices_tensor->Shape();
  const Tin* indices_data = indices_tensor->Data<Tin>();

  // validate indices
  auto num_elements = indices_tensor->Shape().Size();
  int64_t lower_index_limit = -input_shape[axis];
  int64_t upper_index_limit = input_shape[axis] - 1;

  auto validation_fn = [indices_data, lower_index_limit, upper_index_limit](ptrdiff_t i) {
    auto indices_val = indices_data[i];
    if (indices_val < lower_index_limit || indices_val > upper_index_limit)
      ORT_THROW("GatherElements op: Value in indices must be within bounds [",
                lower_index_limit, " , ", upper_index_limit, "]. Actual value is ", indices_val);
  };
  for (int64_t i = 0; i < num_elements; ++i) {  // TODO: parallelize this? didn't give any benefit in my tests
    validation_fn(i);
  }

  int64_t num_inner_dim = calculate_num_inner_dim(indices_shape);
  int64_t inner_dim_size = indices_shape[input_rank - 1];
  bool processing_inner_dim = (axis == input_rank - 1) ? true : false;

  int64_t base_offset = 0;
  Tin indices_counter = 0;
  size_t element_size = input_tensor->DataType()->Size();

  std::vector<int64_t> process_dims(input_rank, 0);
  int64_t output_counter = 0;

  auto conditional_batch_call = [ttp, inner_dim_size](std::function<void(ptrdiff_t)> f) {
    if (inner_dim_size < kParallelizationThreshold) {  // TODO: tune this, arbitrary threshold
      for (int64_t i = 0; i < inner_dim_size; ++i) {
        f(i);
      }
    } else {
      concurrency::ThreadPool::TryBatchParallelFor(ttp, inner_dim_size, f, 0);
    }
  };

  if (!processing_inner_dim) {
    while (num_inner_dim-- != 0) {
      base_offset = compute_base_offset(process_dims, input_shape_pitches, axis);

      // process 1 chunk of 'inner dimension' length
      // optimizer will remove the redundant if/else block based on 'is_string' template parameter
      if (is_string) {
        auto fn = [input_data, output_data, base_offset, input_shape_pitches,
                   indices_data, indices_counter, axis, input_shape, output_counter](ptrdiff_t i) {
          output_data[i + output_counter] =
              input_data[base_offset +
                         (GetNegativeIndexAdjustedValue<Tin>(indices_data, static_cast<Tin>(i) + indices_counter, axis, input_shape) *
                          input_shape_pitches[axis]) +
                         i];
        };
        conditional_batch_call(fn);
        output_counter += inner_dim_size;
      } else {
        auto fn = [input_data, output_data, base_offset, input_shape_pitches, element_size,
                   indices_data, indices_counter, axis, input_shape](ptrdiff_t i) {
          memcpy(output_data + (i * element_size),
                 input_data + (base_offset + (GetNegativeIndexAdjustedValue<Tin>(indices_data, static_cast<Tin>(i) + indices_counter, axis, input_shape) * input_shape_pitches[axis]) + i) * element_size,
                 element_size);
        };
        conditional_batch_call(fn);
        output_data += inner_dim_size * element_size;
      }
      indices_counter += static_cast<Tin>(inner_dim_size);
      increment_over_inner_dim(process_dims, indices_shape);
    }
  }
  // we special-case inner dim as we can weed-out some unnecessary computations in element offset calculations
  else {
    while (num_inner_dim-- != 0) {
      base_offset = compute_base_offset(process_dims, input_shape_pitches, axis);

      // process 1 chunk of 'inner dimension' length
      if (is_string) {
        auto fn = [input_data, output_data, base_offset,
                   indices_data, indices_counter, axis, input_shape, output_counter](ptrdiff_t i) {
          // for innermost axis, input_shape_pitches[axis] = 1 (so no need to multiply)
          output_data[i + output_counter] =
              input_data[base_offset +
                         GetNegativeIndexAdjustedValue<Tin>(indices_data, static_cast<Tin>(i) + indices_counter, axis, input_shape)];
        };
        conditional_batch_call(fn);
        output_counter += inner_dim_size;
      } else {
        // for innermost axis, input_shape_pitches[axis] = 1 (so no need to multiply)
        auto fn = [input_data, output_data, base_offset, element_size,
                   indices_data, indices_counter, axis, input_shape](ptrdiff_t i) {
          memcpy(output_data + (i * element_size),
                 input_data + (base_offset +
                               GetNegativeIndexAdjustedValue<Tin>(indices_data, static_cast<Tin>(i) + indices_counter, axis, input_shape)) *
                                  element_size,
                 element_size);
        };
        conditional_batch_call(fn);
        output_data += inner_dim_size * element_size;
      }

      indices_counter += static_cast<Tin>(inner_dim_size);
      increment_over_inner_dim(process_dims, indices_shape);
    }
  }
}
#ifdef __GNUC__
#pragma GCC diagnostic pop
#endif

Status GatherElements::ValidateInputShapes(const TensorShape& input_data_shape,
                                           const TensorShape& indices_shape,
                                           int64_t axis) {
  int64_t input_data_rank = static_cast<int64_t>(input_data_shape.NumDimensions());
  int64_t indices_rank = static_cast<int64_t>(indices_shape.NumDimensions());

  // GatherElements cannot operate on scalars
  if (input_data_rank < 1)
    return ORT_MAKE_STATUS(ONNXRUNTIME, INVALID_ARGUMENT,
                           "GatherElements op: Cannot operate on scalar input");

  // The ranks of the inputs must be the same
  if (input_data_rank != indices_rank)
    return ORT_MAKE_STATUS(ONNXRUNTIME, INVALID_ARGUMENT,
                           "GatherElements op: Rank of input 'data' needs to be equal to rank of input 'indices'");

  // Except for the axis of interest all other dim values of the 'indices' input must be within bounds
  // of the corresponding 'data' input dim value
  for (int64_t i = 0; i < indices_rank; ++i) {
    // for all axes except the axis of interest,
    // make sure that the corresponding 'indices' shape
    // value if within bounds of the corresponding 'data' shape
    if (i != axis) {
      if (indices_shape[i] < 0 || indices_shape[i] > input_data_shape[i])
        return ORT_MAKE_STATUS(ONNXRUNTIME, INVALID_ARGUMENT,
                               "GatherElements op: 'indices' shape should have values within bounds of 'data' shape. "
                               "Invalid value in indices shape is: ",
                               indices_shape[i]);
    }
  }

  return Status::OK();
}

Status GatherElements::Compute(OpKernelContext* context) const {
  const Tensor* input_tensor = context->Input<Tensor>(0);
  const TensorShape& input_data_shape = input_tensor->Shape();

  const Tensor* indices_tensor = context->Input<Tensor>(1);
  const TensorShape& indices_shape = indices_tensor->Shape();

  int64_t axis = HandleNegativeAxis(axis_, input_data_shape.NumDimensions());

  auto status = ValidateInputShapes(input_data_shape, indices_shape, axis);
  if (!status.IsOK())
    return status;

  Tensor* output_tensor = context->Output(0, indices_shape);

  const auto& input_data_type = input_tensor->DataType();
  if (input_data_type != output_tensor->DataType())
    return ORT_MAKE_STATUS(ONNXRUNTIME, INVALID_ARGUMENT,
                           "GatherElements op: Data type of input 'data' should match the data type of the output");

  // if there are no elements in 'indices' - nothing to process
  if (indices_shape.Size() == 0)
    return Status::OK();

  auto* ttp = context->GetOperatorThreadPool();
  if (input_tensor->IsDataTypeString()) {
    if (indices_tensor->IsDataType<int32_t>())
      core_impl<true, std::string, int32_t>(input_tensor, indices_tensor, output_tensor, axis, ttp);
    else
      core_impl<true, std::string, int64_t>(input_tensor, indices_tensor, output_tensor, axis, ttp);
  } else {
    if (indices_tensor->IsDataType<int32_t>())
      core_impl<false, int8_t, int32_t>(input_tensor, indices_tensor, output_tensor, axis, ttp);
    else
      core_impl<false, int8_t, int64_t>(input_tensor, indices_tensor, output_tensor, axis, ttp);
  }

  return Status::OK();
}

}  // namespace onnxruntime<|MERGE_RESOLUTION|>--- conflicted
+++ resolved
@@ -10,18 +10,6 @@
     GatherElements,
     11,
     12,
-<<<<<<< HEAD
-    KernelDefBuilder()
-        .TypeConstraint("T", DataTypeImpl::AllTensorTypes())
-        .TypeConstraint("Tind", std::vector<MLDataType>{DataTypeImpl::GetTensorType<int32_t>(),
-                                                        DataTypeImpl::GetTensorType<int64_t>()}),
-    GatherElements);
-
-ONNX_CPU_OPERATOR_KERNEL(
-    GatherElements,
-    13,
-=======
->>>>>>> d46dbeaf
     KernelDefBuilder()
         .TypeConstraint("T", DataTypeImpl::AllTensorTypes())
         .TypeConstraint("Tind", std::vector<MLDataType>{DataTypeImpl::GetTensorType<int32_t>(),
