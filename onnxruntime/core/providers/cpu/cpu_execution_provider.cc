// Copyright (c) Microsoft Corporation. All rights reserved.
// Licensed under the MIT License.

#include "core/providers/cpu/cpu_execution_provider.h"
#include "core/framework/op_kernel.h"
#include "core/framework/kernel_registry.h"

#ifndef DISABLE_CONTRIB_OPS
#include "contrib_ops/cpu/cpu_contrib_kernels.h"
#endif

#ifdef ML_FEATURIZERS
#include "featurizers_ops/cpu/cpu_featurizers_kernels.h"
#endif

#ifdef ENABLE_TRAINING
#include "orttraining/training_ops/cpu/cpu_training_kernels.h"
#endif

#include "core/framework/compute_capability.h"

namespace {
struct KernelRegistryAndStatus {
  std::shared_ptr<onnxruntime::KernelRegistry> kernel_registry = std::make_shared<onnxruntime::KernelRegistry>();
  Status st;
};
}  // namespace

namespace onnxruntime {

// Forward declarations of op kernels
class ONNX_OPERATOR_VERSIONED_KERNEL_CLASS_NAME(kCpuExecutionProvider, kOnnxDomain, 6, 10, Clip);
class ONNX_OPERATOR_KERNEL_CLASS_NAME(kCpuExecutionProvider, kOnnxDomain, 6, Elu);
class ONNX_OPERATOR_KERNEL_CLASS_NAME(kCpuExecutionProvider, kOnnxDomain, 6, HardSigmoid);
class ONNX_OPERATOR_KERNEL_CLASS_NAME(kCpuExecutionProvider, kOnnxDomain, 6, LeakyRelu);
class ONNX_OPERATOR_VERSIONED_KERNEL_CLASS_NAME(kCpuExecutionProvider, kOnnxDomain, 6, 12, Relu);
class ONNX_OPERATOR_KERNEL_CLASS_NAME(kCpuExecutionProvider, kOnnxDomain, 6, Selu);
class ONNX_OPERATOR_VERSIONED_KERNEL_CLASS_NAME(kCpuExecutionProvider, kOnnxDomain, 6, 12, Sigmoid);
class ONNX_OPERATOR_KERNEL_CLASS_NAME(kCpuExecutionProvider, kOnnxDomain, 13, Sigmoid);
class ONNX_OPERATOR_KERNEL_CLASS_NAME(kCpuExecutionProvider, kOnnxDomain, 1, Softplus);
class ONNX_OPERATOR_KERNEL_CLASS_NAME(kCpuExecutionProvider, kOnnxDomain, 1, Softsign);
class ONNX_OPERATOR_VERSIONED_KERNEL_CLASS_NAME(kCpuExecutionProvider, kOnnxDomain, 6, 12, Tanh);
class ONNX_OPERATOR_KERNEL_CLASS_NAME(kCpuExecutionProvider, kOnnxDomain, 13, Tanh);
class ONNX_OPERATOR_VERSIONED_KERNEL_CLASS_NAME(kCpuExecutionProvider, kOnnxDomain, 7, 8, PRelu);
class ONNX_OPERATOR_KERNEL_CLASS_NAME(kCpuExecutionProvider, kOnnxDomain, 1, RandomNormal);
class ONNX_OPERATOR_KERNEL_CLASS_NAME(kCpuExecutionProvider, kOnnxDomain, 1, RandomUniform);
class ONNX_OPERATOR_KERNEL_CLASS_NAME(kCpuExecutionProvider, kOnnxDomain, 1, RandomNormalLike);
class ONNX_OPERATOR_KERNEL_CLASS_NAME(kCpuExecutionProvider, kOnnxDomain, 1, RandomUniformLike);
class ONNX_OPERATOR_KERNEL_CLASS_NAME(kCpuExecutionProvider, kOnnxDomain, 7, Multinomial);
class ONNX_OPERATOR_VERSIONED_TYPED_KERNEL_CLASS_NAME(kCpuExecutionProvider, kOnnxDomain, 6, 12, float, Abs);
class ONNX_OPERATOR_VERSIONED_TYPED_KERNEL_CLASS_NAME(kCpuExecutionProvider, kOnnxDomain, 6, 12, double, Abs);
class ONNX_OPERATOR_VERSIONED_TYPED_KERNEL_CLASS_NAME(kCpuExecutionProvider, kOnnxDomain, 6, 12, int8_t, Abs);
class ONNX_OPERATOR_VERSIONED_TYPED_KERNEL_CLASS_NAME(kCpuExecutionProvider, kOnnxDomain, 6, 12, int16_t, Abs);
class ONNX_OPERATOR_VERSIONED_TYPED_KERNEL_CLASS_NAME(kCpuExecutionProvider, kOnnxDomain, 6, 12, int32_t, Abs);
class ONNX_OPERATOR_VERSIONED_TYPED_KERNEL_CLASS_NAME(kCpuExecutionProvider, kOnnxDomain, 6, 12, int64_t, Abs);
class ONNX_OPERATOR_VERSIONED_TYPED_KERNEL_CLASS_NAME(kCpuExecutionProvider, kOnnxDomain, 6, 12, uint8_t, Abs);
class ONNX_OPERATOR_VERSIONED_TYPED_KERNEL_CLASS_NAME(kCpuExecutionProvider, kOnnxDomain, 6, 12, uint16_t, Abs);
class ONNX_OPERATOR_VERSIONED_TYPED_KERNEL_CLASS_NAME(kCpuExecutionProvider, kOnnxDomain, 6, 12, uint32_t, Abs);
class ONNX_OPERATOR_VERSIONED_TYPED_KERNEL_CLASS_NAME(kCpuExecutionProvider, kOnnxDomain, 6, 12, uint64_t, Abs);
class ONNX_OPERATOR_VERSIONED_TYPED_KERNEL_CLASS_NAME(kCpuExecutionProvider, kOnnxDomain, 6, 12, float, Floor);
class ONNX_OPERATOR_VERSIONED_TYPED_KERNEL_CLASS_NAME(kCpuExecutionProvider, kOnnxDomain, 6, 12, float, Ceil);
class ONNX_OPERATOR_VERSIONED_TYPED_KERNEL_CLASS_NAME(kCpuExecutionProvider, kOnnxDomain, 6, 12, float, Reciprocal);
class ONNX_OPERATOR_VERSIONED_TYPED_KERNEL_CLASS_NAME(kCpuExecutionProvider, kOnnxDomain, 6, 12, float, Sqrt);
class ONNX_OPERATOR_VERSIONED_TYPED_KERNEL_CLASS_NAME(kCpuExecutionProvider, kOnnxDomain, 6, 12, double, Sqrt);
class ONNX_OPERATOR_VERSIONED_TYPED_KERNEL_CLASS_NAME(kCpuExecutionProvider, kOnnxDomain, 7, 12, float, Add);
class ONNX_OPERATOR_VERSIONED_TYPED_KERNEL_CLASS_NAME(kCpuExecutionProvider, kOnnxDomain, 7, 12, double, Add);
class ONNX_OPERATOR_VERSIONED_TYPED_KERNEL_CLASS_NAME(kCpuExecutionProvider, kOnnxDomain, 7, 12, int32_t, Add);
class ONNX_OPERATOR_VERSIONED_TYPED_KERNEL_CLASS_NAME(kCpuExecutionProvider, kOnnxDomain, 7, 12, int64_t, Add);
class ONNX_OPERATOR_VERSIONED_TYPED_KERNEL_CLASS_NAME(kCpuExecutionProvider, kOnnxDomain, 7, 12, float, Sub);
class ONNX_OPERATOR_VERSIONED_TYPED_KERNEL_CLASS_NAME(kCpuExecutionProvider, kOnnxDomain, 7, 12, double, Sub);
class ONNX_OPERATOR_VERSIONED_TYPED_KERNEL_CLASS_NAME(kCpuExecutionProvider, kOnnxDomain, 7, 12, int32_t, Sub);
class ONNX_OPERATOR_VERSIONED_TYPED_KERNEL_CLASS_NAME(kCpuExecutionProvider, kOnnxDomain, 7, 12, int64_t, Sub);
class ONNX_OPERATOR_VERSIONED_TYPED_KERNEL_CLASS_NAME(kCpuExecutionProvider, kOnnxDomain, 7, 12, float, Mul);
class ONNX_OPERATOR_VERSIONED_TYPED_KERNEL_CLASS_NAME(kCpuExecutionProvider, kOnnxDomain, 7, 12, double, Mul);
class ONNX_OPERATOR_VERSIONED_TYPED_KERNEL_CLASS_NAME(kCpuExecutionProvider, kOnnxDomain, 7, 12, int32_t, Mul);
class ONNX_OPERATOR_VERSIONED_TYPED_KERNEL_CLASS_NAME(kCpuExecutionProvider, kOnnxDomain, 7, 12, int64_t, Mul);
class ONNX_OPERATOR_VERSIONED_TYPED_KERNEL_CLASS_NAME(kCpuExecutionProvider, kOnnxDomain, 7, 12, float, Div);
class ONNX_OPERATOR_VERSIONED_TYPED_KERNEL_CLASS_NAME(kCpuExecutionProvider, kOnnxDomain, 7, 12, double, Div);
class ONNX_OPERATOR_VERSIONED_TYPED_KERNEL_CLASS_NAME(kCpuExecutionProvider, kOnnxDomain, 7, 12, int32_t, Div);
class ONNX_OPERATOR_VERSIONED_TYPED_KERNEL_CLASS_NAME(kCpuExecutionProvider, kOnnxDomain, 7, 12, int64_t, Div);
class ONNX_OPERATOR_VERSIONED_TYPED_KERNEL_CLASS_NAME(kCpuExecutionProvider, kOnnxDomain, 6, 12, float, Neg);
class ONNX_OPERATOR_VERSIONED_TYPED_KERNEL_CLASS_NAME(kCpuExecutionProvider, kOnnxDomain, 6, 12, double, Neg);
class ONNX_OPERATOR_VERSIONED_TYPED_KERNEL_CLASS_NAME(kCpuExecutionProvider, kOnnxDomain, 6, 12, int8_t, Neg);
class ONNX_OPERATOR_VERSIONED_TYPED_KERNEL_CLASS_NAME(kCpuExecutionProvider, kOnnxDomain, 6, 12, int32_t, Neg);
class ONNX_OPERATOR_VERSIONED_TYPED_KERNEL_CLASS_NAME(kCpuExecutionProvider, kOnnxDomain, 6, 12, int64_t, Neg);
class ONNX_OPERATOR_VERSIONED_KERNEL_CLASS_NAME(kCpuExecutionProvider, kOnnxDomain, 7, 11, Pow);
class ONNX_OPERATOR_VERSIONED_TYPED_KERNEL_CLASS_NAME(kCpuExecutionProvider, kOnnxDomain, 6, 12, float, Exp);
class ONNX_OPERATOR_VERSIONED_TYPED_KERNEL_CLASS_NAME(kCpuExecutionProvider, kOnnxDomain, 6, 12, double, Exp);
class ONNX_OPERATOR_VERSIONED_TYPED_KERNEL_CLASS_NAME(kCpuExecutionProvider, kOnnxDomain, 6, 12, float, Log);
class ONNX_OPERATOR_VERSIONED_TYPED_KERNEL_CLASS_NAME(kCpuExecutionProvider, kOnnxDomain, 6, 7, float, Sum);
class ONNX_OPERATOR_VERSIONED_TYPED_KERNEL_CLASS_NAME(kCpuExecutionProvider, kOnnxDomain, 8, 12, float, Sum);
class ONNX_OPERATOR_VERSIONED_TYPED_KERNEL_CLASS_NAME(kCpuExecutionProvider, kOnnxDomain, 6, 7, float, Min);
class ONNX_OPERATOR_VERSIONED_KERNEL_CLASS_NAME(kCpuExecutionProvider, kOnnxDomain, 8, 11, Min);
class ONNX_OPERATOR_VERSIONED_TYPED_KERNEL_CLASS_NAME(kCpuExecutionProvider, kOnnxDomain, 6, 7, float, Max);
class ONNX_OPERATOR_VERSIONED_KERNEL_CLASS_NAME(kCpuExecutionProvider, kOnnxDomain, 8, 11, Max);
class ONNX_OPERATOR_KERNEL_CLASS_NAME(kCpuExecutionProvider, kOnnxDomain, 1, Not);
class ONNX_OPERATOR_KERNEL_CLASS_NAME(kCpuExecutionProvider, kOnnxDomain, 7, And);
class ONNX_OPERATOR_KERNEL_CLASS_NAME(kCpuExecutionProvider, kOnnxDomain, 7, Or);
class ONNX_OPERATOR_KERNEL_CLASS_NAME(kCpuExecutionProvider, kOnnxDomain, 7, Xor);
class ONNX_OPERATOR_VERSIONED_TYPED_KERNEL_CLASS_NAME(kCpuExecutionProvider, kOnnxDomain, 7, 12, float, Less);
class ONNX_OPERATOR_VERSIONED_TYPED_KERNEL_CLASS_NAME(kCpuExecutionProvider, kOnnxDomain, 7, 12, double, Less);
class ONNX_OPERATOR_VERSIONED_TYPED_KERNEL_CLASS_NAME(kCpuExecutionProvider, kOnnxDomain, 7, 12, float, Greater);
class ONNX_OPERATOR_VERSIONED_TYPED_KERNEL_CLASS_NAME(kCpuExecutionProvider, kOnnxDomain, 7, 12, double, Greater);
class ONNX_OPERATOR_VERSIONED_TYPED_KERNEL_CLASS_NAME(kCpuExecutionProvider, kOnnxDomain, 7, 12, bool, Equal);
class ONNX_OPERATOR_VERSIONED_TYPED_KERNEL_CLASS_NAME(kCpuExecutionProvider, kOnnxDomain, 7, 12, int32_t, Equal);
class ONNX_OPERATOR_VERSIONED_TYPED_KERNEL_CLASS_NAME(kCpuExecutionProvider, kOnnxDomain, 7, 12, int64_t, Equal);
class ONNX_OPERATOR_VERSIONED_TYPED_KERNEL_CLASS_NAME(kCpuExecutionProvider, kOnnxDomain, 7, 12, float, Equal);
class ONNX_OPERATOR_VERSIONED_TYPED_KERNEL_CLASS_NAME(kCpuExecutionProvider, kOnnxDomain, 7, 12, double, Equal);
class ONNX_OPERATOR_VERSIONED_TYPED_KERNEL_CLASS_NAME(kCpuExecutionProvider, kOnnxDomain, 6, 7, float, Mean);
class ONNX_OPERATOR_VERSIONED_TYPED_KERNEL_CLASS_NAME(kCpuExecutionProvider, kOnnxDomain, 8, 12, float, Mean);
class ONNX_OPERATOR_TYPED_KERNEL_CLASS_NAME(kCpuExecutionProvider, kOnnxDomain, 7, float, Sin);
class ONNX_OPERATOR_TYPED_KERNEL_CLASS_NAME(kCpuExecutionProvider, kOnnxDomain, 7, double, Sin);
class ONNX_OPERATOR_KERNEL_CLASS_NAME(kCpuExecutionProvider, kOnnxDomain, 7, Cos);
class ONNX_OPERATOR_KERNEL_CLASS_NAME(kCpuExecutionProvider, kOnnxDomain, 7, Tan);
class ONNX_OPERATOR_KERNEL_CLASS_NAME(kCpuExecutionProvider, kOnnxDomain, 7, Asin);
class ONNX_OPERATOR_KERNEL_CLASS_NAME(kCpuExecutionProvider, kOnnxDomain, 7, Acos);
class ONNX_OPERATOR_KERNEL_CLASS_NAME(kCpuExecutionProvider, kOnnxDomain, 7, Atan);
class ONNX_OPERATOR_VERSIONED_KERNEL_CLASS_NAME(kCpuExecutionProvider, kOnnxDomain, 7, 8, Gemm);
class ONNX_OPERATOR_VERSIONED_KERNEL_CLASS_NAME(kCpuExecutionProvider, kOnnxDomain, 1, 10, Hardmax);
class ONNX_OPERATOR_VERSIONED_TYPED_KERNEL_CLASS_NAME(kCpuExecutionProvider, kOnnxDomain, 1, 10, float, LogSoftmax);
class ONNX_OPERATOR_VERSIONED_TYPED_KERNEL_CLASS_NAME(kCpuExecutionProvider, kOnnxDomain, 1, 10, double, LogSoftmax);
class ONNX_OPERATOR_VERSIONED_TYPED_KERNEL_CLASS_NAME(kCpuExecutionProvider, kOnnxDomain, 1, 8, float, MatMul);
class ONNX_OPERATOR_VERSIONED_TYPED_KERNEL_CLASS_NAME(kCpuExecutionProvider, kOnnxDomain, 1, 8, double, MatMul);
class ONNX_OPERATOR_VERSIONED_TYPED_KERNEL_CLASS_NAME(kCpuExecutionProvider, kOnnxDomain, 1, 10, float, Softmax);
class ONNX_OPERATOR_VERSIONED_TYPED_KERNEL_CLASS_NAME(kCpuExecutionProvider, kOnnxDomain, 1, 10, double, Softmax);
class ONNX_OPERATOR_VERSIONED_KERNEL_CLASS_NAME(kCpuExecutionProvider, kOnnxDomain, 1, 9, TopK);
class ONNX_OPERATOR_VERSIONED_TYPED_KERNEL_CLASS_NAME(kCpuExecutionProvider, kOnnxDomain, 7, 8, float, BatchNormalization);
class ONNX_OPERATOR_VERSIONED_TYPED_KERNEL_CLASS_NAME(kCpuExecutionProvider, kOnnxDomain, 7, 8, double, BatchNormalization);
class ONNX_OPERATOR_VERSIONED_KERNEL_CLASS_NAME(kCpuExecutionProvider, kOnnxDomain, 1, 10, Conv);
class ONNX_OPERATOR_VERSIONED_KERNEL_CLASS_NAME(kCpuExecutionProvider, kOnnxDomain, 1, 10, ConvTranspose);
class ONNX_OPERATOR_VERSIONED_KERNEL_CLASS_NAME(kCpuExecutionProvider, kOnnxDomain, 1, 8, Flatten);
class ONNX_OPERATOR_KERNEL_CLASS_NAME(kCpuExecutionProvider, kOnnxDomain, 6, InstanceNormalization);
class ONNX_OPERATOR_KERNEL_CLASS_NAME(kCpuExecutionProvider, kOnnxDomain, 1, LpNormalization);
class ONNX_OPERATOR_VERSIONED_KERNEL_CLASS_NAME(kCpuExecutionProvider, kOnnxDomain, 1, 12, LRN);
class ONNX_OPERATOR_VERSIONED_KERNEL_CLASS_NAME(kCpuExecutionProvider, kOnnxDomain, 7, 9, AveragePool);
class ONNX_OPERATOR_VERSIONED_KERNEL_CLASS_NAME(kCpuExecutionProvider, kOnnxDomain, 1, 7, MaxPool);
class ONNX_OPERATOR_VERSIONED_KERNEL_CLASS_NAME(kCpuExecutionProvider, kOnnxDomain, 8, 11, MaxPool);
class ONNX_OPERATOR_VERSIONED_KERNEL_CLASS_NAME(kCpuExecutionProvider, kOnnxDomain, 2, 10, LpPool);
class ONNX_OPERATOR_KERNEL_CLASS_NAME(kCpuExecutionProvider, kOnnxDomain, 2, GlobalLpPool);
class ONNX_OPERATOR_KERNEL_CLASS_NAME(kCpuExecutionProvider, kOnnxDomain, 1, GlobalAveragePool);
class ONNX_OPERATOR_KERNEL_CLASS_NAME(kCpuExecutionProvider, kOnnxDomain, 1, GlobalMaxPool);
class ONNX_OPERATOR_KERNEL_CLASS_NAME(kCpuExecutionProvider, kOnnxDomain, 1, MaxRoiPool);
class ONNX_OPERATOR_VERSIONED_TYPED_KERNEL_CLASS_NAME(kCpuExecutionProvider, kOnnxDomain, 1, 10, float, ReduceL1);
class ONNX_OPERATOR_VERSIONED_TYPED_KERNEL_CLASS_NAME(kCpuExecutionProvider, kOnnxDomain, 1, 10, int32_t, ReduceL1);
class ONNX_OPERATOR_VERSIONED_TYPED_KERNEL_CLASS_NAME(kCpuExecutionProvider, kOnnxDomain, 1, 10, float, ReduceL2);
class ONNX_OPERATOR_VERSIONED_TYPED_KERNEL_CLASS_NAME(kCpuExecutionProvider, kOnnxDomain, 1, 10, int32_t, ReduceL2);
class ONNX_OPERATOR_VERSIONED_TYPED_KERNEL_CLASS_NAME(kCpuExecutionProvider, kOnnxDomain, 1, 10, float, ReduceLogSum);
class ONNX_OPERATOR_VERSIONED_TYPED_KERNEL_CLASS_NAME(kCpuExecutionProvider, kOnnxDomain, 1, 10, int32_t,
                                                      ReduceLogSum);
class ONNX_OPERATOR_VERSIONED_TYPED_KERNEL_CLASS_NAME(kCpuExecutionProvider, kOnnxDomain, 1, 10, float,
                                                      ReduceLogSumExp);
class ONNX_OPERATOR_VERSIONED_TYPED_KERNEL_CLASS_NAME(kCpuExecutionProvider, kOnnxDomain, 1, 10, int32_t,
                                                      ReduceLogSumExp);
class ONNX_OPERATOR_VERSIONED_TYPED_KERNEL_CLASS_NAME(kCpuExecutionProvider, kOnnxDomain, 1, 10, float, ReduceMax);
class ONNX_OPERATOR_VERSIONED_TYPED_KERNEL_CLASS_NAME(kCpuExecutionProvider, kOnnxDomain, 1, 10, int32_t, ReduceMax);
class ONNX_OPERATOR_VERSIONED_TYPED_KERNEL_CLASS_NAME(kCpuExecutionProvider, kOnnxDomain, 1, 10, int64_t, ReduceMax);
class ONNX_OPERATOR_VERSIONED_TYPED_KERNEL_CLASS_NAME(kCpuExecutionProvider, kOnnxDomain, 1, 10, float, ReduceMean);
class ONNX_OPERATOR_VERSIONED_TYPED_KERNEL_CLASS_NAME(kCpuExecutionProvider, kOnnxDomain, 1, 10, int32_t, ReduceMean);
class ONNX_OPERATOR_VERSIONED_TYPED_KERNEL_CLASS_NAME(kCpuExecutionProvider, kOnnxDomain, 1, 10, float, ReduceMin);
class ONNX_OPERATOR_VERSIONED_TYPED_KERNEL_CLASS_NAME(kCpuExecutionProvider, kOnnxDomain, 1, 10, int32_t, ReduceMin);
class ONNX_OPERATOR_VERSIONED_TYPED_KERNEL_CLASS_NAME(kCpuExecutionProvider, kOnnxDomain, 1, 10, int64_t, ReduceMin);
class ONNX_OPERATOR_VERSIONED_TYPED_KERNEL_CLASS_NAME(kCpuExecutionProvider, kOnnxDomain, 1, 10, float, ReduceProd);
class ONNX_OPERATOR_VERSIONED_TYPED_KERNEL_CLASS_NAME(kCpuExecutionProvider, kOnnxDomain, 1, 10, int32_t, ReduceProd);
class ONNX_OPERATOR_VERSIONED_TYPED_KERNEL_CLASS_NAME(kCpuExecutionProvider, kOnnxDomain, 1, 10, int64_t, ReduceProd);
class ONNX_OPERATOR_VERSIONED_TYPED_KERNEL_CLASS_NAME(kCpuExecutionProvider, kOnnxDomain, 1, 10, float, ReduceSum);
class ONNX_OPERATOR_VERSIONED_TYPED_KERNEL_CLASS_NAME(kCpuExecutionProvider, kOnnxDomain, 1, 10, int32_t, ReduceSum);
class ONNX_OPERATOR_VERSIONED_TYPED_KERNEL_CLASS_NAME(kCpuExecutionProvider, kOnnxDomain, 1, 10, double, ReduceSum);
class ONNX_OPERATOR_VERSIONED_TYPED_KERNEL_CLASS_NAME(kCpuExecutionProvider, kOnnxDomain, 1, 10, int64_t, ReduceSum);
class ONNX_OPERATOR_VERSIONED_TYPED_KERNEL_CLASS_NAME(kCpuExecutionProvider, kOnnxDomain, 1, 10, float,
                                                      ReduceSumSquare);
class ONNX_OPERATOR_VERSIONED_TYPED_KERNEL_CLASS_NAME(kCpuExecutionProvider, kOnnxDomain, 1, 10, int32_t,
                                                      ReduceSumSquare);
class ONNX_OPERATOR_VERSIONED_TYPED_KERNEL_CLASS_NAME(kCpuExecutionProvider, kOnnxDomain, 1, 10, double,
                                                      ReduceSumSquare);
class ONNX_OPERATOR_VERSIONED_TYPED_KERNEL_CLASS_NAME(kCpuExecutionProvider, kOnnxDomain, 1, 10, float, ArgMax);
class ONNX_OPERATOR_VERSIONED_TYPED_KERNEL_CLASS_NAME(kCpuExecutionProvider, kOnnxDomain, 1, 10, int32_t, ArgMax);
class ONNX_OPERATOR_VERSIONED_TYPED_KERNEL_CLASS_NAME(kCpuExecutionProvider, kOnnxDomain, 1, 10, float, ArgMin);
class ONNX_OPERATOR_VERSIONED_TYPED_KERNEL_CLASS_NAME(kCpuExecutionProvider, kOnnxDomain, 1, 10, int32_t, ArgMin);
class ONNX_OPERATOR_KERNEL_CLASS_NAME(kCpuExecutionProvider, kOnnxDomain, 7, GRU);
class ONNX_OPERATOR_KERNEL_CLASS_NAME(kCpuExecutionProvider, kOnnxDomain, 7, LSTM);
class ONNX_OPERATOR_KERNEL_CLASS_NAME(kCpuExecutionProvider, kOnnxDomain, 7, RNN);
class ONNX_OPERATOR_VERSIONED_KERNEL_CLASS_NAME(kCpuExecutionProvider, kOnnxDomain, 6, 12, Cast);
class ONNX_OPERATOR_VERSIONED_KERNEL_CLASS_NAME(kCpuExecutionProvider, kOnnxDomain, 4, 10, Concat);
class ONNX_OPERATOR_VERSIONED_KERNEL_CLASS_NAME(kCpuExecutionProvider, kOnnxDomain, 1, 10, Gather);
class ONNX_OPERATOR_VERSIONED_KERNEL_CLASS_NAME(kCpuExecutionProvider, kOnnxDomain, 7, 9, Dropout);
class ONNX_OPERATOR_VERSIONED_KERNEL_CLASS_NAME(kCpuExecutionProvider, kOnnxDomain, 1, 12, Identity);
class ONNX_OPERATOR_VERSIONED_KERNEL_CLASS_NAME(kCpuExecutionProvider, kOnnxDomain, 2, 10, Pad);
<<<<<<< HEAD
class ONNX_OPERATOR_VERSIONED_KERNEL_CLASS_NAME(kCpuExecutionProvider, kOnnxDomain, 1, 4, Reshape_1);
=======
class ONNX_OPERATOR_VERSIONED_KERNEL_CLASS_NAME(kCpuExecutionProvider, kOnnxDomain, 1, 4, Reshape);
>>>>>>> d46dbeaf
class ONNX_OPERATOR_VERSIONED_KERNEL_CLASS_NAME(kCpuExecutionProvider, kOnnxDomain, 5, 12, Reshape);
class ONNX_OPERATOR_VERSIONED_KERNEL_CLASS_NAME(kCpuExecutionProvider, kOnnxDomain, 1, 12, Shape);
class ONNX_OPERATOR_VERSIONED_KERNEL_CLASS_NAME(kCpuExecutionProvider, kOnnxDomain, 1, 12, Size);
class ONNX_OPERATOR_VERSIONED_KERNEL_CLASS_NAME(kCpuExecutionProvider, kOnnxDomain, 1, 9, Slice);
class ONNX_OPERATOR_VERSIONED_KERNEL_CLASS_NAME(kCpuExecutionProvider, kOnnxDomain, 1, 12, SpaceToDepth);
class ONNX_OPERATOR_VERSIONED_KERNEL_CLASS_NAME(kCpuExecutionProvider, kOnnxDomain, 1, 10, DepthToSpace);
class ONNX_OPERATOR_VERSIONED_KERNEL_CLASS_NAME(kCpuExecutionProvider, kOnnxDomain, 2, 10, Split);
class ONNX_OPERATOR_VERSIONED_KERNEL_CLASS_NAME(kCpuExecutionProvider, kOnnxDomain, 1, 10, Squeeze);
class ONNX_OPERATOR_VERSIONED_KERNEL_CLASS_NAME(kCpuExecutionProvider, kOnnxDomain, 6, 12, Tile);
class ONNX_OPERATOR_VERSIONED_KERNEL_CLASS_NAME(kCpuExecutionProvider, kOnnxDomain, 1, 12, Transpose);
class ONNX_OPERATOR_VERSIONED_KERNEL_CLASS_NAME(kCpuExecutionProvider, kOnnxDomain, 1, 10, Unsqueeze);
class ONNX_OPERATOR_VERSIONED_TYPED_KERNEL_CLASS_NAME(kCpuExecutionProvider, kOnnxDomain, 7, 8, float, Upsample);
class ONNX_OPERATOR_VERSIONED_TYPED_KERNEL_CLASS_NAME(kCpuExecutionProvider, kOnnxDomain, 7, 8, int32_t, Upsample);
class ONNX_OPERATOR_VERSIONED_TYPED_KERNEL_CLASS_NAME(kCpuExecutionProvider, kOnnxDomain, 7, 8, uint8_t, Upsample);
class ONNX_OPERATOR_VERSIONED_TYPED_KERNEL_CLASS_NAME(kCpuExecutionProvider, kOnnxDomain, 8, 12, float, Expand);
class ONNX_OPERATOR_VERSIONED_TYPED_KERNEL_CLASS_NAME(kCpuExecutionProvider, kOnnxDomain, 8, 12, double, Expand);
class ONNX_OPERATOR_VERSIONED_TYPED_KERNEL_CLASS_NAME(kCpuExecutionProvider, kOnnxDomain, 8, 12, int8_t, Expand);
class ONNX_OPERATOR_VERSIONED_TYPED_KERNEL_CLASS_NAME(kCpuExecutionProvider, kOnnxDomain, 8, 12, int16_t, Expand);
class ONNX_OPERATOR_VERSIONED_TYPED_KERNEL_CLASS_NAME(kCpuExecutionProvider, kOnnxDomain, 8, 12, int32_t, Expand);
class ONNX_OPERATOR_VERSIONED_TYPED_KERNEL_CLASS_NAME(kCpuExecutionProvider, kOnnxDomain, 8, 12, int64_t, Expand);
class ONNX_OPERATOR_VERSIONED_TYPED_KERNEL_CLASS_NAME(kCpuExecutionProvider, kOnnxDomain, 8, 12, uint8_t, Expand);
class ONNX_OPERATOR_VERSIONED_TYPED_KERNEL_CLASS_NAME(kCpuExecutionProvider, kOnnxDomain, 8, 12, uint16_t, Expand);
class ONNX_OPERATOR_VERSIONED_TYPED_KERNEL_CLASS_NAME(kCpuExecutionProvider, kOnnxDomain, 8, 12, uint32_t, Expand);
class ONNX_OPERATOR_VERSIONED_TYPED_KERNEL_CLASS_NAME(kCpuExecutionProvider, kOnnxDomain, 8, 12, uint64_t, Expand);
class ONNX_OPERATOR_VERSIONED_TYPED_KERNEL_CLASS_NAME(kCpuExecutionProvider, kOnnxDomain, 8, 12, bool, Expand);
class ONNX_OPERATOR_VERSIONED_TYPED_KERNEL_CLASS_NAME(kCpuExecutionProvider, kOnnxDomain, 8, 12, MLFloat16, Expand);
class ONNX_OPERATOR_VERSIONED_TYPED_KERNEL_CLASS_NAME(kCpuExecutionProvider, kOnnxDomain, 8, 12, string, Expand);
class ONNX_OPERATOR_VERSIONED_KERNEL_CLASS_NAME(kCpuExecutionProvider, kOnnxDomain, 8, 8, Scan);
class ONNX_OPERATOR_VERSIONED_KERNEL_CLASS_NAME(kCpuExecutionProvider, kOnnxDomain, 1, 10, If);
class ONNX_OPERATOR_VERSIONED_KERNEL_CLASS_NAME(kCpuExecutionProvider, kOnnxDomain, 1, 10, Loop);

// Opset 9
class ONNX_OPERATOR_VERSIONED_KERNEL_CLASS_NAME(kCpuExecutionProvider, kOnnxDomain, 9, 10, Compress);
class ONNX_OPERATOR_KERNEL_CLASS_NAME(kCpuExecutionProvider, kOnnxDomain, 9, ConstantOfShape);
class ONNX_OPERATOR_VERSIONED_KERNEL_CLASS_NAME(kCpuExecutionProvider, kOnnxDomain, 9, 12, MeanVarianceNormalization);
<<<<<<< HEAD
class ONNX_OPERATOR_VERSIONED_TYPED_KERNEL_CLASS_NAME(kCpuExecutionProvider, kOnnxDomain, 9, 12, int32_t, Greater);
class ONNX_OPERATOR_VERSIONED_TYPED_KERNEL_CLASS_NAME(kCpuExecutionProvider, kOnnxDomain, 9, 12, int64_t, Greater);
=======
class ONNX_OPERATOR_VERSIONED_TYPED_KERNEL_CLASS_NAME(kCpuExecutionProvider, kOnnxDomain, 9, 12, float, Greater);
class ONNX_OPERATOR_VERSIONED_TYPED_KERNEL_CLASS_NAME(kCpuExecutionProvider, kOnnxDomain, 9, 12, double, Greater);
class ONNX_OPERATOR_VERSIONED_TYPED_KERNEL_CLASS_NAME(kCpuExecutionProvider, kOnnxDomain, 9, 12, int32_t, Greater);
class ONNX_OPERATOR_VERSIONED_TYPED_KERNEL_CLASS_NAME(kCpuExecutionProvider, kOnnxDomain, 9, 12, int64_t, Greater);
class ONNX_OPERATOR_VERSIONED_TYPED_KERNEL_CLASS_NAME(kCpuExecutionProvider, kOnnxDomain, 9, 12, float, Less);
class ONNX_OPERATOR_VERSIONED_TYPED_KERNEL_CLASS_NAME(kCpuExecutionProvider, kOnnxDomain, 9, 12, double, Less);
>>>>>>> d46dbeaf
class ONNX_OPERATOR_VERSIONED_TYPED_KERNEL_CLASS_NAME(kCpuExecutionProvider, kOnnxDomain, 9, 12, int32_t, Less);
class ONNX_OPERATOR_VERSIONED_TYPED_KERNEL_CLASS_NAME(kCpuExecutionProvider, kOnnxDomain, 9, 12, int64_t, Less);
class ONNX_OPERATOR_KERNEL_CLASS_NAME(kCpuExecutionProvider, kOnnxDomain, 9, EyeLike);
class ONNX_OPERATOR_VERSIONED_TYPED_KERNEL_CLASS_NAME(kCpuExecutionProvider, kOnnxDomain, 9, 12, float, IsNaN);
class ONNX_OPERATOR_VERSIONED_TYPED_KERNEL_CLASS_NAME(kCpuExecutionProvider, kOnnxDomain, 9, 12, MLFloat16, IsNaN);
class ONNX_OPERATOR_VERSIONED_KERNEL_CLASS_NAME(kCpuExecutionProvider, kOnnxDomain, 9, 12, Sign);
class ONNX_OPERATOR_KERNEL_CLASS_NAME(kCpuExecutionProvider, kOnnxDomain, 9, Shrink);
class ONNX_OPERATOR_VERSIONED_TYPED_KERNEL_CLASS_NAME(kCpuExecutionProvider, kOnnxDomain, 9, 12, float, Erf);
class ONNX_OPERATOR_VERSIONED_TYPED_KERNEL_CLASS_NAME(kCpuExecutionProvider, kOnnxDomain, 9, 10, int64_t_int64_t_int64_t, OneHot);
class ONNX_OPERATOR_VERSIONED_TYPED_KERNEL_CLASS_NAME(kCpuExecutionProvider, kOnnxDomain, 9, 10, float_int64_t_int64_t, OneHot);
class ONNX_OPERATOR_VERSIONED_TYPED_KERNEL_CLASS_NAME(kCpuExecutionProvider, kOnnxDomain, 9, 10, int64_t_string_int64_t, OneHot);
class ONNX_OPERATOR_VERSIONED_TYPED_KERNEL_CLASS_NAME(kCpuExecutionProvider, kOnnxDomain, 9, 10, float_string_int64_t, OneHot);
class ONNX_OPERATOR_VERSIONED_TYPED_KERNEL_CLASS_NAME(kCpuExecutionProvider, kOnnxDomain, 9, 10, float_float_float, OneHot);
class ONNX_OPERATOR_VERSIONED_TYPED_KERNEL_CLASS_NAME(kCpuExecutionProvider, kOnnxDomain, 9, 10, int64_t_int32_t_float, OneHot);
class ONNX_OPERATOR_VERSIONED_TYPED_KERNEL_CLASS_NAME(kCpuExecutionProvider, kOnnxDomain, 9, 10, int64_t_float_int64_t, OneHot);
class ONNX_OPERATOR_VERSIONED_TYPED_KERNEL_CLASS_NAME(kCpuExecutionProvider, kOnnxDomain, 9, 10, int32_t_float_int32_t, OneHot);
class ONNX_OPERATOR_VERSIONED_TYPED_KERNEL_CLASS_NAME(kCpuExecutionProvider, kOnnxDomain, 9, 10, int32_t_float_float, OneHot);
class ONNX_OPERATOR_VERSIONED_TYPED_KERNEL_CLASS_NAME(kCpuExecutionProvider, kOnnxDomain, 9, 10, int64_t_float_float, OneHot);
class ONNX_OPERATOR_VERSIONED_TYPED_KERNEL_CLASS_NAME(kCpuExecutionProvider, kOnnxDomain, 9, 10, int64_t_float_int32_t, OneHot);
class ONNX_OPERATOR_VERSIONED_KERNEL_CLASS_NAME(kCpuExecutionProvider, kOnnxDomain, 9, 10, MaxUnpool);
class ONNX_OPERATOR_KERNEL_CLASS_NAME(kCpuExecutionProvider, kOnnxDomain, 9, Sinh);
class ONNX_OPERATOR_KERNEL_CLASS_NAME(kCpuExecutionProvider, kOnnxDomain, 9, Cosh);
class ONNX_OPERATOR_KERNEL_CLASS_NAME(kCpuExecutionProvider, kOnnxDomain, 9, Asinh);
class ONNX_OPERATOR_KERNEL_CLASS_NAME(kCpuExecutionProvider, kOnnxDomain, 9, Acosh);
class ONNX_OPERATOR_KERNEL_CLASS_NAME(kCpuExecutionProvider, kOnnxDomain, 9, Atanh);
class ONNX_OPERATOR_VERSIONED_KERNEL_CLASS_NAME(kCpuExecutionProvider, kOnnxDomain, 9, 10, Scan);
class ONNX_OPERATOR_VERSIONED_KERNEL_CLASS_NAME(kCpuExecutionProvider, kOnnxDomain, 9, 10, Scatter);
class ONNX_OPERATOR_KERNEL_CLASS_NAME(kCpuExecutionProvider, kOnnxDomain, 9, TfIdfVectorizer);
class ONNX_OPERATOR_VERSIONED_TYPED_KERNEL_CLASS_NAME(kCpuExecutionProvider, kOnnxDomain, 9, 12, bool, NonZero);
class ONNX_OPERATOR_VERSIONED_TYPED_KERNEL_CLASS_NAME(kCpuExecutionProvider, kOnnxDomain, 9, 12, float, NonZero);
class ONNX_OPERATOR_VERSIONED_TYPED_KERNEL_CLASS_NAME(kCpuExecutionProvider, kOnnxDomain, 9, 12, int32_t, NonZero);
class ONNX_OPERATOR_VERSIONED_TYPED_KERNEL_CLASS_NAME(kCpuExecutionProvider, kOnnxDomain, 9, 12, int64_t, NonZero);
class ONNX_OPERATOR_VERSIONED_TYPED_KERNEL_CLASS_NAME(kCpuExecutionProvider, kOnnxDomain, 9, 12, uint8_t, NonZero);
class ONNX_OPERATOR_TYPED_KERNEL_CLASS_NAME(kCpuExecutionProvider, kOnnxDomain, 9, string, Where);
class ONNX_OPERATOR_TYPED_KERNEL_CLASS_NAME(kCpuExecutionProvider, kOnnxDomain, 9, float, Where);
class ONNX_OPERATOR_TYPED_KERNEL_CLASS_NAME(kCpuExecutionProvider, kOnnxDomain, 9, int32_t, Where);
class ONNX_OPERATOR_TYPED_KERNEL_CLASS_NAME(kCpuExecutionProvider, kOnnxDomain, 9, int64_t, Where);
class ONNX_OPERATOR_TYPED_KERNEL_CLASS_NAME(kCpuExecutionProvider, kOnnxDomain, 9, uint8_t, Where);
class ONNX_OPERATOR_VERSIONED_KERNEL_CLASS_NAME(kCpuExecutionProvider, kOnnxDomain, 9, 10, Flatten);
class ONNX_OPERATOR_VERSIONED_KERNEL_CLASS_NAME(kCpuExecutionProvider, kOnnxDomain, 9, 10, Gemm);
class ONNX_OPERATOR_VERSIONED_TYPED_KERNEL_CLASS_NAME(kCpuExecutionProvider, kOnnxDomain, 9, 12, float, MatMul);
class ONNX_OPERATOR_VERSIONED_TYPED_KERNEL_CLASS_NAME(kCpuExecutionProvider, kOnnxDomain, 9, 12, double, MatMul);
class ONNX_OPERATOR_VERSIONED_TYPED_KERNEL_CLASS_NAME(kCpuExecutionProvider, kOnnxDomain, 9, 12, int32_t, MatMul);
class ONNX_OPERATOR_VERSIONED_TYPED_KERNEL_CLASS_NAME(kCpuExecutionProvider, kOnnxDomain, 9, 12, int64_t, MatMul);
<<<<<<< HEAD
=======
class ONNX_OPERATOR_TYPED_KERNEL_CLASS_NAME(kCpuExecutionProvider, kOnnxDomain, 9, float, BatchNormalization);
class ONNX_OPERATOR_TYPED_KERNEL_CLASS_NAME(kCpuExecutionProvider, kOnnxDomain, 9, double, BatchNormalization);
class ONNX_OPERATOR_KERNEL_CLASS_NAME(kCpuExecutionProvider, kOnnxDomain, 9, PRelu);
class ONNX_OPERATOR_VERSIONED_TYPED_KERNEL_CLASS_NAME(kCpuExecutionProvider, kOnnxDomain, 9, 9, float, Upsample);
class ONNX_OPERATOR_VERSIONED_TYPED_KERNEL_CLASS_NAME(kCpuExecutionProvider, kOnnxDomain, 9, 9, int32_t, Upsample);
class ONNX_OPERATOR_VERSIONED_TYPED_KERNEL_CLASS_NAME(kCpuExecutionProvider, kOnnxDomain, 9, 9, uint8_t, Upsample);
>>>>>>> d46dbeaf

// Opset 10
class ONNX_OPERATOR_KERNEL_CLASS_NAME(kCpuExecutionProvider, kOnnxDomain, 10, StringNormalizer);
class ONNX_OPERATOR_VERSIONED_KERNEL_CLASS_NAME(kCpuExecutionProvider, kOnnxDomain, 10, 10, TopK);
class ONNX_OPERATOR_VERSIONED_KERNEL_CLASS_NAME(kCpuExecutionProvider, kOnnxDomain, 10, 10, AveragePool);
class ONNX_OPERATOR_VERSIONED_KERNEL_CLASS_NAME(kCpuExecutionProvider, kOnnxDomain, 10, 12, Mod);
class ONNX_OPERATOR_VERSIONED_TYPED_KERNEL_CLASS_NAME(kCpuExecutionProvider, kOnnxDomain, 10, 10, float, Resize);
class ONNX_OPERATOR_VERSIONED_TYPED_KERNEL_CLASS_NAME(kCpuExecutionProvider, kOnnxDomain, 10, 10, int32_t, Resize);
class ONNX_OPERATOR_VERSIONED_TYPED_KERNEL_CLASS_NAME(kCpuExecutionProvider, kOnnxDomain, 10, 10, uint8_t, Resize);
class ONNX_OPERATOR_KERNEL_CLASS_NAME(kCpuExecutionProvider, kOnnxDomain, 10, ThresholdedRelu);
class ONNX_OPERATOR_VERSIONED_TYPED_KERNEL_CLASS_NAME(kCpuExecutionProvider, kOnnxDomain, 10, 12, uint8_t, DequantizeLinear);
class ONNX_OPERATOR_VERSIONED_TYPED_KERNEL_CLASS_NAME(kCpuExecutionProvider, kOnnxDomain, 10, 12, int8_t, DequantizeLinear);
class ONNX_OPERATOR_VERSIONED_TYPED_KERNEL_CLASS_NAME(kCpuExecutionProvider, kOnnxDomain, 10, 12, uint8_t, QuantizeLinear);
class ONNX_OPERATOR_VERSIONED_TYPED_KERNEL_CLASS_NAME(kCpuExecutionProvider, kOnnxDomain, 10, 12, int8_t, QuantizeLinear);
class ONNX_OPERATOR_KERNEL_CLASS_NAME(kCpuExecutionProvider, kOnnxDomain, 10, QLinearMatMul);
class ONNX_OPERATOR_TYPED_KERNEL_CLASS_NAME(kCpuExecutionProvider, kOnnxDomain, 10, uint8_t, MatMulInteger);
class ONNX_OPERATOR_KERNEL_CLASS_NAME(kCpuExecutionProvider, kOnnxDomain, 10, ConvInteger);
class ONNX_OPERATOR_KERNEL_CLASS_NAME(kCpuExecutionProvider, kOnnxDomain, 10, QLinearConv);
class ONNX_OPERATOR_VERSIONED_KERNEL_CLASS_NAME(kCpuExecutionProvider, kOnnxDomain, 10, 10, Slice);
class ONNX_OPERATOR_VERSIONED_KERNEL_CLASS_NAME(kCpuExecutionProvider, kOnnxDomain, 10, 11, Dropout);
class ONNX_OPERATOR_VERSIONED_KERNEL_CLASS_NAME(kCpuExecutionProvider, kOnnxDomain, 10, 10, NonMaxSuppression);
class ONNX_OPERATOR_KERNEL_CLASS_NAME(kCpuExecutionProvider, kOnnxDomain, 10, IsInf);
class ONNX_OPERATOR_TYPED_KERNEL_CLASS_NAME(kCpuExecutionProvider, kOnnxDomain, 10, float, RoiAlign);
class ONNX_OPERATOR_TYPED_KERNEL_CLASS_NAME(kCpuExecutionProvider, kOnnxDomain, 10, double, RoiAlign);
class ONNX_OPERATOR_KERNEL_CLASS_NAME(kCpuExecutionProvider, kOnnxDomain, 10, ReverseSequence);

// opset 11
class ONNX_OPERATOR_VERSIONED_KERNEL_CLASS_NAME(kCpuExecutionProvider, kOnnxDomain, 11, 11, Clip);
class ONNX_OPERATOR_TYPED_KERNEL_CLASS_NAME(kCpuExecutionProvider, kOnnxDomain, 11, float, CumSum);
class ONNX_OPERATOR_TYPED_KERNEL_CLASS_NAME(kCpuExecutionProvider, kOnnxDomain, 11, double, CumSum);
class ONNX_OPERATOR_TYPED_KERNEL_CLASS_NAME(kCpuExecutionProvider, kOnnxDomain, 11, int32_t, CumSum);
class ONNX_OPERATOR_TYPED_KERNEL_CLASS_NAME(kCpuExecutionProvider, kOnnxDomain, 11, int64_t, CumSum);
<<<<<<< HEAD
=======
class ONNX_OPERATOR_VERSIONED_TYPED_KERNEL_CLASS_NAME(kCpuExecutionProvider, kOnnxDomain, 11, 12, bool, Equal);
class ONNX_OPERATOR_VERSIONED_TYPED_KERNEL_CLASS_NAME(kCpuExecutionProvider, kOnnxDomain, 11, 12, int32_t, Equal);
class ONNX_OPERATOR_VERSIONED_TYPED_KERNEL_CLASS_NAME(kCpuExecutionProvider, kOnnxDomain, 11, 12, int64_t, Equal);
class ONNX_OPERATOR_VERSIONED_TYPED_KERNEL_CLASS_NAME(kCpuExecutionProvider, kOnnxDomain, 11, 12, float, Equal);
class ONNX_OPERATOR_VERSIONED_TYPED_KERNEL_CLASS_NAME(kCpuExecutionProvider, kOnnxDomain, 11, 12, double, Equal);
>>>>>>> d46dbeaf
class ONNX_OPERATOR_TYPED_KERNEL_CLASS_NAME(kCpuExecutionProvider, kOnnxDomain, 11, float, Round);
class ONNX_OPERATOR_TYPED_KERNEL_CLASS_NAME(kCpuExecutionProvider, kOnnxDomain, 11, double, Round);
class ONNX_OPERATOR_TYPED_KERNEL_CLASS_NAME(kCpuExecutionProvider, kOnnxDomain, 11, MLFloat16, Round);
class ONNX_OPERATOR_TYPED_KERNEL_CLASS_NAME(kCpuExecutionProvider, kOnnxDomain, 11, uint8_t, DynamicQuantizeLinear);
class ONNX_OPERATOR_VERSIONED_TYPED_KERNEL_CLASS_NAME(kCpuExecutionProvider, kOnnxDomain, 11, 12, float, ArgMax);
class ONNX_OPERATOR_VERSIONED_TYPED_KERNEL_CLASS_NAME(kCpuExecutionProvider, kOnnxDomain, 11, 12, double, ArgMax);
class ONNX_OPERATOR_VERSIONED_TYPED_KERNEL_CLASS_NAME(kCpuExecutionProvider, kOnnxDomain, 11, 12, int32_t, ArgMax);
class ONNX_OPERATOR_VERSIONED_TYPED_KERNEL_CLASS_NAME(kCpuExecutionProvider, kOnnxDomain, 11, 12, float, ArgMin);
class ONNX_OPERATOR_VERSIONED_TYPED_KERNEL_CLASS_NAME(kCpuExecutionProvider, kOnnxDomain, 11, 12, int32_t, ArgMin);
<<<<<<< HEAD
class ONNX_OPERATOR_TYPED_KERNEL_CLASS_NAME(kCpuExecutionProvider, kOnnxDomain, 11, float, ReduceL1);
class ONNX_OPERATOR_TYPED_KERNEL_CLASS_NAME(kCpuExecutionProvider, kOnnxDomain, 11, int32_t, ReduceL1);
class ONNX_OPERATOR_TYPED_KERNEL_CLASS_NAME(kCpuExecutionProvider, kOnnxDomain, 11, float, ReduceL2);
class ONNX_OPERATOR_TYPED_KERNEL_CLASS_NAME(kCpuExecutionProvider, kOnnxDomain, 11, int32_t, ReduceL2);
class ONNX_OPERATOR_TYPED_KERNEL_CLASS_NAME(kCpuExecutionProvider, kOnnxDomain, 11, float, ReduceLogSum);
class ONNX_OPERATOR_TYPED_KERNEL_CLASS_NAME(kCpuExecutionProvider, kOnnxDomain, 11, int32_t, ReduceLogSum);
class ONNX_OPERATOR_TYPED_KERNEL_CLASS_NAME(kCpuExecutionProvider, kOnnxDomain, 11, float, ReduceLogSumExp);
class ONNX_OPERATOR_TYPED_KERNEL_CLASS_NAME(kCpuExecutionProvider, kOnnxDomain, 11, int32_t, ReduceLogSumExp);
=======
class ONNX_OPERATOR_VERSIONED_TYPED_KERNEL_CLASS_NAME(kCpuExecutionProvider, kOnnxDomain, 11, 12, float, ReduceL1);
class ONNX_OPERATOR_VERSIONED_TYPED_KERNEL_CLASS_NAME(kCpuExecutionProvider, kOnnxDomain, 11, 12, int32_t, ReduceL1);
class ONNX_OPERATOR_VERSIONED_TYPED_KERNEL_CLASS_NAME(kCpuExecutionProvider, kOnnxDomain, 11, 12, float, ReduceL2);
class ONNX_OPERATOR_VERSIONED_TYPED_KERNEL_CLASS_NAME(kCpuExecutionProvider, kOnnxDomain, 11, 12, int32_t, ReduceL2);
class ONNX_OPERATOR_VERSIONED_TYPED_KERNEL_CLASS_NAME(kCpuExecutionProvider, kOnnxDomain, 11, 12, float, ReduceLogSum);
class ONNX_OPERATOR_VERSIONED_TYPED_KERNEL_CLASS_NAME(kCpuExecutionProvider, kOnnxDomain, 11, 12, int32_t, ReduceLogSum);
class ONNX_OPERATOR_VERSIONED_TYPED_KERNEL_CLASS_NAME(kCpuExecutionProvider, kOnnxDomain, 11, 12, float, ReduceLogSumExp);
class ONNX_OPERATOR_VERSIONED_TYPED_KERNEL_CLASS_NAME(kCpuExecutionProvider, kOnnxDomain, 11, 12, int32_t, ReduceLogSumExp);
>>>>>>> d46dbeaf
class ONNX_OPERATOR_VERSIONED_TYPED_KERNEL_CLASS_NAME(kCpuExecutionProvider, kOnnxDomain, 11, 11, float, ReduceMax);
class ONNX_OPERATOR_VERSIONED_TYPED_KERNEL_CLASS_NAME(kCpuExecutionProvider, kOnnxDomain, 11, 11, int32_t, ReduceMax);
class ONNX_OPERATOR_VERSIONED_TYPED_KERNEL_CLASS_NAME(kCpuExecutionProvider, kOnnxDomain, 11, 11, int64_t, ReduceMax);
class ONNX_OPERATOR_VERSIONED_TYPED_KERNEL_CLASS_NAME(kCpuExecutionProvider, kOnnxDomain, 11, 12, float, ReduceMean);
class ONNX_OPERATOR_VERSIONED_TYPED_KERNEL_CLASS_NAME(kCpuExecutionProvider, kOnnxDomain, 11, 12, int32_t, ReduceMean);
class ONNX_OPERATOR_VERSIONED_TYPED_KERNEL_CLASS_NAME(kCpuExecutionProvider, kOnnxDomain, 11, 11, float, ReduceMin);
class ONNX_OPERATOR_VERSIONED_TYPED_KERNEL_CLASS_NAME(kCpuExecutionProvider, kOnnxDomain, 11, 11, int32_t, ReduceMin);
class ONNX_OPERATOR_VERSIONED_TYPED_KERNEL_CLASS_NAME(kCpuExecutionProvider, kOnnxDomain, 11, 11, int64_t, ReduceMin);
<<<<<<< HEAD
class ONNX_OPERATOR_TYPED_KERNEL_CLASS_NAME(kCpuExecutionProvider, kOnnxDomain, 11, float, ReduceProd);
class ONNX_OPERATOR_TYPED_KERNEL_CLASS_NAME(kCpuExecutionProvider, kOnnxDomain, 11, int32_t, ReduceProd);
class ONNX_OPERATOR_TYPED_KERNEL_CLASS_NAME(kCpuExecutionProvider, kOnnxDomain, 11, int64_t, ReduceProd);
class ONNX_OPERATOR_TYPED_KERNEL_CLASS_NAME(kCpuExecutionProvider, kOnnxDomain, 11, float, ReduceSum);
class ONNX_OPERATOR_TYPED_KERNEL_CLASS_NAME(kCpuExecutionProvider, kOnnxDomain, 11, double, ReduceSum);
class ONNX_OPERATOR_TYPED_KERNEL_CLASS_NAME(kCpuExecutionProvider, kOnnxDomain, 11, int32_t, ReduceSum);
class ONNX_OPERATOR_TYPED_KERNEL_CLASS_NAME(kCpuExecutionProvider, kOnnxDomain, 11, int64_t, ReduceSum);
class ONNX_OPERATOR_TYPED_KERNEL_CLASS_NAME(kCpuExecutionProvider, kOnnxDomain, 11, float, ReduceSumSquare);
class ONNX_OPERATOR_TYPED_KERNEL_CLASS_NAME(kCpuExecutionProvider, kOnnxDomain, 11, double, ReduceSumSquare);
class ONNX_OPERATOR_TYPED_KERNEL_CLASS_NAME(kCpuExecutionProvider, kOnnxDomain, 11, int32_t, ReduceSumSquare);
class ONNX_OPERATOR_KERNEL_CLASS_NAME(kCpuExecutionProvider, kOnnxDomain, 11, Hardmax);
class ONNX_OPERATOR_TYPED_KERNEL_CLASS_NAME(kCpuExecutionProvider, kOnnxDomain, 11, float, LogSoftmax);
class ONNX_OPERATOR_TYPED_KERNEL_CLASS_NAME(kCpuExecutionProvider, kOnnxDomain, 11, double, LogSoftmax);
class ONNX_OPERATOR_TYPED_KERNEL_CLASS_NAME(kCpuExecutionProvider, kOnnxDomain, 11, float, Softmax);
class ONNX_OPERATOR_TYPED_KERNEL_CLASS_NAME(kCpuExecutionProvider, kOnnxDomain, 11, double, Softmax);
class ONNX_OPERATOR_KERNEL_CLASS_NAME(kCpuExecutionProvider, kOnnxDomain, 11, Loop);
=======
class ONNX_OPERATOR_VERSIONED_TYPED_KERNEL_CLASS_NAME(kCpuExecutionProvider, kOnnxDomain, 11, 12, float, ReduceProd);
class ONNX_OPERATOR_VERSIONED_TYPED_KERNEL_CLASS_NAME(kCpuExecutionProvider, kOnnxDomain, 11, 12, int32_t, ReduceProd);
class ONNX_OPERATOR_VERSIONED_TYPED_KERNEL_CLASS_NAME(kCpuExecutionProvider, kOnnxDomain, 11, 12, int64_t, ReduceProd);
class ONNX_OPERATOR_VERSIONED_TYPED_KERNEL_CLASS_NAME(kCpuExecutionProvider, kOnnxDomain, 11, 12, float, ReduceSum);
class ONNX_OPERATOR_VERSIONED_TYPED_KERNEL_CLASS_NAME(kCpuExecutionProvider, kOnnxDomain, 11, 12, double, ReduceSum);
class ONNX_OPERATOR_VERSIONED_TYPED_KERNEL_CLASS_NAME(kCpuExecutionProvider, kOnnxDomain, 11, 12, int32_t, ReduceSum);
class ONNX_OPERATOR_VERSIONED_TYPED_KERNEL_CLASS_NAME(kCpuExecutionProvider, kOnnxDomain, 11, 12, int64_t, ReduceSum);
class ONNX_OPERATOR_VERSIONED_TYPED_KERNEL_CLASS_NAME(kCpuExecutionProvider, kOnnxDomain, 11, 12, float, ReduceSumSquare);
class ONNX_OPERATOR_VERSIONED_TYPED_KERNEL_CLASS_NAME(kCpuExecutionProvider, kOnnxDomain, 11, 12, double, ReduceSumSquare);
class ONNX_OPERATOR_VERSIONED_TYPED_KERNEL_CLASS_NAME(kCpuExecutionProvider, kOnnxDomain, 11, 12, int32_t, ReduceSumSquare);
class ONNX_OPERATOR_VERSIONED_KERNEL_CLASS_NAME(kCpuExecutionProvider, kOnnxDomain, 11, 12, Hardmax);
class ONNX_OPERATOR_VERSIONED_TYPED_KERNEL_CLASS_NAME(kCpuExecutionProvider, kOnnxDomain, 11, 12, float, LogSoftmax);
class ONNX_OPERATOR_VERSIONED_TYPED_KERNEL_CLASS_NAME(kCpuExecutionProvider, kOnnxDomain, 11, 12, double, LogSoftmax);
class ONNX_OPERATOR_VERSIONED_TYPED_KERNEL_CLASS_NAME(kCpuExecutionProvider, kOnnxDomain, 11, 12, float, Softmax);
class ONNX_OPERATOR_VERSIONED_TYPED_KERNEL_CLASS_NAME(kCpuExecutionProvider, kOnnxDomain, 11, 12, double, Softmax);
class ONNX_OPERATOR_VERSIONED_KERNEL_CLASS_NAME(kCpuExecutionProvider, kOnnxDomain, 11, 12, Loop);
>>>>>>> d46dbeaf
class ONNX_OPERATOR_VERSIONED_KERNEL_CLASS_NAME(kCpuExecutionProvider, kOnnxDomain, 11, 12, DepthToSpace);
class ONNX_OPERATOR_KERNEL_CLASS_NAME(kCpuExecutionProvider, kOnnxDomain, 11, Scan);
class ONNX_OPERATOR_VERSIONED_KERNEL_CLASS_NAME(kCpuExecutionProvider, kOnnxDomain, 11, 12, Flatten);
class ONNX_OPERATOR_KERNEL_CLASS_NAME(kCpuExecutionProvider, kOnnxDomain, 11, Compress);
class ONNX_OPERATOR_VERSIONED_KERNEL_CLASS_NAME(kCpuExecutionProvider, kOnnxDomain, 11, 12, Concat);
<<<<<<< HEAD
class ONNX_OPERATOR_VERSIONED_KERNEL_CLASS_NAME(kCpuExecutionProvider, kOnnxDomain, 11, 12,Gather);
class ONNX_OPERATOR_VERSIONED_KERNEL_CLASS_NAME(kCpuExecutionProvider, kOnnxDomain, 11, 12, Slice);
class ONNX_OPERATOR_KERNEL_CLASS_NAME(kCpuExecutionProvider, kOnnxDomain, 11, Split);
class ONNX_OPERATOR_KERNEL_CLASS_NAME(kCpuExecutionProvider, kOnnxDomain, 11, Squeeze);
=======
class ONNX_OPERATOR_VERSIONED_KERNEL_CLASS_NAME(kCpuExecutionProvider, kOnnxDomain, 11, 12, Gather);
class ONNX_OPERATOR_VERSIONED_KERNEL_CLASS_NAME(kCpuExecutionProvider, kOnnxDomain, 11, 12, Slice);
class ONNX_OPERATOR_VERSIONED_KERNEL_CLASS_NAME(kCpuExecutionProvider, kOnnxDomain, 11, 12, Split);
class ONNX_OPERATOR_VERSIONED_KERNEL_CLASS_NAME(kCpuExecutionProvider, kOnnxDomain, 11, 12, Squeeze);
>>>>>>> d46dbeaf
class ONNX_OPERATOR_VERSIONED_KERNEL_CLASS_NAME(kCpuExecutionProvider, kOnnxDomain, 11, 12, Unsqueeze);
class ONNX_OPERATOR_KERNEL_CLASS_NAME(kCpuExecutionProvider, kOnnxDomain, 11, Det);
class ONNX_OPERATOR_VERSIONED_KERNEL_CLASS_NAME(kCpuExecutionProvider, kOnnxDomain, 11, 12, ScatterElements);
class ONNX_OPERATOR_KERNEL_CLASS_NAME(kCpuExecutionProvider, kOnnxDomain, 11, NonMaxSuppression);
class ONNX_OPERATOR_KERNEL_CLASS_NAME(kCpuExecutionProvider, kOnnxDomain, 11, AveragePool);
class ONNX_OPERATOR_KERNEL_CLASS_NAME(kCpuExecutionProvider, kOnnxDomain, 11, MaxUnpool);
class ONNX_OPERATOR_KERNEL_CLASS_NAME(kCpuExecutionProvider, kOnnxDomain, 11, LpPool);
class ONNX_OPERATOR_KERNEL_CLASS_NAME(kCpuExecutionProvider, kOnnxDomain, 11, Conv);
class ONNX_OPERATOR_KERNEL_CLASS_NAME(kCpuExecutionProvider, kOnnxDomain, 11, ConvTranspose);
class ONNX_OPERATOR_VERSIONED_KERNEL_CLASS_NAME(kCpuExecutionProvider, kOnnxDomain, 11, 12, If);
class ONNX_OPERATOR_KERNEL_CLASS_NAME(kCpuExecutionProvider, kOnnxDomain, 11, SequenceLength);
class ONNX_OPERATOR_KERNEL_CLASS_NAME(kCpuExecutionProvider, kOnnxDomain, 11, SequenceAt);
class ONNX_OPERATOR_KERNEL_CLASS_NAME(kCpuExecutionProvider, kOnnxDomain, 11, SequenceEmpty);
class ONNX_OPERATOR_KERNEL_CLASS_NAME(kCpuExecutionProvider, kOnnxDomain, 11, SequenceInsert);
class ONNX_OPERATOR_KERNEL_CLASS_NAME(kCpuExecutionProvider, kOnnxDomain, 11, SequenceErase);
class ONNX_OPERATOR_KERNEL_CLASS_NAME(kCpuExecutionProvider, kOnnxDomain, 11, SequenceConstruct);
class ONNX_OPERATOR_KERNEL_CLASS_NAME(kCpuExecutionProvider, kOnnxDomain, 11, ConcatFromSequence);
class ONNX_OPERATOR_KERNEL_CLASS_NAME(kCpuExecutionProvider, kOnnxDomain, 11, SplitToSequence);
class ONNX_OPERATOR_VERSIONED_KERNEL_CLASS_NAME(kCpuExecutionProvider, kOnnxDomain, 11, 12, ScatterND);
class ONNX_OPERATOR_VERSIONED_KERNEL_CLASS_NAME(kCpuExecutionProvider, kOnnxDomain, 11, 12, Gemm);
class ONNX_OPERATOR_VERSIONED_KERNEL_CLASS_NAME(kCpuExecutionProvider, kOnnxDomain, 11, 12, GatherElements);
class ONNX_OPERATOR_TYPED_KERNEL_CLASS_NAME(kCpuExecutionProvider, kOnnxDomain, 11, uint8_t, BitShift);
class ONNX_OPERATOR_TYPED_KERNEL_CLASS_NAME(kCpuExecutionProvider, kOnnxDomain, 11, uint32_t, BitShift);
class ONNX_OPERATOR_TYPED_KERNEL_CLASS_NAME(kCpuExecutionProvider, kOnnxDomain, 11, uint64_t, BitShift);
class ONNX_OPERATOR_VERSIONED_KERNEL_CLASS_NAME(kCpuExecutionProvider, kOnnxDomain, 11, 12, Pad);
class ONNX_OPERATOR_VERSIONED_KERNEL_CLASS_NAME(kCpuExecutionProvider, kOnnxDomain, 11, 11, GatherND);
class ONNX_OPERATOR_KERNEL_CLASS_NAME(kCpuExecutionProvider, kOnnxDomain, 11, Range);
class ONNX_OPERATOR_KERNEL_CLASS_NAME(kCpuExecutionProvider, kOnnxDomain, 11, Unique);
class ONNX_OPERATOR_TYPED_KERNEL_CLASS_NAME(kCpuExecutionProvider, kOnnxDomain, 11, float, TopK);
class ONNX_OPERATOR_TYPED_KERNEL_CLASS_NAME(kCpuExecutionProvider, kOnnxDomain, 11, int64_t, TopK);
class ONNX_OPERATOR_TYPED_KERNEL_CLASS_NAME(kCpuExecutionProvider, kOnnxDomain, 11, int64_t_int64_t_int64_t, OneHot);
class ONNX_OPERATOR_TYPED_KERNEL_CLASS_NAME(kCpuExecutionProvider, kOnnxDomain, 11, float_int64_t_int64_t, OneHot);
class ONNX_OPERATOR_TYPED_KERNEL_CLASS_NAME(kCpuExecutionProvider, kOnnxDomain, 11, int64_t_string_int64_t, OneHot);
class ONNX_OPERATOR_TYPED_KERNEL_CLASS_NAME(kCpuExecutionProvider, kOnnxDomain, 11, float_string_int64_t, OneHot);
class ONNX_OPERATOR_TYPED_KERNEL_CLASS_NAME(kCpuExecutionProvider, kOnnxDomain, 11, float_float_float, OneHot);
class ONNX_OPERATOR_TYPED_KERNEL_CLASS_NAME(kCpuExecutionProvider, kOnnxDomain, 11, int64_t_int32_t_float, OneHot);
class ONNX_OPERATOR_TYPED_KERNEL_CLASS_NAME(kCpuExecutionProvider, kOnnxDomain, 11, int64_t_float_int64_t, OneHot);
class ONNX_OPERATOR_TYPED_KERNEL_CLASS_NAME(kCpuExecutionProvider, kOnnxDomain, 11, int32_t_float_int32_t, OneHot);
class ONNX_OPERATOR_TYPED_KERNEL_CLASS_NAME(kCpuExecutionProvider, kOnnxDomain, 11, int32_t_float_float, OneHot);
class ONNX_OPERATOR_TYPED_KERNEL_CLASS_NAME(kCpuExecutionProvider, kOnnxDomain, 11, int64_t_float_float, OneHot);
class ONNX_OPERATOR_TYPED_KERNEL_CLASS_NAME(kCpuExecutionProvider, kOnnxDomain, 11, int64_t_float_int32_t, OneHot);
class ONNX_OPERATOR_VERSIONED_TYPED_KERNEL_CLASS_NAME(kCpuExecutionProvider, kOnnxDomain, 11, 12, float, Resize);
class ONNX_OPERATOR_VERSIONED_TYPED_KERNEL_CLASS_NAME(kCpuExecutionProvider, kOnnxDomain, 11, 12, int32_t, Resize);
class ONNX_OPERATOR_VERSIONED_TYPED_KERNEL_CLASS_NAME(kCpuExecutionProvider, kOnnxDomain, 11, 12, uint8_t, Resize);

// opset 12
class ONNX_OPERATOR_VERSIONED_KERNEL_CLASS_NAME(kCpuExecutionProvider, kOnnxDomain, 12, 12, Clip);

class ONNX_OPERATOR_VERSIONED_KERNEL_CLASS_NAME(kCpuExecutionProvider, kOnnxDomain, 12, 12, Min);
class ONNX_OPERATOR_VERSIONED_KERNEL_CLASS_NAME(kCpuExecutionProvider, kOnnxDomain, 12, 12, Max);
class ONNX_OPERATOR_KERNEL_CLASS_NAME(kCpuExecutionProvider, kOnnxDomain, 12, MaxPool);
class ONNX_OPERATOR_VERSIONED_KERNEL_CLASS_NAME(kCpuExecutionProvider, kOnnxDomain, 12, 12, Pow);
<<<<<<< HEAD
class ONNX_OPERATOR_TYPED_KERNEL_CLASS_NAME(kCpuExecutionProvider, kOnnxDomain, 12, float, ReduceMax);
class ONNX_OPERATOR_TYPED_KERNEL_CLASS_NAME(kCpuExecutionProvider, kOnnxDomain, 12, int32_t, ReduceMax);
class ONNX_OPERATOR_TYPED_KERNEL_CLASS_NAME(kCpuExecutionProvider, kOnnxDomain, 12, int64_t, ReduceMax);
class ONNX_OPERATOR_TYPED_KERNEL_CLASS_NAME(kCpuExecutionProvider, kOnnxDomain, 12, int8_t, ReduceMax);
class ONNX_OPERATOR_TYPED_KERNEL_CLASS_NAME(kCpuExecutionProvider, kOnnxDomain, 12, uint8_t, ReduceMax);

class ONNX_OPERATOR_TYPED_KERNEL_CLASS_NAME(kCpuExecutionProvider, kOnnxDomain, 12, float, ReduceMin);
class ONNX_OPERATOR_TYPED_KERNEL_CLASS_NAME(kCpuExecutionProvider, kOnnxDomain, 12, int32_t, ReduceMin);
class ONNX_OPERATOR_TYPED_KERNEL_CLASS_NAME(kCpuExecutionProvider, kOnnxDomain, 12, int64_t, ReduceMin);
class ONNX_OPERATOR_TYPED_KERNEL_CLASS_NAME(kCpuExecutionProvider, kOnnxDomain, 12, int8_t, ReduceMin);
class ONNX_OPERATOR_TYPED_KERNEL_CLASS_NAME(kCpuExecutionProvider, kOnnxDomain, 12, uint8_t, ReduceMin);
class ONNX_OPERATOR_KERNEL_CLASS_NAME(kCpuExecutionProvider, kOnnxDomain, 12, GatherND);
=======
class ONNX_OPERATOR_VERSIONED_TYPED_KERNEL_CLASS_NAME(kCpuExecutionProvider, kOnnxDomain, 12, 12, float, ReduceMax);
class ONNX_OPERATOR_VERSIONED_TYPED_KERNEL_CLASS_NAME(kCpuExecutionProvider, kOnnxDomain, 12, 12, int32_t, ReduceMax);
class ONNX_OPERATOR_VERSIONED_TYPED_KERNEL_CLASS_NAME(kCpuExecutionProvider, kOnnxDomain, 12, 12, int64_t, ReduceMax);
class ONNX_OPERATOR_VERSIONED_TYPED_KERNEL_CLASS_NAME(kCpuExecutionProvider, kOnnxDomain, 12, 12, int8_t, ReduceMax);
class ONNX_OPERATOR_VERSIONED_TYPED_KERNEL_CLASS_NAME(kCpuExecutionProvider, kOnnxDomain, 12, 12, uint8_t, ReduceMax);

class ONNX_OPERATOR_VERSIONED_TYPED_KERNEL_CLASS_NAME(kCpuExecutionProvider, kOnnxDomain, 12, 12, float, ReduceMin);
class ONNX_OPERATOR_VERSIONED_TYPED_KERNEL_CLASS_NAME(kCpuExecutionProvider, kOnnxDomain, 12, 12, int32_t, ReduceMin);
class ONNX_OPERATOR_VERSIONED_TYPED_KERNEL_CLASS_NAME(kCpuExecutionProvider, kOnnxDomain, 12, 12, int64_t, ReduceMin);
class ONNX_OPERATOR_VERSIONED_TYPED_KERNEL_CLASS_NAME(kCpuExecutionProvider, kOnnxDomain, 12, 12, int8_t, ReduceMin);
class ONNX_OPERATOR_VERSIONED_TYPED_KERNEL_CLASS_NAME(kCpuExecutionProvider, kOnnxDomain, 12, 12, uint8_t, ReduceMin);
class ONNX_OPERATOR_VERSIONED_KERNEL_CLASS_NAME(kCpuExecutionProvider, kOnnxDomain, 12, 12, GatherND);
>>>>>>> d46dbeaf
class ONNX_OPERATOR_KERNEL_CLASS_NAME(kCpuExecutionProvider, kOnnxDomain, 12, Einsum);

// REVIEW(codemzs): ConstEigenVectorArrayMap.cast<MLFLoat16) does not seem to be supported.
// However these types work on GPU implementation.
//class ONNX_OPERATOR_TYPED_KERNEL_CLASS_NAME(kCpuExecutionProvider, kOnnxDomain, 12, MLFloat16_MLFloat16, Dropout);
//class ONNX_OPERATOR_TYPED_KERNEL_CLASS_NAME(kCpuExecutionProvider, kOnnxDomain, 12, MLFloat16_float, Dropout);
//class ONNX_OPERATOR_TYPED_KERNEL_CLASS_NAME(kCpuExecutionProvider, kOnnxDomain, 12, MLFloat16_double, Dropout);
class ONNX_OPERATOR_VERSIONED_TYPED_KERNEL_CLASS_NAME(kCpuExecutionProvider, kOnnxDomain, 12, 12, float_float, Dropout);
class ONNX_OPERATOR_VERSIONED_TYPED_KERNEL_CLASS_NAME(kCpuExecutionProvider, kOnnxDomain, 12, 12, float_double, Dropout);
class ONNX_OPERATOR_VERSIONED_TYPED_KERNEL_CLASS_NAME(kCpuExecutionProvider, kOnnxDomain, 12, 12, double_float, Dropout);
class ONNX_OPERATOR_VERSIONED_TYPED_KERNEL_CLASS_NAME(kCpuExecutionProvider, kOnnxDomain, 12, 12, double_double, Dropout);

// opset 13
class ONNX_OPERATOR_TYPED_KERNEL_CLASS_NAME(kCpuExecutionProvider, kOnnxDomain, 13, float, Erf);
class ONNX_OPERATOR_KERNEL_CLASS_NAME(kCpuExecutionProvider, kOnnxDomain, 13, Cast);
class ONNX_OPERATOR_KERNEL_CLASS_NAME(kCpuExecutionProvider, kOnnxDomain, 13, Clip);
class ONNX_OPERATOR_TYPED_KERNEL_CLASS_NAME(kCpuExecutionProvider, kOnnxDomain, 13, uint8_t, DequantizeLinear);
class ONNX_OPERATOR_TYPED_KERNEL_CLASS_NAME(kCpuExecutionProvider, kOnnxDomain, 13, int8_t, DequantizeLinear);
class ONNX_OPERATOR_TYPED_KERNEL_CLASS_NAME(kCpuExecutionProvider, kOnnxDomain, 13, float, Expand);
class ONNX_OPERATOR_TYPED_KERNEL_CLASS_NAME(kCpuExecutionProvider, kOnnxDomain, 13, double, Expand);
class ONNX_OPERATOR_TYPED_KERNEL_CLASS_NAME(kCpuExecutionProvider, kOnnxDomain, 13, int8_t, Expand);
class ONNX_OPERATOR_TYPED_KERNEL_CLASS_NAME(kCpuExecutionProvider, kOnnxDomain, 13, int16_t, Expand);
class ONNX_OPERATOR_TYPED_KERNEL_CLASS_NAME(kCpuExecutionProvider, kOnnxDomain, 13, int32_t, Expand);
class ONNX_OPERATOR_TYPED_KERNEL_CLASS_NAME(kCpuExecutionProvider, kOnnxDomain, 13, int64_t, Expand);
class ONNX_OPERATOR_TYPED_KERNEL_CLASS_NAME(kCpuExecutionProvider, kOnnxDomain, 13, uint8_t, Expand);
class ONNX_OPERATOR_TYPED_KERNEL_CLASS_NAME(kCpuExecutionProvider, kOnnxDomain, 13, uint16_t, Expand);
class ONNX_OPERATOR_TYPED_KERNEL_CLASS_NAME(kCpuExecutionProvider, kOnnxDomain, 13, uint32_t, Expand);
class ONNX_OPERATOR_TYPED_KERNEL_CLASS_NAME(kCpuExecutionProvider, kOnnxDomain, 13, uint64_t, Expand);
class ONNX_OPERATOR_TYPED_KERNEL_CLASS_NAME(kCpuExecutionProvider, kOnnxDomain, 13, bool, Expand);
class ONNX_OPERATOR_TYPED_KERNEL_CLASS_NAME(kCpuExecutionProvider, kOnnxDomain, 13, MLFloat16, Expand);
<<<<<<< HEAD
=======
class ONNX_OPERATOR_TYPED_KERNEL_CLASS_NAME(kCpuExecutionProvider, kOnnxDomain, 13, string, Expand);
>>>>>>> d46dbeaf
class ONNX_OPERATOR_KERNEL_CLASS_NAME(kCpuExecutionProvider, kOnnxDomain, 13, Gemm);
class ONNX_OPERATOR_TYPED_KERNEL_CLASS_NAME(kCpuExecutionProvider, kOnnxDomain, 13, float, MatMul);
class ONNX_OPERATOR_TYPED_KERNEL_CLASS_NAME(kCpuExecutionProvider, kOnnxDomain, 13, double, MatMul);
class ONNX_OPERATOR_TYPED_KERNEL_CLASS_NAME(kCpuExecutionProvider, kOnnxDomain, 13, int32_t, MatMul);
class ONNX_OPERATOR_TYPED_KERNEL_CLASS_NAME(kCpuExecutionProvider, kOnnxDomain, 13, int64_t, MatMul);
class ONNX_OPERATOR_KERNEL_CLASS_NAME(kCpuExecutionProvider, kOnnxDomain, 13, Min);
class ONNX_OPERATOR_KERNEL_CLASS_NAME(kCpuExecutionProvider, kOnnxDomain, 13, Max);
class ONNX_OPERATOR_TYPED_KERNEL_CLASS_NAME(kCpuExecutionProvider, kOnnxDomain, 13, float, Mean);
class ONNX_OPERATOR_TYPED_KERNEL_CLASS_NAME(kCpuExecutionProvider, kOnnxDomain, 13, uint8_t, QuantizeLinear);
class ONNX_OPERATOR_TYPED_KERNEL_CLASS_NAME(kCpuExecutionProvider, kOnnxDomain, 13, int8_t, QuantizeLinear);
class ONNX_OPERATOR_KERNEL_CLASS_NAME(kCpuExecutionProvider, kOnnxDomain, 13, Sigmoid);
class ONNX_OPERATOR_KERNEL_CLASS_NAME(kCpuExecutionProvider, kOnnxDomain, 13, Sign);
class ONNX_OPERATOR_KERNEL_CLASS_NAME(kCpuExecutionProvider, kOnnxDomain, 13, Size);
class ONNX_OPERATOR_TYPED_KERNEL_CLASS_NAME(kCpuExecutionProvider, kOnnxDomain, 13, float, Sum);
<<<<<<< HEAD
class ONNX_OPERATOR_KERNEL_CLASS_NAME(kCpuExecutionProvider, kOnnxDomain, 13, Unsqueeze);
=======
>>>>>>> d46dbeaf
class ONNX_OPERATOR_KERNEL_CLASS_NAME(kCpuExecutionProvider, kOnnxDomain, 13, Flatten);
class ONNX_OPERATOR_KERNEL_CLASS_NAME(kCpuExecutionProvider, kOnnxDomain, 13, LRN);
class ONNX_OPERATOR_KERNEL_CLASS_NAME(kCpuExecutionProvider, kOnnxDomain, 13, MeanVarianceNormalization);
class ONNX_OPERATOR_TYPED_KERNEL_CLASS_NAME(kCpuExecutionProvider, kOnnxDomain, 13, float_float, Dropout);
class ONNX_OPERATOR_TYPED_KERNEL_CLASS_NAME(kCpuExecutionProvider, kOnnxDomain, 13, float_double, Dropout);
class ONNX_OPERATOR_TYPED_KERNEL_CLASS_NAME(kCpuExecutionProvider, kOnnxDomain, 13, double_float, Dropout);
class ONNX_OPERATOR_TYPED_KERNEL_CLASS_NAME(kCpuExecutionProvider, kOnnxDomain, 13, double_double, Dropout);
class ONNX_OPERATOR_TYPED_KERNEL_CLASS_NAME(kCpuExecutionProvider, kOnnxDomain, 13, float, ArgMax);
class ONNX_OPERATOR_TYPED_KERNEL_CLASS_NAME(kCpuExecutionProvider, kOnnxDomain, 13, double, ArgMax);
class ONNX_OPERATOR_TYPED_KERNEL_CLASS_NAME(kCpuExecutionProvider, kOnnxDomain, 13, int32_t, ArgMax);
class ONNX_OPERATOR_TYPED_KERNEL_CLASS_NAME(kCpuExecutionProvider, kOnnxDomain, 13, float, ArgMin);
class ONNX_OPERATOR_TYPED_KERNEL_CLASS_NAME(kCpuExecutionProvider, kOnnxDomain, 13, int32_t, ArgMin);
class ONNX_OPERATOR_KERNEL_CLASS_NAME(kCpuExecutionProvider, kOnnxDomain, 13, Reshape);
class ONNX_OPERATOR_KERNEL_CLASS_NAME(kCpuExecutionProvider, kOnnxDomain, 13, Shape);
class ONNX_OPERATOR_KERNEL_CLASS_NAME(kCpuExecutionProvider, kOnnxDomain, 13, Concat);
class ONNX_OPERATOR_TYPED_KERNEL_CLASS_NAME(kCpuExecutionProvider, kOnnxDomain, 13, float, Less);
class ONNX_OPERATOR_TYPED_KERNEL_CLASS_NAME(kCpuExecutionProvider, kOnnxDomain, 13, double, Less);
class ONNX_OPERATOR_TYPED_KERNEL_CLASS_NAME(kCpuExecutionProvider, kOnnxDomain, 13, int32_t, Less);
class ONNX_OPERATOR_TYPED_KERNEL_CLASS_NAME(kCpuExecutionProvider, kOnnxDomain, 13, int64_t, Less);
class ONNX_OPERATOR_TYPED_KERNEL_CLASS_NAME(kCpuExecutionProvider, kOnnxDomain, 13, float, Greater);
class ONNX_OPERATOR_TYPED_KERNEL_CLASS_NAME(kCpuExecutionProvider, kOnnxDomain, 13, double, Greater);
class ONNX_OPERATOR_TYPED_KERNEL_CLASS_NAME(kCpuExecutionProvider, kOnnxDomain, 13, int32_t, Greater);
class ONNX_OPERATOR_TYPED_KERNEL_CLASS_NAME(kCpuExecutionProvider, kOnnxDomain, 13, int64_t, Greater);
class ONNX_OPERATOR_TYPED_KERNEL_CLASS_NAME(kCpuExecutionProvider, kOnnxDomain, 13, bool, Equal);
class ONNX_OPERATOR_TYPED_KERNEL_CLASS_NAME(kCpuExecutionProvider, kOnnxDomain, 13, int32_t, Equal);
class ONNX_OPERATOR_TYPED_KERNEL_CLASS_NAME(kCpuExecutionProvider, kOnnxDomain, 13, int64_t, Equal);
class ONNX_OPERATOR_TYPED_KERNEL_CLASS_NAME(kCpuExecutionProvider, kOnnxDomain, 13, float, Equal);
class ONNX_OPERATOR_TYPED_KERNEL_CLASS_NAME(kCpuExecutionProvider, kOnnxDomain, 13, double, Equal);
class ONNX_OPERATOR_TYPED_KERNEL_CLASS_NAME(kCpuExecutionProvider, kOnnxDomain, 13, float, Add);
class ONNX_OPERATOR_TYPED_KERNEL_CLASS_NAME(kCpuExecutionProvider, kOnnxDomain, 13, double, Add);
class ONNX_OPERATOR_TYPED_KERNEL_CLASS_NAME(kCpuExecutionProvider, kOnnxDomain, 13, int32_t, Add);
class ONNX_OPERATOR_TYPED_KERNEL_CLASS_NAME(kCpuExecutionProvider, kOnnxDomain, 13, int64_t, Add);
class ONNX_OPERATOR_TYPED_KERNEL_CLASS_NAME(kCpuExecutionProvider, kOnnxDomain, 13, float, Sub);
class ONNX_OPERATOR_TYPED_KERNEL_CLASS_NAME(kCpuExecutionProvider, kOnnxDomain, 13, double, Sub);
class ONNX_OPERATOR_TYPED_KERNEL_CLASS_NAME(kCpuExecutionProvider, kOnnxDomain, 13, int32_t, Sub);
class ONNX_OPERATOR_TYPED_KERNEL_CLASS_NAME(kCpuExecutionProvider, kOnnxDomain, 13, int64_t, Sub);
class ONNX_OPERATOR_TYPED_KERNEL_CLASS_NAME(kCpuExecutionProvider, kOnnxDomain, 13, float, Mul);
class ONNX_OPERATOR_TYPED_KERNEL_CLASS_NAME(kCpuExecutionProvider, kOnnxDomain, 13, double, Mul);
class ONNX_OPERATOR_TYPED_KERNEL_CLASS_NAME(kCpuExecutionProvider, kOnnxDomain, 13, int32_t, Mul);
class ONNX_OPERATOR_TYPED_KERNEL_CLASS_NAME(kCpuExecutionProvider, kOnnxDomain, 13, int64_t, Mul);
class ONNX_OPERATOR_TYPED_KERNEL_CLASS_NAME(kCpuExecutionProvider, kOnnxDomain, 13, float, Div);
class ONNX_OPERATOR_TYPED_KERNEL_CLASS_NAME(kCpuExecutionProvider, kOnnxDomain, 13, double, Div);
class ONNX_OPERATOR_TYPED_KERNEL_CLASS_NAME(kCpuExecutionProvider, kOnnxDomain, 13, int32_t, Div);
class ONNX_OPERATOR_TYPED_KERNEL_CLASS_NAME(kCpuExecutionProvider, kOnnxDomain, 13, int64_t, Div);
class ONNX_OPERATOR_TYPED_KERNEL_CLASS_NAME(kCpuExecutionProvider, kOnnxDomain, 13, float, Neg);
class ONNX_OPERATOR_TYPED_KERNEL_CLASS_NAME(kCpuExecutionProvider, kOnnxDomain, 13, double, Neg);
class ONNX_OPERATOR_TYPED_KERNEL_CLASS_NAME(kCpuExecutionProvider, kOnnxDomain, 13, int8_t, Neg);
class ONNX_OPERATOR_TYPED_KERNEL_CLASS_NAME(kCpuExecutionProvider, kOnnxDomain, 13, int32_t, Neg);
class ONNX_OPERATOR_TYPED_KERNEL_CLASS_NAME(kCpuExecutionProvider, kOnnxDomain, 13, int64_t, Neg);
class ONNX_OPERATOR_KERNEL_CLASS_NAME(kCpuExecutionProvider, kOnnxDomain, 13, Mod);
class ONNX_OPERATOR_TYPED_KERNEL_CLASS_NAME(kCpuExecutionProvider, kOnnxDomain, 13, float, Abs);
class ONNX_OPERATOR_TYPED_KERNEL_CLASS_NAME(kCpuExecutionProvider, kOnnxDomain, 13, double, Abs);
class ONNX_OPERATOR_TYPED_KERNEL_CLASS_NAME(kCpuExecutionProvider, kOnnxDomain, 13, int8_t, Abs);
class ONNX_OPERATOR_TYPED_KERNEL_CLASS_NAME(kCpuExecutionProvider, kOnnxDomain, 13, int16_t, Abs);
class ONNX_OPERATOR_TYPED_KERNEL_CLASS_NAME(kCpuExecutionProvider, kOnnxDomain, 13, int32_t, Abs);
class ONNX_OPERATOR_TYPED_KERNEL_CLASS_NAME(kCpuExecutionProvider, kOnnxDomain, 13, int64_t, Abs);
class ONNX_OPERATOR_TYPED_KERNEL_CLASS_NAME(kCpuExecutionProvider, kOnnxDomain, 13, uint8_t, Abs);
class ONNX_OPERATOR_TYPED_KERNEL_CLASS_NAME(kCpuExecutionProvider, kOnnxDomain, 13, uint16_t, Abs);
class ONNX_OPERATOR_TYPED_KERNEL_CLASS_NAME(kCpuExecutionProvider, kOnnxDomain, 13, uint32_t, Abs);
class ONNX_OPERATOR_TYPED_KERNEL_CLASS_NAME(kCpuExecutionProvider, kOnnxDomain, 13, uint64_t, Abs);
class ONNX_OPERATOR_TYPED_KERNEL_CLASS_NAME(kCpuExecutionProvider, kOnnxDomain, 13, float, Reciprocal);
class ONNX_OPERATOR_TYPED_KERNEL_CLASS_NAME(kCpuExecutionProvider, kOnnxDomain, 13, float, Floor);
class ONNX_OPERATOR_TYPED_KERNEL_CLASS_NAME(kCpuExecutionProvider, kOnnxDomain, 13, float, Ceil);
class ONNX_OPERATOR_TYPED_KERNEL_CLASS_NAME(kCpuExecutionProvider, kOnnxDomain, 13, float, Sqrt);
class ONNX_OPERATOR_TYPED_KERNEL_CLASS_NAME(kCpuExecutionProvider, kOnnxDomain, 13, double, Sqrt);
class ONNX_OPERATOR_KERNEL_CLASS_NAME(kCpuExecutionProvider, kOnnxDomain, 13, Relu);
class ONNX_OPERATOR_TYPED_KERNEL_CLASS_NAME(kCpuExecutionProvider, kOnnxDomain, 13, float, Exp);
class ONNX_OPERATOR_TYPED_KERNEL_CLASS_NAME(kCpuExecutionProvider, kOnnxDomain, 13, double, Exp);
class ONNX_OPERATOR_TYPED_KERNEL_CLASS_NAME(kCpuExecutionProvider, kOnnxDomain, 13, float, Log);
class ONNX_OPERATOR_KERNEL_CLASS_NAME(kCpuExecutionProvider, kOnnxDomain, 13, Pow);
class ONNX_OPERATOR_KERNEL_CLASS_NAME(kCpuExecutionProvider, kOnnxDomain, 13, DepthToSpace);
class ONNX_OPERATOR_KERNEL_CLASS_NAME(kCpuExecutionProvider, kOnnxDomain, 13, SpaceToDepth);
class ONNX_OPERATOR_KERNEL_CLASS_NAME(kCpuExecutionProvider, kOnnxDomain, 13, Slice);
<<<<<<< HEAD
=======
class ONNX_OPERATOR_KERNEL_CLASS_NAME(kCpuExecutionProvider, kOnnxDomain, 13, Split);
class ONNX_OPERATOR_KERNEL_CLASS_NAME(kCpuExecutionProvider, kOnnxDomain, 13, Unsqueeze);
class ONNX_OPERATOR_KERNEL_CLASS_NAME(kCpuExecutionProvider, kOnnxDomain, 13, Squeeze);
>>>>>>> d46dbeaf
class ONNX_OPERATOR_KERNEL_CLASS_NAME(kCpuExecutionProvider, kOnnxDomain, 13, Transpose);
class ONNX_OPERATOR_KERNEL_CLASS_NAME(kCpuExecutionProvider, kOnnxDomain, 13, Tile);
class ONNX_OPERATOR_KERNEL_CLASS_NAME(kCpuExecutionProvider, kOnnxDomain, 13, Gather);
class ONNX_OPERATOR_KERNEL_CLASS_NAME(kCpuExecutionProvider, kOnnxDomain, 13, GatherElements);
class ONNX_OPERATOR_KERNEL_CLASS_NAME(kCpuExecutionProvider, kOnnxDomain, 13, ScatterND);
class ONNX_OPERATOR_KERNEL_CLASS_NAME(kCpuExecutionProvider, kOnnxDomain, 13, ScatterElements);
<<<<<<< HEAD
=======
class ONNX_OPERATOR_KERNEL_CLASS_NAME(kCpuExecutionProvider, kOnnxDomain, 13, Identity);
class ONNX_OPERATOR_TYPED_KERNEL_CLASS_NAME(kCpuExecutionProvider, kOnnxDomain, 13, float, IsNaN);
class ONNX_OPERATOR_TYPED_KERNEL_CLASS_NAME(kCpuExecutionProvider, kOnnxDomain, 13, MLFloat16, IsNaN);
class ONNX_OPERATOR_TYPED_KERNEL_CLASS_NAME(kCpuExecutionProvider, kOnnxDomain, 13, bool, NonZero);
class ONNX_OPERATOR_TYPED_KERNEL_CLASS_NAME(kCpuExecutionProvider, kOnnxDomain, 13, float, NonZero);
class ONNX_OPERATOR_TYPED_KERNEL_CLASS_NAME(kCpuExecutionProvider, kOnnxDomain, 13, int32_t, NonZero);
class ONNX_OPERATOR_TYPED_KERNEL_CLASS_NAME(kCpuExecutionProvider, kOnnxDomain, 13, int64_t, NonZero);
class ONNX_OPERATOR_TYPED_KERNEL_CLASS_NAME(kCpuExecutionProvider, kOnnxDomain, 13, uint8_t, NonZero);
class ONNX_OPERATOR_KERNEL_CLASS_NAME(kCpuExecutionProvider, kOnnxDomain, 13, GatherND);
class ONNX_OPERATOR_KERNEL_CLASS_NAME(kCpuExecutionProvider, kOnnxDomain, 13, Pad);
class ONNX_OPERATOR_TYPED_KERNEL_CLASS_NAME(kCpuExecutionProvider, kOnnxDomain, 13, float, ReduceL1);
class ONNX_OPERATOR_TYPED_KERNEL_CLASS_NAME(kCpuExecutionProvider, kOnnxDomain, 13, int32_t, ReduceL1);
class ONNX_OPERATOR_TYPED_KERNEL_CLASS_NAME(kCpuExecutionProvider, kOnnxDomain, 13, float, ReduceL2);
class ONNX_OPERATOR_TYPED_KERNEL_CLASS_NAME(kCpuExecutionProvider, kOnnxDomain, 13, int32_t, ReduceL2);
class ONNX_OPERATOR_TYPED_KERNEL_CLASS_NAME(kCpuExecutionProvider, kOnnxDomain, 13, float, ReduceLogSum);
class ONNX_OPERATOR_TYPED_KERNEL_CLASS_NAME(kCpuExecutionProvider, kOnnxDomain, 13, int32_t, ReduceLogSum);
class ONNX_OPERATOR_TYPED_KERNEL_CLASS_NAME(kCpuExecutionProvider, kOnnxDomain, 13, float, ReduceLogSumExp);
class ONNX_OPERATOR_TYPED_KERNEL_CLASS_NAME(kCpuExecutionProvider, kOnnxDomain, 13, int32_t, ReduceLogSumExp);
class ONNX_OPERATOR_TYPED_KERNEL_CLASS_NAME(kCpuExecutionProvider, kOnnxDomain, 13, float, ReduceMax);
class ONNX_OPERATOR_TYPED_KERNEL_CLASS_NAME(kCpuExecutionProvider, kOnnxDomain, 13, int32_t, ReduceMax);
class ONNX_OPERATOR_TYPED_KERNEL_CLASS_NAME(kCpuExecutionProvider, kOnnxDomain, 13, int64_t, ReduceMax);
class ONNX_OPERATOR_TYPED_KERNEL_CLASS_NAME(kCpuExecutionProvider, kOnnxDomain, 13, int8_t, ReduceMax);
class ONNX_OPERATOR_TYPED_KERNEL_CLASS_NAME(kCpuExecutionProvider, kOnnxDomain, 13, uint8_t, ReduceMax);
class ONNX_OPERATOR_TYPED_KERNEL_CLASS_NAME(kCpuExecutionProvider, kOnnxDomain, 13, float, ReduceMean);
class ONNX_OPERATOR_TYPED_KERNEL_CLASS_NAME(kCpuExecutionProvider, kOnnxDomain, 13, int32_t, ReduceMean);
class ONNX_OPERATOR_TYPED_KERNEL_CLASS_NAME(kCpuExecutionProvider, kOnnxDomain, 13, float, ReduceMin);
class ONNX_OPERATOR_TYPED_KERNEL_CLASS_NAME(kCpuExecutionProvider, kOnnxDomain, 13, int32_t, ReduceMin);
class ONNX_OPERATOR_TYPED_KERNEL_CLASS_NAME(kCpuExecutionProvider, kOnnxDomain, 13, int64_t, ReduceMin);
class ONNX_OPERATOR_TYPED_KERNEL_CLASS_NAME(kCpuExecutionProvider, kOnnxDomain, 13, int8_t, ReduceMin);
class ONNX_OPERATOR_TYPED_KERNEL_CLASS_NAME(kCpuExecutionProvider, kOnnxDomain, 13, uint8_t, ReduceMin);
class ONNX_OPERATOR_TYPED_KERNEL_CLASS_NAME(kCpuExecutionProvider, kOnnxDomain, 13, float, ReduceProd);
class ONNX_OPERATOR_TYPED_KERNEL_CLASS_NAME(kCpuExecutionProvider, kOnnxDomain, 13, int32_t, ReduceProd);
class ONNX_OPERATOR_TYPED_KERNEL_CLASS_NAME(kCpuExecutionProvider, kOnnxDomain, 13, int64_t, ReduceProd);
class ONNX_OPERATOR_TYPED_KERNEL_CLASS_NAME(kCpuExecutionProvider, kOnnxDomain, 13, float, ReduceSumSquare);
class ONNX_OPERATOR_TYPED_KERNEL_CLASS_NAME(kCpuExecutionProvider, kOnnxDomain, 13, double, ReduceSumSquare);
class ONNX_OPERATOR_TYPED_KERNEL_CLASS_NAME(kCpuExecutionProvider, kOnnxDomain, 13, int32_t, ReduceSumSquare);
class ONNX_OPERATOR_TYPED_KERNEL_CLASS_NAME(kCpuExecutionProvider, kOnnxDomain, 13, float, ReduceSum);
class ONNX_OPERATOR_TYPED_KERNEL_CLASS_NAME(kCpuExecutionProvider, kOnnxDomain, 13, double, ReduceSum);
class ONNX_OPERATOR_TYPED_KERNEL_CLASS_NAME(kCpuExecutionProvider, kOnnxDomain, 13, int32_t, ReduceSum);
class ONNX_OPERATOR_TYPED_KERNEL_CLASS_NAME(kCpuExecutionProvider, kOnnxDomain, 13, int64_t, ReduceSum);
class ONNX_OPERATOR_TYPED_KERNEL_CLASS_NAME(kCpuExecutionProvider, kOnnxDomain, 13, float, Resize);
class ONNX_OPERATOR_TYPED_KERNEL_CLASS_NAME(kCpuExecutionProvider, kOnnxDomain, 13, int32_t, Resize);
class ONNX_OPERATOR_TYPED_KERNEL_CLASS_NAME(kCpuExecutionProvider, kOnnxDomain, 13, uint8_t, Resize);
class ONNX_OPERATOR_KERNEL_CLASS_NAME(kCpuExecutionProvider, kOnnxDomain, 13, Loop);
class ONNX_OPERATOR_KERNEL_CLASS_NAME(kCpuExecutionProvider, kOnnxDomain, 13, If);
class ONNX_OPERATOR_KERNEL_CLASS_NAME(kCpuExecutionProvider, kOnnxDomain, 13, Hardmax);
class ONNX_OPERATOR_TYPED_KERNEL_CLASS_NAME(kCpuExecutionProvider, kOnnxDomain, 13, float, LogSoftmax);
class ONNX_OPERATOR_TYPED_KERNEL_CLASS_NAME(kCpuExecutionProvider, kOnnxDomain, 13, double, LogSoftmax);
class ONNX_OPERATOR_TYPED_KERNEL_CLASS_NAME(kCpuExecutionProvider, kOnnxDomain, 13, float, Softmax);
class ONNX_OPERATOR_TYPED_KERNEL_CLASS_NAME(kCpuExecutionProvider, kOnnxDomain, 13, double, Softmax);

// !!PLEASE READ BELOW!! Following that, add new entries above this comment

/*  *** IMPORTANT! ***
 If kernel registrations are incorrectly updated, ORT format models get broken as the kernel hashes may be invalidated.

 NEVER update a versioned entry to change the start or end version. These MUST be treated as immutable.
   i.e. if the macro has 'VERSIONED' in it, do not modify that entry

 When updating a declaration to add a new version of an operator there are 2 simple steps:

   1. There should be a non-versioned entry for that latest version. Update this to be versioned.
      Note that the end version is inclusive, so the end value will be one less than the operator's new opset version.
   2. Add a new non-versioned entry for the new opset.

 e.g. Say opset 13 is being added, and we need to update Add. The most recent change to Add was in opset 7 so it
      should have an un-versioned registration in the opset 7 section like this:

     class ONNX_OPERATOR_TYPED_KERNEL_CLASS_NAME(kCpuExecutionProvider, kOnnxDomain, 7, float, Add);

   Step 1 is to change that to add 'VERSIONED_' to the macro and add an end version of 12 as the new opset is 13:
     class ONNX_OPERATOR_VERSIONED_TYPED_KERNEL_CLASS_NAME(kCpuExecutionProvider, kOnnxDomain, 7, 12, float, Add);

   Step 2 is to create a new un-versioned entry in the opset 13 sections:
     class ONNX_OPERATOR_TYPED_KERNEL_CLASS_NAME(kCpuExecutionProvider, kOnnxDomain, 13, float, Add);

 The process is the same for TYPED and untyped kernels - just repeat for each type when updating the typed entries.

 The changes below in the registrations using BuildKernelCreateInfo are essentially the same. Update existing 
 registration to use the VERSIONED_ macro, add end version, add new un-versioned entry in the section for the new
 opset.

 To double-check what versions an operator should have registrations for see 
 https://github.com/onnx/onnx/blob/master/docs/Operators.md
*****/
>>>>>>> d46dbeaf

template <>
KernelCreateInfo BuildKernelCreateInfo<void>() {
  KernelCreateInfo info;
  return info;
}

Status RegisterOnnxOperatorKernels(KernelRegistry& kernel_registry) {
  static const BuildKernelCreateInfoFn function_table[] = {
      BuildKernelCreateInfo<void>,  //default entry to avoid the list become empty after ops-reducing
      BuildKernelCreateInfo<ONNX_OPERATOR_VERSIONED_KERNEL_CLASS_NAME(kCpuExecutionProvider, kOnnxDomain, 6, 10,
                                                                      Clip)>,
      BuildKernelCreateInfo<ONNX_OPERATOR_KERNEL_CLASS_NAME(kCpuExecutionProvider, kOnnxDomain, 6, Elu)>,
      BuildKernelCreateInfo<ONNX_OPERATOR_KERNEL_CLASS_NAME(kCpuExecutionProvider, kOnnxDomain, 6, HardSigmoid)>,
      BuildKernelCreateInfo<ONNX_OPERATOR_KERNEL_CLASS_NAME(kCpuExecutionProvider, kOnnxDomain, 6, LeakyRelu)>,
      BuildKernelCreateInfo<ONNX_OPERATOR_VERSIONED_KERNEL_CLASS_NAME(kCpuExecutionProvider, kOnnxDomain, 6, 12, Relu)>,
      BuildKernelCreateInfo<ONNX_OPERATOR_KERNEL_CLASS_NAME(kCpuExecutionProvider, kOnnxDomain, 6, Selu)>,
      BuildKernelCreateInfo<ONNX_OPERATOR_VERSIONED_KERNEL_CLASS_NAME(kCpuExecutionProvider, kOnnxDomain, 6, 12, Sigmoid)>,
      BuildKernelCreateInfo<ONNX_OPERATOR_KERNEL_CLASS_NAME(kCpuExecutionProvider, kOnnxDomain, 1, Softplus)>,
      BuildKernelCreateInfo<ONNX_OPERATOR_KERNEL_CLASS_NAME(kCpuExecutionProvider, kOnnxDomain, 1, Softsign)>,
      BuildKernelCreateInfo<ONNX_OPERATOR_VERSIONED_KERNEL_CLASS_NAME(kCpuExecutionProvider, kOnnxDomain, 6, 12, Tanh)>,
      BuildKernelCreateInfo<ONNX_OPERATOR_KERNEL_CLASS_NAME(kCpuExecutionProvider, kOnnxDomain, 13, Tanh)>,
      BuildKernelCreateInfo<ONNX_OPERATOR_VERSIONED_KERNEL_CLASS_NAME(kCpuExecutionProvider, kOnnxDomain, 7, 8,
                                                                      PRelu)>,
      BuildKernelCreateInfo<ONNX_OPERATOR_KERNEL_CLASS_NAME(kCpuExecutionProvider, kOnnxDomain, 1, RandomNormal)>,
      BuildKernelCreateInfo<ONNX_OPERATOR_KERNEL_CLASS_NAME(kCpuExecutionProvider, kOnnxDomain, 1, RandomUniform)>,
      BuildKernelCreateInfo<ONNX_OPERATOR_KERNEL_CLASS_NAME(kCpuExecutionProvider, kOnnxDomain, 1, RandomNormalLike)>,
      BuildKernelCreateInfo<ONNX_OPERATOR_KERNEL_CLASS_NAME(kCpuExecutionProvider, kOnnxDomain, 1, RandomUniformLike)>,
      BuildKernelCreateInfo<ONNX_OPERATOR_KERNEL_CLASS_NAME(kCpuExecutionProvider, kOnnxDomain, 7, Multinomial)>,
      BuildKernelCreateInfo<ONNX_OPERATOR_VERSIONED_TYPED_KERNEL_CLASS_NAME(kCpuExecutionProvider, kOnnxDomain, 7, 12, float, Add)>,
      BuildKernelCreateInfo<ONNX_OPERATOR_VERSIONED_TYPED_KERNEL_CLASS_NAME(kCpuExecutionProvider, kOnnxDomain, 7, 12, double, Add)>,
      BuildKernelCreateInfo<ONNX_OPERATOR_VERSIONED_TYPED_KERNEL_CLASS_NAME(kCpuExecutionProvider, kOnnxDomain, 7, 12, int32_t,
                                                                            Add)>,
      BuildKernelCreateInfo<ONNX_OPERATOR_VERSIONED_TYPED_KERNEL_CLASS_NAME(kCpuExecutionProvider, kOnnxDomain, 7, 12, int64_t,
                                                                            Add)>,
      BuildKernelCreateInfo<ONNX_OPERATOR_VERSIONED_TYPED_KERNEL_CLASS_NAME(kCpuExecutionProvider, kOnnxDomain, 7, 12, float, Sub)>,
      BuildKernelCreateInfo<ONNX_OPERATOR_VERSIONED_TYPED_KERNEL_CLASS_NAME(kCpuExecutionProvider, kOnnxDomain, 7, 12, double, Sub)>,
      BuildKernelCreateInfo<ONNX_OPERATOR_VERSIONED_TYPED_KERNEL_CLASS_NAME(kCpuExecutionProvider, kOnnxDomain, 7, 12, int32_t,
                                                                            Sub)>,
      BuildKernelCreateInfo<ONNX_OPERATOR_VERSIONED_TYPED_KERNEL_CLASS_NAME(kCpuExecutionProvider, kOnnxDomain, 7, 12, int64_t,
                                                                            Sub)>,
      BuildKernelCreateInfo<ONNX_OPERATOR_VERSIONED_TYPED_KERNEL_CLASS_NAME(kCpuExecutionProvider, kOnnxDomain, 7, 12, float, Mul)>,
      BuildKernelCreateInfo<ONNX_OPERATOR_VERSIONED_TYPED_KERNEL_CLASS_NAME(kCpuExecutionProvider, kOnnxDomain, 7, 12, double, Mul)>,
      BuildKernelCreateInfo<ONNX_OPERATOR_VERSIONED_TYPED_KERNEL_CLASS_NAME(kCpuExecutionProvider, kOnnxDomain, 7, 12, int32_t,
                                                                            Mul)>,
      BuildKernelCreateInfo<ONNX_OPERATOR_VERSIONED_TYPED_KERNEL_CLASS_NAME(kCpuExecutionProvider, kOnnxDomain, 7, 12, int64_t,
                                                                            Mul)>,
      BuildKernelCreateInfo<ONNX_OPERATOR_VERSIONED_TYPED_KERNEL_CLASS_NAME(kCpuExecutionProvider, kOnnxDomain, 7, 12, float, Div)>,
      BuildKernelCreateInfo<ONNX_OPERATOR_VERSIONED_TYPED_KERNEL_CLASS_NAME(kCpuExecutionProvider, kOnnxDomain, 7, 12, double, Div)>,
      BuildKernelCreateInfo<ONNX_OPERATOR_VERSIONED_TYPED_KERNEL_CLASS_NAME(kCpuExecutionProvider, kOnnxDomain, 7, 12, int32_t,
                                                                            Div)>,
      BuildKernelCreateInfo<ONNX_OPERATOR_VERSIONED_TYPED_KERNEL_CLASS_NAME(kCpuExecutionProvider, kOnnxDomain, 7, 12, int64_t,
                                                                            Div)>,
      BuildKernelCreateInfo<ONNX_OPERATOR_VERSIONED_TYPED_KERNEL_CLASS_NAME(kCpuExecutionProvider, kOnnxDomain, 6, 12, float, Abs)>,
      BuildKernelCreateInfo<ONNX_OPERATOR_VERSIONED_TYPED_KERNEL_CLASS_NAME(kCpuExecutionProvider, kOnnxDomain, 6, 12, double, Abs)>,
      BuildKernelCreateInfo<ONNX_OPERATOR_VERSIONED_TYPED_KERNEL_CLASS_NAME(kCpuExecutionProvider, kOnnxDomain, 6, 12, int8_t, Abs)>,
      BuildKernelCreateInfo<ONNX_OPERATOR_VERSIONED_TYPED_KERNEL_CLASS_NAME(kCpuExecutionProvider, kOnnxDomain, 6, 12, int16_t,
                                                                            Abs)>,
      BuildKernelCreateInfo<ONNX_OPERATOR_VERSIONED_TYPED_KERNEL_CLASS_NAME(kCpuExecutionProvider, kOnnxDomain, 6, 12, int32_t,
                                                                            Abs)>,
      BuildKernelCreateInfo<ONNX_OPERATOR_VERSIONED_TYPED_KERNEL_CLASS_NAME(kCpuExecutionProvider, kOnnxDomain, 6, 12, int64_t,
                                                                            Abs)>,
      BuildKernelCreateInfo<ONNX_OPERATOR_VERSIONED_TYPED_KERNEL_CLASS_NAME(kCpuExecutionProvider, kOnnxDomain, 6, 12, uint8_t,
                                                                            Abs)>,
      BuildKernelCreateInfo<ONNX_OPERATOR_VERSIONED_TYPED_KERNEL_CLASS_NAME(kCpuExecutionProvider, kOnnxDomain, 6, 12, uint16_t,
                                                                            Abs)>,
      BuildKernelCreateInfo<ONNX_OPERATOR_VERSIONED_TYPED_KERNEL_CLASS_NAME(kCpuExecutionProvider, kOnnxDomain, 6, 12, uint32_t,
                                                                            Abs)>,
      BuildKernelCreateInfo<ONNX_OPERATOR_VERSIONED_TYPED_KERNEL_CLASS_NAME(kCpuExecutionProvider, kOnnxDomain, 6, 12, uint64_t,
                                                                            Abs)>,
      BuildKernelCreateInfo<ONNX_OPERATOR_VERSIONED_TYPED_KERNEL_CLASS_NAME(kCpuExecutionProvider, kOnnxDomain, 6, 12, float,
                                                                            Floor)>,
      BuildKernelCreateInfo<ONNX_OPERATOR_VERSIONED_TYPED_KERNEL_CLASS_NAME(kCpuExecutionProvider, kOnnxDomain, 6, 12, float, Ceil)>,
      BuildKernelCreateInfo<ONNX_OPERATOR_VERSIONED_TYPED_KERNEL_CLASS_NAME(kCpuExecutionProvider, kOnnxDomain, 6, 12, float,
                                                                            Reciprocal)>,
      BuildKernelCreateInfo<ONNX_OPERATOR_VERSIONED_TYPED_KERNEL_CLASS_NAME(kCpuExecutionProvider, kOnnxDomain, 6, 12, float, Sqrt)>,
      BuildKernelCreateInfo<ONNX_OPERATOR_VERSIONED_TYPED_KERNEL_CLASS_NAME(kCpuExecutionProvider, kOnnxDomain, 6, 12, double, Sqrt)>,
      BuildKernelCreateInfo<ONNX_OPERATOR_VERSIONED_TYPED_KERNEL_CLASS_NAME(kCpuExecutionProvider, kOnnxDomain, 6, 12, float, Neg)>,
      BuildKernelCreateInfo<ONNX_OPERATOR_VERSIONED_TYPED_KERNEL_CLASS_NAME(kCpuExecutionProvider, kOnnxDomain, 6, 12, double, Neg)>,
      BuildKernelCreateInfo<ONNX_OPERATOR_VERSIONED_TYPED_KERNEL_CLASS_NAME(kCpuExecutionProvider, kOnnxDomain, 6, 12, int8_t, Neg)>,
      BuildKernelCreateInfo<ONNX_OPERATOR_VERSIONED_TYPED_KERNEL_CLASS_NAME(kCpuExecutionProvider, kOnnxDomain, 6, 12, int32_t,
                                                                            Neg)>,
      BuildKernelCreateInfo<ONNX_OPERATOR_VERSIONED_TYPED_KERNEL_CLASS_NAME(kCpuExecutionProvider, kOnnxDomain, 6, 12, int64_t,
                                                                            Neg)>,
      BuildKernelCreateInfo<ONNX_OPERATOR_VERSIONED_KERNEL_CLASS_NAME(kCpuExecutionProvider, kOnnxDomain, 7, 11, Pow)>,
      BuildKernelCreateInfo<ONNX_OPERATOR_VERSIONED_TYPED_KERNEL_CLASS_NAME(kCpuExecutionProvider, kOnnxDomain, 6, 12, float, Exp)>,
      BuildKernelCreateInfo<ONNX_OPERATOR_VERSIONED_TYPED_KERNEL_CLASS_NAME(kCpuExecutionProvider, kOnnxDomain, 6, 12, double, Exp)>,
      BuildKernelCreateInfo<ONNX_OPERATOR_VERSIONED_TYPED_KERNEL_CLASS_NAME(kCpuExecutionProvider, kOnnxDomain, 6, 12, float, Log)>,
      BuildKernelCreateInfo<ONNX_OPERATOR_VERSIONED_TYPED_KERNEL_CLASS_NAME(kCpuExecutionProvider, kOnnxDomain, 6, 7,
                                                                            float, Sum)>,
      BuildKernelCreateInfo<ONNX_OPERATOR_VERSIONED_TYPED_KERNEL_CLASS_NAME(kCpuExecutionProvider, kOnnxDomain, 8, 12, float, Sum)>,
      BuildKernelCreateInfo<ONNX_OPERATOR_VERSIONED_TYPED_KERNEL_CLASS_NAME(kCpuExecutionProvider, kOnnxDomain, 6, 7,
                                                                            float, Min)>,
      BuildKernelCreateInfo<ONNX_OPERATOR_VERSIONED_KERNEL_CLASS_NAME(kCpuExecutionProvider, kOnnxDomain, 8, 11, Min)>,
      BuildKernelCreateInfo<ONNX_OPERATOR_VERSIONED_TYPED_KERNEL_CLASS_NAME(kCpuExecutionProvider, kOnnxDomain, 6, 7,
                                                                            float, Max)>,
      BuildKernelCreateInfo<ONNX_OPERATOR_VERSIONED_KERNEL_CLASS_NAME(kCpuExecutionProvider, kOnnxDomain, 8, 11, Max)>,
      BuildKernelCreateInfo<ONNX_OPERATOR_KERNEL_CLASS_NAME(kCpuExecutionProvider, kOnnxDomain, 1, Not)>,
      BuildKernelCreateInfo<ONNX_OPERATOR_KERNEL_CLASS_NAME(kCpuExecutionProvider, kOnnxDomain, 7, And)>,
      BuildKernelCreateInfo<ONNX_OPERATOR_KERNEL_CLASS_NAME(kCpuExecutionProvider, kOnnxDomain, 7, Or)>,
      BuildKernelCreateInfo<ONNX_OPERATOR_KERNEL_CLASS_NAME(kCpuExecutionProvider, kOnnxDomain, 7, Xor)>,
      BuildKernelCreateInfo<ONNX_OPERATOR_VERSIONED_TYPED_KERNEL_CLASS_NAME(kCpuExecutionProvider, kOnnxDomain, 7, 12,
                                                                            float, Less)>,
      BuildKernelCreateInfo<ONNX_OPERATOR_VERSIONED_TYPED_KERNEL_CLASS_NAME(kCpuExecutionProvider, kOnnxDomain, 7, 12,
                                                                            double, Less)>,
      BuildKernelCreateInfo<ONNX_OPERATOR_VERSIONED_TYPED_KERNEL_CLASS_NAME(kCpuExecutionProvider, kOnnxDomain, 7, 12,
                                                                            float, Greater)>,
      BuildKernelCreateInfo<ONNX_OPERATOR_VERSIONED_TYPED_KERNEL_CLASS_NAME(kCpuExecutionProvider, kOnnxDomain, 7, 12,
                                                                            double, Greater)>,
      BuildKernelCreateInfo<ONNX_OPERATOR_VERSIONED_TYPED_KERNEL_CLASS_NAME(kCpuExecutionProvider, kOnnxDomain, 7, 12,
                                                                            bool, Equal)>,
      BuildKernelCreateInfo<ONNX_OPERATOR_VERSIONED_TYPED_KERNEL_CLASS_NAME(kCpuExecutionProvider, kOnnxDomain, 7, 12,
                                                                            int32_t, Equal)>,
      BuildKernelCreateInfo<ONNX_OPERATOR_VERSIONED_TYPED_KERNEL_CLASS_NAME(kCpuExecutionProvider, kOnnxDomain, 7, 12,
                                                                            int64_t, Equal)>,
      BuildKernelCreateInfo<ONNX_OPERATOR_VERSIONED_TYPED_KERNEL_CLASS_NAME(kCpuExecutionProvider, kOnnxDomain, 7, 12,
                                                                            float, Equal)>,
      BuildKernelCreateInfo<ONNX_OPERATOR_VERSIONED_TYPED_KERNEL_CLASS_NAME(kCpuExecutionProvider, kOnnxDomain, 7, 12,
                                                                            double, Equal)>,
      BuildKernelCreateInfo<ONNX_OPERATOR_VERSIONED_TYPED_KERNEL_CLASS_NAME(kCpuExecutionProvider, kOnnxDomain, 6, 7,
                                                                            float, Mean)>,
      BuildKernelCreateInfo<ONNX_OPERATOR_VERSIONED_TYPED_KERNEL_CLASS_NAME(kCpuExecutionProvider, kOnnxDomain, 8, 12, float, Mean)>,
      BuildKernelCreateInfo<ONNX_OPERATOR_TYPED_KERNEL_CLASS_NAME(kCpuExecutionProvider, kOnnxDomain, 7, float, Sin)>,
      BuildKernelCreateInfo<ONNX_OPERATOR_TYPED_KERNEL_CLASS_NAME(kCpuExecutionProvider, kOnnxDomain, 7, double, Sin)>,
      BuildKernelCreateInfo<ONNX_OPERATOR_KERNEL_CLASS_NAME(kCpuExecutionProvider, kOnnxDomain, 7, Cos)>,
      BuildKernelCreateInfo<ONNX_OPERATOR_KERNEL_CLASS_NAME(kCpuExecutionProvider, kOnnxDomain, 7, Tan)>,
      BuildKernelCreateInfo<ONNX_OPERATOR_KERNEL_CLASS_NAME(kCpuExecutionProvider, kOnnxDomain, 7, Asin)>,
      BuildKernelCreateInfo<ONNX_OPERATOR_KERNEL_CLASS_NAME(kCpuExecutionProvider, kOnnxDomain, 7, Acos)>,
      BuildKernelCreateInfo<ONNX_OPERATOR_KERNEL_CLASS_NAME(kCpuExecutionProvider, kOnnxDomain, 7, Atan)>,
      BuildKernelCreateInfo<ONNX_OPERATOR_VERSIONED_KERNEL_CLASS_NAME(kCpuExecutionProvider, kOnnxDomain, 7, 8, Gemm)>,
      BuildKernelCreateInfo<ONNX_OPERATOR_VERSIONED_KERNEL_CLASS_NAME(kCpuExecutionProvider, kOnnxDomain, 1, 10,
                                                                      Hardmax)>,
      BuildKernelCreateInfo<ONNX_OPERATOR_VERSIONED_TYPED_KERNEL_CLASS_NAME(kCpuExecutionProvider, kOnnxDomain, 1, 10,
                                                                            float, LogSoftmax)>,
      BuildKernelCreateInfo<ONNX_OPERATOR_VERSIONED_TYPED_KERNEL_CLASS_NAME(kCpuExecutionProvider, kOnnxDomain, 1, 10,
                                                                            double, LogSoftmax)>,
      BuildKernelCreateInfo<ONNX_OPERATOR_VERSIONED_TYPED_KERNEL_CLASS_NAME(kCpuExecutionProvider, kOnnxDomain, 1, 8,
                                                                            float, MatMul)>,
      BuildKernelCreateInfo<ONNX_OPERATOR_VERSIONED_TYPED_KERNEL_CLASS_NAME(kCpuExecutionProvider, kOnnxDomain, 1, 8,
                                                                            double, MatMul)>,
      BuildKernelCreateInfo<ONNX_OPERATOR_VERSIONED_TYPED_KERNEL_CLASS_NAME(kCpuExecutionProvider, kOnnxDomain, 1, 10,
                                                                            float, Softmax)>,
      BuildKernelCreateInfo<ONNX_OPERATOR_VERSIONED_TYPED_KERNEL_CLASS_NAME(kCpuExecutionProvider, kOnnxDomain, 1, 10,
                                                                            double, Softmax)>,
      BuildKernelCreateInfo<ONNX_OPERATOR_VERSIONED_KERNEL_CLASS_NAME(kCpuExecutionProvider, kOnnxDomain, 1, 9, TopK)>,
      BuildKernelCreateInfo<ONNX_OPERATOR_VERSIONED_TYPED_KERNEL_CLASS_NAME(kCpuExecutionProvider, kOnnxDomain, 7, 8,
                                                                            float, BatchNormalization)>,
      BuildKernelCreateInfo<ONNX_OPERATOR_VERSIONED_TYPED_KERNEL_CLASS_NAME(kCpuExecutionProvider, kOnnxDomain, 7, 8,
                                                                            double, BatchNormalization)>,
      BuildKernelCreateInfo<ONNX_OPERATOR_VERSIONED_KERNEL_CLASS_NAME(kCpuExecutionProvider, kOnnxDomain, 1, 10,
                                                                      Conv)>,
      BuildKernelCreateInfo<ONNX_OPERATOR_VERSIONED_KERNEL_CLASS_NAME(kCpuExecutionProvider, kOnnxDomain, 1, 10,
                                                                      ConvTranspose)>,
      BuildKernelCreateInfo<ONNX_OPERATOR_VERSIONED_KERNEL_CLASS_NAME(kCpuExecutionProvider, kOnnxDomain, 1, 8,
                                                                      Flatten)>,
      BuildKernelCreateInfo<ONNX_OPERATOR_KERNEL_CLASS_NAME(kCpuExecutionProvider, kOnnxDomain, 6,
                                                            InstanceNormalization)>,
      BuildKernelCreateInfo<ONNX_OPERATOR_KERNEL_CLASS_NAME(kCpuExecutionProvider, kOnnxDomain, 1, LpNormalization)>,
      BuildKernelCreateInfo<ONNX_OPERATOR_VERSIONED_KERNEL_CLASS_NAME(kCpuExecutionProvider, kOnnxDomain, 1, 12, LRN)>,
      BuildKernelCreateInfo<ONNX_OPERATOR_VERSIONED_KERNEL_CLASS_NAME(kCpuExecutionProvider, kOnnxDomain, 7, 9,
                                                                      AveragePool)>,
      BuildKernelCreateInfo<ONNX_OPERATOR_VERSIONED_KERNEL_CLASS_NAME(kCpuExecutionProvider, kOnnxDomain, 1, 7,
                                                                      MaxPool)>,
      BuildKernelCreateInfo<ONNX_OPERATOR_VERSIONED_KERNEL_CLASS_NAME(kCpuExecutionProvider, kOnnxDomain, 8, 11,
                                                                      MaxPool)>,
      BuildKernelCreateInfo<ONNX_OPERATOR_VERSIONED_KERNEL_CLASS_NAME(kCpuExecutionProvider, kOnnxDomain, 2, 10,
                                                                      LpPool)>,
      BuildKernelCreateInfo<ONNX_OPERATOR_KERNEL_CLASS_NAME(kCpuExecutionProvider, kOnnxDomain, 2, GlobalLpPool)>,
      BuildKernelCreateInfo<ONNX_OPERATOR_KERNEL_CLASS_NAME(kCpuExecutionProvider, kOnnxDomain, 1, GlobalAveragePool)>,
      BuildKernelCreateInfo<ONNX_OPERATOR_KERNEL_CLASS_NAME(kCpuExecutionProvider, kOnnxDomain, 1, GlobalMaxPool)>,
      BuildKernelCreateInfo<ONNX_OPERATOR_KERNEL_CLASS_NAME(kCpuExecutionProvider, kOnnxDomain, 1, MaxRoiPool)>,
      BuildKernelCreateInfo<ONNX_OPERATOR_VERSIONED_TYPED_KERNEL_CLASS_NAME(kCpuExecutionProvider, kOnnxDomain, 1, 10,
                                                                            float, ReduceL1)>,
      BuildKernelCreateInfo<ONNX_OPERATOR_VERSIONED_TYPED_KERNEL_CLASS_NAME(kCpuExecutionProvider, kOnnxDomain, 1, 10,
                                                                            int32_t, ReduceL1)>,
      BuildKernelCreateInfo<ONNX_OPERATOR_VERSIONED_TYPED_KERNEL_CLASS_NAME(kCpuExecutionProvider, kOnnxDomain, 1, 10,
                                                                            float, ReduceL2)>,
      BuildKernelCreateInfo<ONNX_OPERATOR_VERSIONED_TYPED_KERNEL_CLASS_NAME(kCpuExecutionProvider, kOnnxDomain, 1, 10,
                                                                            int32_t, ReduceL2)>,
      BuildKernelCreateInfo<ONNX_OPERATOR_VERSIONED_TYPED_KERNEL_CLASS_NAME(kCpuExecutionProvider, kOnnxDomain, 1, 10,
                                                                            float, ReduceLogSum)>,
      BuildKernelCreateInfo<ONNX_OPERATOR_VERSIONED_TYPED_KERNEL_CLASS_NAME(kCpuExecutionProvider, kOnnxDomain, 1, 10,
                                                                            int32_t, ReduceLogSum)>,
      BuildKernelCreateInfo<ONNX_OPERATOR_VERSIONED_TYPED_KERNEL_CLASS_NAME(kCpuExecutionProvider, kOnnxDomain, 1, 10,
                                                                            float, ReduceLogSumExp)>,
      BuildKernelCreateInfo<ONNX_OPERATOR_VERSIONED_TYPED_KERNEL_CLASS_NAME(kCpuExecutionProvider, kOnnxDomain, 1, 10,
                                                                            int32_t, ReduceLogSumExp)>,
      BuildKernelCreateInfo<ONNX_OPERATOR_VERSIONED_TYPED_KERNEL_CLASS_NAME(kCpuExecutionProvider, kOnnxDomain, 1, 10,
                                                                            float, ReduceMax)>,
      BuildKernelCreateInfo<ONNX_OPERATOR_VERSIONED_TYPED_KERNEL_CLASS_NAME(kCpuExecutionProvider, kOnnxDomain, 1, 10,
                                                                            int32_t, ReduceMax)>,
      BuildKernelCreateInfo<ONNX_OPERATOR_VERSIONED_TYPED_KERNEL_CLASS_NAME(kCpuExecutionProvider, kOnnxDomain, 1, 10,
                                                                            int64_t, ReduceMax)>,
      BuildKernelCreateInfo<ONNX_OPERATOR_VERSIONED_TYPED_KERNEL_CLASS_NAME(kCpuExecutionProvider, kOnnxDomain, 1, 10,
                                                                            float, ReduceMean)>,
      BuildKernelCreateInfo<ONNX_OPERATOR_VERSIONED_TYPED_KERNEL_CLASS_NAME(kCpuExecutionProvider, kOnnxDomain, 1, 10,
                                                                            int32_t, ReduceMean)>,
      BuildKernelCreateInfo<ONNX_OPERATOR_VERSIONED_TYPED_KERNEL_CLASS_NAME(kCpuExecutionProvider, kOnnxDomain, 1, 10,
                                                                            float, ReduceMin)>,
      BuildKernelCreateInfo<ONNX_OPERATOR_VERSIONED_TYPED_KERNEL_CLASS_NAME(kCpuExecutionProvider, kOnnxDomain, 1, 10,
                                                                            int32_t, ReduceMin)>,
      BuildKernelCreateInfo<ONNX_OPERATOR_VERSIONED_TYPED_KERNEL_CLASS_NAME(kCpuExecutionProvider, kOnnxDomain, 1, 10,
                                                                            int64_t, ReduceMin)>,
      BuildKernelCreateInfo<ONNX_OPERATOR_VERSIONED_TYPED_KERNEL_CLASS_NAME(kCpuExecutionProvider, kOnnxDomain, 1, 10,
                                                                            float, ReduceProd)>,
      BuildKernelCreateInfo<ONNX_OPERATOR_VERSIONED_TYPED_KERNEL_CLASS_NAME(kCpuExecutionProvider, kOnnxDomain, 1, 10,
                                                                            int32_t, ReduceProd)>,
      BuildKernelCreateInfo<ONNX_OPERATOR_VERSIONED_TYPED_KERNEL_CLASS_NAME(kCpuExecutionProvider, kOnnxDomain, 1, 10,
                                                                            int64_t, ReduceProd)>,
      BuildKernelCreateInfo<ONNX_OPERATOR_VERSIONED_TYPED_KERNEL_CLASS_NAME(kCpuExecutionProvider, kOnnxDomain, 1, 10,
                                                                            float, ReduceSum)>,
      BuildKernelCreateInfo<ONNX_OPERATOR_VERSIONED_TYPED_KERNEL_CLASS_NAME(kCpuExecutionProvider, kOnnxDomain, 1, 10,
                                                                            int32_t, ReduceSum)>,
      BuildKernelCreateInfo<ONNX_OPERATOR_VERSIONED_TYPED_KERNEL_CLASS_NAME(kCpuExecutionProvider, kOnnxDomain, 1, 10,
                                                                            double, ReduceSum)>,
      BuildKernelCreateInfo<ONNX_OPERATOR_VERSIONED_TYPED_KERNEL_CLASS_NAME(kCpuExecutionProvider, kOnnxDomain, 1, 10,
                                                                            int64_t, ReduceSum)>,
      BuildKernelCreateInfo<ONNX_OPERATOR_VERSIONED_TYPED_KERNEL_CLASS_NAME(kCpuExecutionProvider, kOnnxDomain, 1, 10,
                                                                            float, ReduceSumSquare)>,
      BuildKernelCreateInfo<ONNX_OPERATOR_VERSIONED_TYPED_KERNEL_CLASS_NAME(kCpuExecutionProvider, kOnnxDomain, 1, 10,
                                                                            int32_t, ReduceSumSquare)>,
      BuildKernelCreateInfo<ONNX_OPERATOR_VERSIONED_TYPED_KERNEL_CLASS_NAME(kCpuExecutionProvider, kOnnxDomain, 1, 10,
                                                                            double, ReduceSumSquare)>,
      BuildKernelCreateInfo<ONNX_OPERATOR_VERSIONED_TYPED_KERNEL_CLASS_NAME(kCpuExecutionProvider, kOnnxDomain, 1, 10,
                                                                            float, ArgMax)>,
      BuildKernelCreateInfo<ONNX_OPERATOR_VERSIONED_TYPED_KERNEL_CLASS_NAME(kCpuExecutionProvider, kOnnxDomain, 1, 10,
                                                                            int32_t, ArgMax)>,
      BuildKernelCreateInfo<ONNX_OPERATOR_VERSIONED_TYPED_KERNEL_CLASS_NAME(kCpuExecutionProvider, kOnnxDomain, 1, 10,
                                                                            float, ArgMin)>,
      BuildKernelCreateInfo<ONNX_OPERATOR_VERSIONED_TYPED_KERNEL_CLASS_NAME(kCpuExecutionProvider, kOnnxDomain, 1, 10,
                                                                            int32_t, ArgMin)>,
      BuildKernelCreateInfo<ONNX_OPERATOR_KERNEL_CLASS_NAME(kCpuExecutionProvider, kOnnxDomain, 7, GRU)>,
      BuildKernelCreateInfo<ONNX_OPERATOR_KERNEL_CLASS_NAME(kCpuExecutionProvider, kOnnxDomain, 7, LSTM)>,
      BuildKernelCreateInfo<ONNX_OPERATOR_KERNEL_CLASS_NAME(kCpuExecutionProvider, kOnnxDomain, 7, RNN)>,
      BuildKernelCreateInfo<ONNX_OPERATOR_VERSIONED_KERNEL_CLASS_NAME(kCpuExecutionProvider, kOnnxDomain, 6, 12, Cast)>,
      BuildKernelCreateInfo<ONNX_OPERATOR_VERSIONED_KERNEL_CLASS_NAME(kCpuExecutionProvider, kOnnxDomain, 4, 10,
                                                                      Concat)>,
      BuildKernelCreateInfo<ONNX_OPERATOR_VERSIONED_KERNEL_CLASS_NAME(kCpuExecutionProvider, kOnnxDomain, 1, 10,
                                                                      Gather)>,
      BuildKernelCreateInfo<ONNX_OPERATOR_VERSIONED_KERNEL_CLASS_NAME(kCpuExecutionProvider, kOnnxDomain, 7, 9,
                                                                      Dropout)>,
      BuildKernelCreateInfo<ONNX_OPERATOR_VERSIONED_KERNEL_CLASS_NAME(kCpuExecutionProvider, kOnnxDomain, 1, 12,
                                                                      Identity)>,
      BuildKernelCreateInfo<ONNX_OPERATOR_VERSIONED_KERNEL_CLASS_NAME(kCpuExecutionProvider, kOnnxDomain, 2, 10, Pad)>,
      BuildKernelCreateInfo<ONNX_OPERATOR_VERSIONED_KERNEL_CLASS_NAME(kCpuExecutionProvider, kOnnxDomain, 1, 4,
<<<<<<< HEAD
                                                                      Reshape_1)>,
=======
                                                                      Reshape)>,
>>>>>>> d46dbeaf
      BuildKernelCreateInfo<ONNX_OPERATOR_VERSIONED_KERNEL_CLASS_NAME(kCpuExecutionProvider, kOnnxDomain, 5, 12, Reshape)>,
      BuildKernelCreateInfo<ONNX_OPERATOR_VERSIONED_KERNEL_CLASS_NAME(kCpuExecutionProvider, kOnnxDomain, 1, 12, Shape)>,
      BuildKernelCreateInfo<ONNX_OPERATOR_VERSIONED_KERNEL_CLASS_NAME(kCpuExecutionProvider, kOnnxDomain, 1, 12, Size)>,
      BuildKernelCreateInfo<ONNX_OPERATOR_VERSIONED_KERNEL_CLASS_NAME(kCpuExecutionProvider, kOnnxDomain, 1, 9,
                                                                      Slice)>,
      BuildKernelCreateInfo<ONNX_OPERATOR_VERSIONED_KERNEL_CLASS_NAME(kCpuExecutionProvider, kOnnxDomain, 1, 12, SpaceToDepth)>,
      BuildKernelCreateInfo<ONNX_OPERATOR_VERSIONED_KERNEL_CLASS_NAME(kCpuExecutionProvider, kOnnxDomain, 1, 10,
                                                                      DepthToSpace)>,
      BuildKernelCreateInfo<ONNX_OPERATOR_VERSIONED_KERNEL_CLASS_NAME(kCpuExecutionProvider, kOnnxDomain, 2, 10,
                                                                      Split)>,
      BuildKernelCreateInfo<ONNX_OPERATOR_VERSIONED_KERNEL_CLASS_NAME(kCpuExecutionProvider, kOnnxDomain, 1, 10,
                                                                      Squeeze)>,
      BuildKernelCreateInfo<ONNX_OPERATOR_VERSIONED_KERNEL_CLASS_NAME(kCpuExecutionProvider, kOnnxDomain, 6, 12, Tile)>,
      BuildKernelCreateInfo<ONNX_OPERATOR_VERSIONED_KERNEL_CLASS_NAME(kCpuExecutionProvider, kOnnxDomain, 1, 12, Transpose)>,
      BuildKernelCreateInfo<ONNX_OPERATOR_VERSIONED_KERNEL_CLASS_NAME(kCpuExecutionProvider, kOnnxDomain, 1, 10,
                                                                      Unsqueeze)>,
      BuildKernelCreateInfo<ONNX_OPERATOR_VERSIONED_TYPED_KERNEL_CLASS_NAME(kCpuExecutionProvider, kOnnxDomain, 7, 8,
                                                                            float, Upsample)>,
      BuildKernelCreateInfo<ONNX_OPERATOR_VERSIONED_TYPED_KERNEL_CLASS_NAME(kCpuExecutionProvider, kOnnxDomain, 7, 8,
                                                                            int32_t, Upsample)>,
      BuildKernelCreateInfo<ONNX_OPERATOR_VERSIONED_TYPED_KERNEL_CLASS_NAME(kCpuExecutionProvider, kOnnxDomain, 7, 8,
                                                                            uint8_t, Upsample)>,
      BuildKernelCreateInfo<ONNX_OPERATOR_VERSIONED_TYPED_KERNEL_CLASS_NAME(kCpuExecutionProvider, kOnnxDomain, 8, 12, float,
                                                                            Expand)>,
      BuildKernelCreateInfo<ONNX_OPERATOR_VERSIONED_TYPED_KERNEL_CLASS_NAME(kCpuExecutionProvider, kOnnxDomain, 8, 12, double,
                                                                            Expand)>,
      BuildKernelCreateInfo<ONNX_OPERATOR_VERSIONED_TYPED_KERNEL_CLASS_NAME(kCpuExecutionProvider, kOnnxDomain, 8, 12, int8_t,
                                                                            Expand)>,
      BuildKernelCreateInfo<ONNX_OPERATOR_VERSIONED_TYPED_KERNEL_CLASS_NAME(kCpuExecutionProvider, kOnnxDomain, 8, 12, int16_t,
                                                                            Expand)>,
      BuildKernelCreateInfo<ONNX_OPERATOR_VERSIONED_TYPED_KERNEL_CLASS_NAME(kCpuExecutionProvider, kOnnxDomain, 8, 12, int32_t,
                                                                            Expand)>,
      BuildKernelCreateInfo<ONNX_OPERATOR_VERSIONED_TYPED_KERNEL_CLASS_NAME(kCpuExecutionProvider, kOnnxDomain, 8, 12, int64_t,
                                                                            Expand)>,
      BuildKernelCreateInfo<ONNX_OPERATOR_VERSIONED_TYPED_KERNEL_CLASS_NAME(kCpuExecutionProvider, kOnnxDomain, 8, 12, uint8_t,
                                                                            Expand)>,
      BuildKernelCreateInfo<ONNX_OPERATOR_VERSIONED_TYPED_KERNEL_CLASS_NAME(kCpuExecutionProvider, kOnnxDomain, 8, 12, uint16_t,
                                                                            Expand)>,
      BuildKernelCreateInfo<ONNX_OPERATOR_VERSIONED_TYPED_KERNEL_CLASS_NAME(kCpuExecutionProvider, kOnnxDomain, 8, 12, uint32_t,
                                                                            Expand)>,
      BuildKernelCreateInfo<ONNX_OPERATOR_VERSIONED_TYPED_KERNEL_CLASS_NAME(kCpuExecutionProvider, kOnnxDomain, 8, 12, uint64_t,
                                                                            Expand)>,
      BuildKernelCreateInfo<ONNX_OPERATOR_VERSIONED_TYPED_KERNEL_CLASS_NAME(kCpuExecutionProvider, kOnnxDomain, 8, 12, bool,
                                                                            Expand)>,
      BuildKernelCreateInfo<ONNX_OPERATOR_VERSIONED_TYPED_KERNEL_CLASS_NAME(kCpuExecutionProvider, kOnnxDomain, 8, 12, MLFloat16,
                                                                            Expand)>,
<<<<<<< HEAD
=======
      BuildKernelCreateInfo<ONNX_OPERATOR_VERSIONED_TYPED_KERNEL_CLASS_NAME(kCpuExecutionProvider, kOnnxDomain, 8, 12, string,
                                                                            Expand)>,
>>>>>>> d46dbeaf
      BuildKernelCreateInfo<ONNX_OPERATOR_VERSIONED_KERNEL_CLASS_NAME(kCpuExecutionProvider, kOnnxDomain, 8, 8, Scan)>,
      BuildKernelCreateInfo<ONNX_OPERATOR_VERSIONED_KERNEL_CLASS_NAME(kCpuExecutionProvider, kOnnxDomain, 1, 10, If)>,
      BuildKernelCreateInfo<ONNX_OPERATOR_VERSIONED_KERNEL_CLASS_NAME(kCpuExecutionProvider, kOnnxDomain, 1, 10,
                                                                      Loop)>,

      // Opset 9
      BuildKernelCreateInfo<ONNX_OPERATOR_VERSIONED_KERNEL_CLASS_NAME(kCpuExecutionProvider, kOnnxDomain, 9, 10,
                                                                      Compress)>,
      BuildKernelCreateInfo<ONNX_OPERATOR_KERNEL_CLASS_NAME(kCpuExecutionProvider, kOnnxDomain, 9, ConstantOfShape)>,
      BuildKernelCreateInfo<ONNX_OPERATOR_VERSIONED_KERNEL_CLASS_NAME(kCpuExecutionProvider, kOnnxDomain, 9, 12,
                                                                      MeanVarianceNormalization)>,
<<<<<<< HEAD
=======
      BuildKernelCreateInfo<ONNX_OPERATOR_VERSIONED_TYPED_KERNEL_CLASS_NAME(kCpuExecutionProvider, kOnnxDomain, 9, 12, float,
                                                                            Greater)>,
      BuildKernelCreateInfo<ONNX_OPERATOR_VERSIONED_TYPED_KERNEL_CLASS_NAME(kCpuExecutionProvider, kOnnxDomain, 9, 12, double,
                                                                            Greater)>,
>>>>>>> d46dbeaf
      BuildKernelCreateInfo<ONNX_OPERATOR_VERSIONED_TYPED_KERNEL_CLASS_NAME(kCpuExecutionProvider, kOnnxDomain, 9, 12, int32_t,
                                                                            Greater)>,
      BuildKernelCreateInfo<ONNX_OPERATOR_VERSIONED_TYPED_KERNEL_CLASS_NAME(kCpuExecutionProvider, kOnnxDomain, 9, 12, int64_t,
                                                                            Greater)>,
<<<<<<< HEAD
=======
      BuildKernelCreateInfo<ONNX_OPERATOR_VERSIONED_TYPED_KERNEL_CLASS_NAME(kCpuExecutionProvider, kOnnxDomain, 9, 12, float,
                                                                            Less)>,
      BuildKernelCreateInfo<ONNX_OPERATOR_VERSIONED_TYPED_KERNEL_CLASS_NAME(kCpuExecutionProvider, kOnnxDomain, 9, 12, double,
                                                                            Less)>,
>>>>>>> d46dbeaf
      BuildKernelCreateInfo<ONNX_OPERATOR_VERSIONED_TYPED_KERNEL_CLASS_NAME(kCpuExecutionProvider, kOnnxDomain, 9, 12, int32_t,
                                                                            Less)>,
      BuildKernelCreateInfo<ONNX_OPERATOR_VERSIONED_TYPED_KERNEL_CLASS_NAME(kCpuExecutionProvider, kOnnxDomain, 9, 12, int64_t,
                                                                            Less)>,
      BuildKernelCreateInfo<ONNX_OPERATOR_KERNEL_CLASS_NAME(kCpuExecutionProvider, kOnnxDomain, 9, EyeLike)>,
      BuildKernelCreateInfo<ONNX_OPERATOR_VERSIONED_TYPED_KERNEL_CLASS_NAME(kCpuExecutionProvider, kOnnxDomain, 9, 12,
                                                                            float, IsNaN)>,
      BuildKernelCreateInfo<ONNX_OPERATOR_VERSIONED_TYPED_KERNEL_CLASS_NAME(kCpuExecutionProvider, kOnnxDomain, 9, 12,
                                                                            MLFloat16, IsNaN)>,
      BuildKernelCreateInfo<ONNX_OPERATOR_VERSIONED_KERNEL_CLASS_NAME(kCpuExecutionProvider, kOnnxDomain, 9, 12,
                                                                      Sign)>,
      BuildKernelCreateInfo<ONNX_OPERATOR_KERNEL_CLASS_NAME(kCpuExecutionProvider, kOnnxDomain, 9, Shrink)>,
      BuildKernelCreateInfo<ONNX_OPERATOR_VERSIONED_TYPED_KERNEL_CLASS_NAME(kCpuExecutionProvider, kOnnxDomain, 9, 12, float, Erf)>,
      BuildKernelCreateInfo<ONNX_OPERATOR_VERSIONED_TYPED_KERNEL_CLASS_NAME(kCpuExecutionProvider, kOnnxDomain, 9, 10,
                                                                            int64_t_int64_t_int64_t, OneHot)>,
      BuildKernelCreateInfo<ONNX_OPERATOR_VERSIONED_TYPED_KERNEL_CLASS_NAME(kCpuExecutionProvider, kOnnxDomain, 9, 10,
                                                                            float_int64_t_int64_t, OneHot)>,
      BuildKernelCreateInfo<ONNX_OPERATOR_VERSIONED_TYPED_KERNEL_CLASS_NAME(kCpuExecutionProvider, kOnnxDomain, 9, 10,
                                                                            int64_t_string_int64_t, OneHot)>,
      BuildKernelCreateInfo<ONNX_OPERATOR_VERSIONED_TYPED_KERNEL_CLASS_NAME(kCpuExecutionProvider, kOnnxDomain, 9, 10,
                                                                            float_string_int64_t, OneHot)>,
      BuildKernelCreateInfo<ONNX_OPERATOR_VERSIONED_TYPED_KERNEL_CLASS_NAME(kCpuExecutionProvider, kOnnxDomain, 9, 10,
                                                                            float_float_float, OneHot)>,
      BuildKernelCreateInfo<ONNX_OPERATOR_VERSIONED_TYPED_KERNEL_CLASS_NAME(kCpuExecutionProvider, kOnnxDomain, 9, 10,
                                                                            int64_t_int32_t_float, OneHot)>,
      BuildKernelCreateInfo<ONNX_OPERATOR_VERSIONED_TYPED_KERNEL_CLASS_NAME(kCpuExecutionProvider, kOnnxDomain, 9, 10,
                                                                            int64_t_float_int64_t, OneHot)>,
      BuildKernelCreateInfo<ONNX_OPERATOR_VERSIONED_TYPED_KERNEL_CLASS_NAME(kCpuExecutionProvider, kOnnxDomain, 9, 10,
                                                                            int32_t_float_int32_t, OneHot)>,
      BuildKernelCreateInfo<ONNX_OPERATOR_VERSIONED_TYPED_KERNEL_CLASS_NAME(kCpuExecutionProvider, kOnnxDomain, 9, 10,
                                                                            int32_t_float_float, OneHot)>,
      BuildKernelCreateInfo<ONNX_OPERATOR_VERSIONED_TYPED_KERNEL_CLASS_NAME(kCpuExecutionProvider, kOnnxDomain, 9, 10,
                                                                            int64_t_float_float, OneHot)>,
      BuildKernelCreateInfo<ONNX_OPERATOR_VERSIONED_TYPED_KERNEL_CLASS_NAME(kCpuExecutionProvider, kOnnxDomain, 9, 10,
                                                                            int64_t_float_int32_t, OneHot)>,
      BuildKernelCreateInfo<ONNX_OPERATOR_VERSIONED_KERNEL_CLASS_NAME(kCpuExecutionProvider, kOnnxDomain, 9, 10,
                                                                      MaxUnpool)>,
      BuildKernelCreateInfo<ONNX_OPERATOR_KERNEL_CLASS_NAME(kCpuExecutionProvider, kOnnxDomain, 9, Sinh)>,
      BuildKernelCreateInfo<ONNX_OPERATOR_KERNEL_CLASS_NAME(kCpuExecutionProvider, kOnnxDomain, 9, Cosh)>,
      BuildKernelCreateInfo<ONNX_OPERATOR_KERNEL_CLASS_NAME(kCpuExecutionProvider, kOnnxDomain, 9, Asinh)>,
      BuildKernelCreateInfo<ONNX_OPERATOR_KERNEL_CLASS_NAME(kCpuExecutionProvider, kOnnxDomain, 9, Acosh)>,
      BuildKernelCreateInfo<ONNX_OPERATOR_KERNEL_CLASS_NAME(kCpuExecutionProvider, kOnnxDomain, 9, Atanh)>,
      BuildKernelCreateInfo<ONNX_OPERATOR_VERSIONED_KERNEL_CLASS_NAME(kCpuExecutionProvider, kOnnxDomain, 9, 10,
                                                                      Scan)>,
      BuildKernelCreateInfo<ONNX_OPERATOR_VERSIONED_KERNEL_CLASS_NAME(kCpuExecutionProvider, kOnnxDomain, 9, 10,
                                                                      Scatter)>,
      BuildKernelCreateInfo<ONNX_OPERATOR_KERNEL_CLASS_NAME(kCpuExecutionProvider, kOnnxDomain, 9, TfIdfVectorizer)>,
      BuildKernelCreateInfo<ONNX_OPERATOR_VERSIONED_TYPED_KERNEL_CLASS_NAME(kCpuExecutionProvider, kOnnxDomain, 9, 12,
                                                                            bool, NonZero)>,
      BuildKernelCreateInfo<ONNX_OPERATOR_VERSIONED_TYPED_KERNEL_CLASS_NAME(kCpuExecutionProvider, kOnnxDomain, 9, 12,
                                                                            float, NonZero)>,
      BuildKernelCreateInfo<ONNX_OPERATOR_VERSIONED_TYPED_KERNEL_CLASS_NAME(kCpuExecutionProvider, kOnnxDomain, 9, 12,
                                                                            int32_t, NonZero)>,
      BuildKernelCreateInfo<ONNX_OPERATOR_VERSIONED_TYPED_KERNEL_CLASS_NAME(kCpuExecutionProvider, kOnnxDomain, 9, 12,
                                                                            int64_t, NonZero)>,
      BuildKernelCreateInfo<ONNX_OPERATOR_VERSIONED_TYPED_KERNEL_CLASS_NAME(kCpuExecutionProvider, kOnnxDomain, 9, 12,
                                                                            uint8_t, NonZero)>,
      BuildKernelCreateInfo<ONNX_OPERATOR_TYPED_KERNEL_CLASS_NAME(kCpuExecutionProvider, kOnnxDomain, 9, string,
                                                                  Where)>,
      BuildKernelCreateInfo<ONNX_OPERATOR_TYPED_KERNEL_CLASS_NAME(kCpuExecutionProvider, kOnnxDomain, 9, float,
                                                                  Where)>,
      BuildKernelCreateInfo<ONNX_OPERATOR_TYPED_KERNEL_CLASS_NAME(kCpuExecutionProvider, kOnnxDomain, 9, int32_t,
                                                                  Where)>,
      BuildKernelCreateInfo<ONNX_OPERATOR_TYPED_KERNEL_CLASS_NAME(kCpuExecutionProvider, kOnnxDomain, 9, int64_t,
                                                                  Where)>,
      BuildKernelCreateInfo<ONNX_OPERATOR_TYPED_KERNEL_CLASS_NAME(kCpuExecutionProvider, kOnnxDomain, 9, uint8_t,
                                                                  Where)>,
      BuildKernelCreateInfo<ONNX_OPERATOR_VERSIONED_KERNEL_CLASS_NAME(kCpuExecutionProvider, kOnnxDomain, 9, 10,
                                                                      Flatten)>,
      BuildKernelCreateInfo<ONNX_OPERATOR_VERSIONED_KERNEL_CLASS_NAME(kCpuExecutionProvider, kOnnxDomain, 9, 10,
                                                                      Gemm)>,
      BuildKernelCreateInfo<ONNX_OPERATOR_VERSIONED_TYPED_KERNEL_CLASS_NAME(kCpuExecutionProvider, kOnnxDomain, 9, 12, float,
                                                                            MatMul)>,
      BuildKernelCreateInfo<ONNX_OPERATOR_VERSIONED_TYPED_KERNEL_CLASS_NAME(kCpuExecutionProvider, kOnnxDomain, 9, 12, double,
                                                                            MatMul)>,
      BuildKernelCreateInfo<ONNX_OPERATOR_VERSIONED_TYPED_KERNEL_CLASS_NAME(kCpuExecutionProvider, kOnnxDomain, 9, 12, int32_t,
                                                                            MatMul)>,
      BuildKernelCreateInfo<ONNX_OPERATOR_VERSIONED_TYPED_KERNEL_CLASS_NAME(kCpuExecutionProvider, kOnnxDomain, 9, 12, int64_t,
                                                                            MatMul)>,
<<<<<<< HEAD
=======
      BuildKernelCreateInfo<ONNX_OPERATOR_TYPED_KERNEL_CLASS_NAME(kCpuExecutionProvider, kOnnxDomain, 9, float,
                                                                  BatchNormalization)>,
      BuildKernelCreateInfo<ONNX_OPERATOR_TYPED_KERNEL_CLASS_NAME(kCpuExecutionProvider, kOnnxDomain, 9, double,
                                                                  BatchNormalization)>,
      BuildKernelCreateInfo<ONNX_OPERATOR_KERNEL_CLASS_NAME(kCpuExecutionProvider, kOnnxDomain, 9, PRelu)>,
      BuildKernelCreateInfo<ONNX_OPERATOR_VERSIONED_TYPED_KERNEL_CLASS_NAME(kCpuExecutionProvider, kOnnxDomain, 9, 9,
                                                                            float, Upsample)>,
      BuildKernelCreateInfo<ONNX_OPERATOR_VERSIONED_TYPED_KERNEL_CLASS_NAME(kCpuExecutionProvider, kOnnxDomain, 9, 9,
                                                                            int32_t, Upsample)>,
      BuildKernelCreateInfo<ONNX_OPERATOR_VERSIONED_TYPED_KERNEL_CLASS_NAME(kCpuExecutionProvider, kOnnxDomain, 9, 9,
                                                                            uint8_t, Upsample)>,
>>>>>>> d46dbeaf

      // Opset 10
      BuildKernelCreateInfo<ONNX_OPERATOR_KERNEL_CLASS_NAME(kCpuExecutionProvider, kOnnxDomain, 10, StringNormalizer)>,
      BuildKernelCreateInfo<ONNX_OPERATOR_VERSIONED_KERNEL_CLASS_NAME(kCpuExecutionProvider, kOnnxDomain, 10, 10,
                                                                      TopK)>,
      BuildKernelCreateInfo<ONNX_OPERATOR_VERSIONED_KERNEL_CLASS_NAME(kCpuExecutionProvider, kOnnxDomain, 10, 10,
                                                                      AveragePool)>,
      BuildKernelCreateInfo<ONNX_OPERATOR_VERSIONED_KERNEL_CLASS_NAME(kCpuExecutionProvider, kOnnxDomain, 10, 12, Mod)>,
      BuildKernelCreateInfo<ONNX_OPERATOR_VERSIONED_TYPED_KERNEL_CLASS_NAME(kCpuExecutionProvider, kOnnxDomain, 10, 10,
                                                                            float, Resize)>,
      BuildKernelCreateInfo<ONNX_OPERATOR_VERSIONED_TYPED_KERNEL_CLASS_NAME(kCpuExecutionProvider, kOnnxDomain, 10, 10,
                                                                            int32_t, Resize)>,
      BuildKernelCreateInfo<ONNX_OPERATOR_VERSIONED_TYPED_KERNEL_CLASS_NAME(kCpuExecutionProvider, kOnnxDomain, 10, 10,
                                                                            uint8_t, Resize)>,
      BuildKernelCreateInfo<ONNX_OPERATOR_KERNEL_CLASS_NAME(kCpuExecutionProvider, kOnnxDomain, 10, ThresholdedRelu)>,
      BuildKernelCreateInfo<ONNX_OPERATOR_VERSIONED_TYPED_KERNEL_CLASS_NAME(kCpuExecutionProvider, kOnnxDomain, 10, 12, uint8_t,
                                                                            DequantizeLinear)>,
      BuildKernelCreateInfo<ONNX_OPERATOR_VERSIONED_TYPED_KERNEL_CLASS_NAME(kCpuExecutionProvider, kOnnxDomain, 10, 12, int8_t,
                                                                            DequantizeLinear)>,
      BuildKernelCreateInfo<ONNX_OPERATOR_VERSIONED_TYPED_KERNEL_CLASS_NAME(kCpuExecutionProvider, kOnnxDomain, 10, 12, uint8_t,
                                                                            QuantizeLinear)>,
      BuildKernelCreateInfo<ONNX_OPERATOR_VERSIONED_TYPED_KERNEL_CLASS_NAME(kCpuExecutionProvider, kOnnxDomain, 10, 12, int8_t,
                                                                            QuantizeLinear)>,
      BuildKernelCreateInfo<ONNX_OPERATOR_KERNEL_CLASS_NAME(kCpuExecutionProvider, kOnnxDomain, 10, QLinearMatMul)>,
      BuildKernelCreateInfo<ONNX_OPERATOR_TYPED_KERNEL_CLASS_NAME(kCpuExecutionProvider, kOnnxDomain, 10, uint8_t,
                                                                  MatMulInteger)>,
      BuildKernelCreateInfo<ONNX_OPERATOR_KERNEL_CLASS_NAME(kCpuExecutionProvider, kOnnxDomain, 10, ConvInteger)>,
      BuildKernelCreateInfo<ONNX_OPERATOR_KERNEL_CLASS_NAME(kCpuExecutionProvider, kOnnxDomain, 10, QLinearConv)>,
      BuildKernelCreateInfo<ONNX_OPERATOR_VERSIONED_KERNEL_CLASS_NAME(kCpuExecutionProvider, kOnnxDomain, 10, 10,
                                                                      Slice)>,
      BuildKernelCreateInfo<ONNX_OPERATOR_VERSIONED_KERNEL_CLASS_NAME(kCpuExecutionProvider, kOnnxDomain, 10, 11,
                                                                      Dropout)>,
      BuildKernelCreateInfo<ONNX_OPERATOR_VERSIONED_KERNEL_CLASS_NAME(kCpuExecutionProvider, kOnnxDomain, 10, 10,
                                                                      NonMaxSuppression)>,
      BuildKernelCreateInfo<ONNX_OPERATOR_KERNEL_CLASS_NAME(kCpuExecutionProvider, kOnnxDomain, 10, IsInf)>,
      BuildKernelCreateInfo<ONNX_OPERATOR_TYPED_KERNEL_CLASS_NAME(kCpuExecutionProvider, kOnnxDomain, 10, float,
                                                                  RoiAlign)>,
      BuildKernelCreateInfo<ONNX_OPERATOR_TYPED_KERNEL_CLASS_NAME(kCpuExecutionProvider, kOnnxDomain, 10, double,
                                                                  RoiAlign)>,
      BuildKernelCreateInfo<ONNX_OPERATOR_KERNEL_CLASS_NAME(kCpuExecutionProvider, kOnnxDomain, 10, ReverseSequence)>,
      //opset 11
      BuildKernelCreateInfo<ONNX_OPERATOR_VERSIONED_KERNEL_CLASS_NAME(kCpuExecutionProvider, kOnnxDomain, 11, 11,
                                                                      Clip)>,

      BuildKernelCreateInfo<ONNX_OPERATOR_TYPED_KERNEL_CLASS_NAME(kCpuExecutionProvider, kOnnxDomain, 11, float,
                                                                  CumSum)>,
      BuildKernelCreateInfo<ONNX_OPERATOR_TYPED_KERNEL_CLASS_NAME(kCpuExecutionProvider, kOnnxDomain, 11, double,
                                                                  CumSum)>,
      BuildKernelCreateInfo<ONNX_OPERATOR_TYPED_KERNEL_CLASS_NAME(kCpuExecutionProvider, kOnnxDomain, 11, int32_t,
                                                                  CumSum)>,
      BuildKernelCreateInfo<ONNX_OPERATOR_TYPED_KERNEL_CLASS_NAME(kCpuExecutionProvider, kOnnxDomain, 11, int64_t,
                                                                  CumSum)>,
<<<<<<< HEAD
=======
      BuildKernelCreateInfo<ONNX_OPERATOR_VERSIONED_TYPED_KERNEL_CLASS_NAME(kCpuExecutionProvider, kOnnxDomain, 11, 12,
                                                                            bool, Equal)>,
      BuildKernelCreateInfo<ONNX_OPERATOR_VERSIONED_TYPED_KERNEL_CLASS_NAME(kCpuExecutionProvider, kOnnxDomain, 11, 12,
                                                                            int32_t, Equal)>,
      BuildKernelCreateInfo<ONNX_OPERATOR_VERSIONED_TYPED_KERNEL_CLASS_NAME(kCpuExecutionProvider, kOnnxDomain, 11, 12,
                                                                            int64_t, Equal)>,
      BuildKernelCreateInfo<ONNX_OPERATOR_VERSIONED_TYPED_KERNEL_CLASS_NAME(kCpuExecutionProvider, kOnnxDomain, 11, 12,
                                                                            float, Equal)>,
      BuildKernelCreateInfo<ONNX_OPERATOR_VERSIONED_TYPED_KERNEL_CLASS_NAME(kCpuExecutionProvider, kOnnxDomain, 11, 12,
                                                                            double, Equal)>,
>>>>>>> d46dbeaf
      BuildKernelCreateInfo<ONNX_OPERATOR_TYPED_KERNEL_CLASS_NAME(kCpuExecutionProvider, kOnnxDomain, 11, float,
                                                                  Round)>,
      BuildKernelCreateInfo<ONNX_OPERATOR_TYPED_KERNEL_CLASS_NAME(kCpuExecutionProvider, kOnnxDomain, 11, double,
                                                                  Round)>,
      BuildKernelCreateInfo<ONNX_OPERATOR_TYPED_KERNEL_CLASS_NAME(kCpuExecutionProvider, kOnnxDomain, 11, MLFloat16,
                                                                  Round)>,
      BuildKernelCreateInfo<ONNX_OPERATOR_TYPED_KERNEL_CLASS_NAME(kCpuExecutionProvider, kOnnxDomain, 11, uint8_t,
                                                                  DynamicQuantizeLinear)>,
      BuildKernelCreateInfo<ONNX_OPERATOR_VERSIONED_TYPED_KERNEL_CLASS_NAME(kCpuExecutionProvider, kOnnxDomain, 11, 12,
                                                                            float, ArgMax)>,
      BuildKernelCreateInfo<ONNX_OPERATOR_VERSIONED_TYPED_KERNEL_CLASS_NAME(kCpuExecutionProvider, kOnnxDomain, 11, 12,
                                                                            double, ArgMax)>,
      BuildKernelCreateInfo<ONNX_OPERATOR_VERSIONED_TYPED_KERNEL_CLASS_NAME(kCpuExecutionProvider, kOnnxDomain, 11, 12,
                                                                            int32_t, ArgMax)>,
      BuildKernelCreateInfo<ONNX_OPERATOR_VERSIONED_TYPED_KERNEL_CLASS_NAME(kCpuExecutionProvider, kOnnxDomain, 11, 12,
                                                                            float, ArgMin)>,
      BuildKernelCreateInfo<ONNX_OPERATOR_VERSIONED_TYPED_KERNEL_CLASS_NAME(kCpuExecutionProvider, kOnnxDomain, 11, 12,
                                                                            int32_t, ArgMin)>,
<<<<<<< HEAD
      BuildKernelCreateInfo<ONNX_OPERATOR_KERNEL_CLASS_NAME(kCpuExecutionProvider, kOnnxDomain, 11, Hardmax)>,
      BuildKernelCreateInfo<ONNX_OPERATOR_TYPED_KERNEL_CLASS_NAME(kCpuExecutionProvider, kOnnxDomain, 11, float,
                                                                  LogSoftmax)>,
      BuildKernelCreateInfo<ONNX_OPERATOR_TYPED_KERNEL_CLASS_NAME(kCpuExecutionProvider, kOnnxDomain, 11, double,
                                                                  LogSoftmax)>,
      BuildKernelCreateInfo<ONNX_OPERATOR_TYPED_KERNEL_CLASS_NAME(kCpuExecutionProvider, kOnnxDomain, 11, double,
                                                                  Softmax)>,
      BuildKernelCreateInfo<ONNX_OPERATOR_TYPED_KERNEL_CLASS_NAME(kCpuExecutionProvider, kOnnxDomain, 11, float,
                                                                  Softmax)>,
      BuildKernelCreateInfo<ONNX_OPERATOR_KERNEL_CLASS_NAME(kCpuExecutionProvider, kOnnxDomain, 11, Loop)>,
=======
      BuildKernelCreateInfo<ONNX_OPERATOR_VERSIONED_KERNEL_CLASS_NAME(kCpuExecutionProvider, kOnnxDomain, 11, 12, Loop)>,
      BuildKernelCreateInfo<ONNX_OPERATOR_VERSIONED_KERNEL_CLASS_NAME(kCpuExecutionProvider, kOnnxDomain, 11, 12, Hardmax)>,
      BuildKernelCreateInfo<ONNX_OPERATOR_VERSIONED_TYPED_KERNEL_CLASS_NAME(kCpuExecutionProvider, kOnnxDomain, 11, 12, float,
                                                                            LogSoftmax)>,
      BuildKernelCreateInfo<ONNX_OPERATOR_VERSIONED_TYPED_KERNEL_CLASS_NAME(kCpuExecutionProvider, kOnnxDomain, 11, 12, double,
                                                                            LogSoftmax)>,
      BuildKernelCreateInfo<ONNX_OPERATOR_VERSIONED_TYPED_KERNEL_CLASS_NAME(kCpuExecutionProvider, kOnnxDomain, 11, 12, double,
                                                                            Softmax)>,
      BuildKernelCreateInfo<ONNX_OPERATOR_VERSIONED_TYPED_KERNEL_CLASS_NAME(kCpuExecutionProvider, kOnnxDomain, 11, 12, float,
                                                                            Softmax)>,
>>>>>>> d46dbeaf
      BuildKernelCreateInfo<ONNX_OPERATOR_VERSIONED_KERNEL_CLASS_NAME(kCpuExecutionProvider, kOnnxDomain, 11, 12, DepthToSpace)>,
      BuildKernelCreateInfo<ONNX_OPERATOR_KERNEL_CLASS_NAME(kCpuExecutionProvider, kOnnxDomain, 11, Scan)>,
      BuildKernelCreateInfo<ONNX_OPERATOR_VERSIONED_KERNEL_CLASS_NAME(kCpuExecutionProvider, kOnnxDomain, 11, 12, Flatten)>,
      BuildKernelCreateInfo<ONNX_OPERATOR_KERNEL_CLASS_NAME(kCpuExecutionProvider, kOnnxDomain, 11, Compress)>,
      BuildKernelCreateInfo<ONNX_OPERATOR_VERSIONED_KERNEL_CLASS_NAME(kCpuExecutionProvider, kOnnxDomain, 11, 12, Concat)>,
      BuildKernelCreateInfo<ONNX_OPERATOR_VERSIONED_KERNEL_CLASS_NAME(kCpuExecutionProvider, kOnnxDomain, 11, 12, Gather)>,
      BuildKernelCreateInfo<ONNX_OPERATOR_VERSIONED_KERNEL_CLASS_NAME(kCpuExecutionProvider, kOnnxDomain, 11, 12, Slice)>,
<<<<<<< HEAD
      BuildKernelCreateInfo<ONNX_OPERATOR_KERNEL_CLASS_NAME(kCpuExecutionProvider, kOnnxDomain, 11, Split)>,
      BuildKernelCreateInfo<ONNX_OPERATOR_KERNEL_CLASS_NAME(kCpuExecutionProvider, kOnnxDomain, 11, Squeeze)>,
      BuildKernelCreateInfo<ONNX_OPERATOR_VERSIONED_KERNEL_CLASS_NAME(kCpuExecutionProvider, kOnnxDomain, 11, 12,
                                                                      Unsqueeze)>,
=======
      BuildKernelCreateInfo<ONNX_OPERATOR_VERSIONED_KERNEL_CLASS_NAME(kCpuExecutionProvider, kOnnxDomain, 11, 12, Split)>,
      BuildKernelCreateInfo<ONNX_OPERATOR_VERSIONED_KERNEL_CLASS_NAME(kCpuExecutionProvider, kOnnxDomain, 11, 12, Squeeze)>,
      BuildKernelCreateInfo<ONNX_OPERATOR_VERSIONED_KERNEL_CLASS_NAME(kCpuExecutionProvider, kOnnxDomain, 11, 12, Unsqueeze)>,
>>>>>>> d46dbeaf
      BuildKernelCreateInfo<ONNX_OPERATOR_KERNEL_CLASS_NAME(kCpuExecutionProvider, kOnnxDomain, 11, Det)>,
      BuildKernelCreateInfo<ONNX_OPERATOR_VERSIONED_KERNEL_CLASS_NAME(kCpuExecutionProvider, kOnnxDomain, 11, 12, ScatterElements)>,
      BuildKernelCreateInfo<ONNX_OPERATOR_KERNEL_CLASS_NAME(kCpuExecutionProvider, kOnnxDomain, 11,
                                                            NonMaxSuppression)>,
      BuildKernelCreateInfo<ONNX_OPERATOR_KERNEL_CLASS_NAME(kCpuExecutionProvider, kOnnxDomain, 11, AveragePool)>,
      BuildKernelCreateInfo<ONNX_OPERATOR_KERNEL_CLASS_NAME(kCpuExecutionProvider, kOnnxDomain, 11, MaxUnpool)>,
      BuildKernelCreateInfo<ONNX_OPERATOR_KERNEL_CLASS_NAME(kCpuExecutionProvider, kOnnxDomain, 11, LpPool)>,
      BuildKernelCreateInfo<ONNX_OPERATOR_KERNEL_CLASS_NAME(kCpuExecutionProvider, kOnnxDomain, 11, Conv)>,
      BuildKernelCreateInfo<ONNX_OPERATOR_KERNEL_CLASS_NAME(kCpuExecutionProvider, kOnnxDomain, 11, ConvTranspose)>,
      BuildKernelCreateInfo<ONNX_OPERATOR_VERSIONED_KERNEL_CLASS_NAME(kCpuExecutionProvider, kOnnxDomain, 11, 12, If)>,
      BuildKernelCreateInfo<ONNX_OPERATOR_KERNEL_CLASS_NAME(kCpuExecutionProvider, kOnnxDomain, 11, SequenceLength)>,
      BuildKernelCreateInfo<ONNX_OPERATOR_KERNEL_CLASS_NAME(kCpuExecutionProvider, kOnnxDomain, 11, SequenceAt)>,
      BuildKernelCreateInfo<ONNX_OPERATOR_KERNEL_CLASS_NAME(kCpuExecutionProvider, kOnnxDomain, 11, SequenceEmpty)>,
      BuildKernelCreateInfo<ONNX_OPERATOR_KERNEL_CLASS_NAME(kCpuExecutionProvider, kOnnxDomain, 11, SequenceInsert)>,
      BuildKernelCreateInfo<ONNX_OPERATOR_KERNEL_CLASS_NAME(kCpuExecutionProvider, kOnnxDomain, 11, SequenceErase)>,
      BuildKernelCreateInfo<ONNX_OPERATOR_KERNEL_CLASS_NAME(kCpuExecutionProvider, kOnnxDomain, 11,
                                                            SequenceConstruct)>,
      BuildKernelCreateInfo<ONNX_OPERATOR_KERNEL_CLASS_NAME(kCpuExecutionProvider, kOnnxDomain, 11,
                                                            ConcatFromSequence)>,
      BuildKernelCreateInfo<ONNX_OPERATOR_KERNEL_CLASS_NAME(kCpuExecutionProvider, kOnnxDomain, 11, SplitToSequence)>,
      BuildKernelCreateInfo<ONNX_OPERATOR_VERSIONED_KERNEL_CLASS_NAME(kCpuExecutionProvider, kOnnxDomain, 11, 12, ScatterND)>,
      BuildKernelCreateInfo<ONNX_OPERATOR_VERSIONED_KERNEL_CLASS_NAME(kCpuExecutionProvider, kOnnxDomain, 11, 12, Gemm)>,
      BuildKernelCreateInfo<ONNX_OPERATOR_VERSIONED_KERNEL_CLASS_NAME(kCpuExecutionProvider, kOnnxDomain, 11, 12, GatherElements)>,
      BuildKernelCreateInfo<ONNX_OPERATOR_TYPED_KERNEL_CLASS_NAME(kCpuExecutionProvider, kOnnxDomain, 11, uint8_t,
                                                                  BitShift)>,
      BuildKernelCreateInfo<ONNX_OPERATOR_TYPED_KERNEL_CLASS_NAME(kCpuExecutionProvider, kOnnxDomain, 11, uint32_t,
                                                                  BitShift)>,
      BuildKernelCreateInfo<ONNX_OPERATOR_TYPED_KERNEL_CLASS_NAME(kCpuExecutionProvider, kOnnxDomain, 11, uint64_t,
                                                                  BitShift)>,
      BuildKernelCreateInfo<ONNX_OPERATOR_VERSIONED_KERNEL_CLASS_NAME(kCpuExecutionProvider, kOnnxDomain, 11, 12, Pad)>,
      BuildKernelCreateInfo<ONNX_OPERATOR_VERSIONED_KERNEL_CLASS_NAME(kCpuExecutionProvider, kOnnxDomain, 11, 11,
                                                                      GatherND)>,
      BuildKernelCreateInfo<ONNX_OPERATOR_KERNEL_CLASS_NAME(kCpuExecutionProvider, kOnnxDomain, 11, Range)>,
      BuildKernelCreateInfo<ONNX_OPERATOR_KERNEL_CLASS_NAME(kCpuExecutionProvider, kOnnxDomain, 11, Unique)>,
      BuildKernelCreateInfo<ONNX_OPERATOR_TYPED_KERNEL_CLASS_NAME(kCpuExecutionProvider, kOnnxDomain, 11, float,
                                                                  TopK)>,
      BuildKernelCreateInfo<ONNX_OPERATOR_TYPED_KERNEL_CLASS_NAME(kCpuExecutionProvider, kOnnxDomain, 11, int64_t,
                                                                  TopK)>,
      BuildKernelCreateInfo<ONNX_OPERATOR_TYPED_KERNEL_CLASS_NAME(kCpuExecutionProvider, kOnnxDomain, 11,
                                                                  int64_t_int64_t_int64_t, OneHot)>,
      BuildKernelCreateInfo<ONNX_OPERATOR_TYPED_KERNEL_CLASS_NAME(kCpuExecutionProvider, kOnnxDomain, 11,
                                                                  float_int64_t_int64_t, OneHot)>,
      BuildKernelCreateInfo<ONNX_OPERATOR_TYPED_KERNEL_CLASS_NAME(kCpuExecutionProvider, kOnnxDomain, 11,
                                                                  int64_t_string_int64_t, OneHot)>,
      BuildKernelCreateInfo<ONNX_OPERATOR_TYPED_KERNEL_CLASS_NAME(kCpuExecutionProvider, kOnnxDomain, 11,
                                                                  float_string_int64_t, OneHot)>,
      BuildKernelCreateInfo<ONNX_OPERATOR_TYPED_KERNEL_CLASS_NAME(kCpuExecutionProvider, kOnnxDomain, 11,
                                                                  float_float_float, OneHot)>,
      BuildKernelCreateInfo<ONNX_OPERATOR_TYPED_KERNEL_CLASS_NAME(kCpuExecutionProvider, kOnnxDomain, 11,
                                                                  int64_t_int32_t_float, OneHot)>,
      BuildKernelCreateInfo<ONNX_OPERATOR_TYPED_KERNEL_CLASS_NAME(kCpuExecutionProvider, kOnnxDomain, 11,
                                                                  int64_t_float_int64_t, OneHot)>,
      BuildKernelCreateInfo<ONNX_OPERATOR_TYPED_KERNEL_CLASS_NAME(kCpuExecutionProvider, kOnnxDomain, 11,
                                                                  int32_t_float_int32_t, OneHot)>,
      BuildKernelCreateInfo<ONNX_OPERATOR_TYPED_KERNEL_CLASS_NAME(kCpuExecutionProvider, kOnnxDomain, 11,
                                                                  int32_t_float_float, OneHot)>,
      BuildKernelCreateInfo<ONNX_OPERATOR_TYPED_KERNEL_CLASS_NAME(kCpuExecutionProvider, kOnnxDomain, 11,
                                                                  int64_t_float_float, OneHot)>,
      BuildKernelCreateInfo<ONNX_OPERATOR_TYPED_KERNEL_CLASS_NAME(kCpuExecutionProvider, kOnnxDomain, 11,
                                                                  int64_t_float_int32_t, OneHot)>,
      BuildKernelCreateInfo<ONNX_OPERATOR_VERSIONED_TYPED_KERNEL_CLASS_NAME(kCpuExecutionProvider, kOnnxDomain, 11, 12,
                                                                            float, Resize)>,
      BuildKernelCreateInfo<ONNX_OPERATOR_VERSIONED_TYPED_KERNEL_CLASS_NAME(kCpuExecutionProvider, kOnnxDomain, 11, 12,
                                                                            int32_t, Resize)>,
      BuildKernelCreateInfo<ONNX_OPERATOR_VERSIONED_TYPED_KERNEL_CLASS_NAME(kCpuExecutionProvider, kOnnxDomain, 11, 12,
                                                                            uint8_t, Resize)>,
      BuildKernelCreateInfo<ONNX_OPERATOR_VERSIONED_TYPED_KERNEL_CLASS_NAME(kCpuExecutionProvider, kOnnxDomain, 11, 11,
                                                                            float, ReduceMin)>,
      BuildKernelCreateInfo<ONNX_OPERATOR_VERSIONED_TYPED_KERNEL_CLASS_NAME(kCpuExecutionProvider, kOnnxDomain, 11, 11,
                                                                            int32_t, ReduceMin)>,
      BuildKernelCreateInfo<ONNX_OPERATOR_VERSIONED_TYPED_KERNEL_CLASS_NAME(kCpuExecutionProvider, kOnnxDomain, 11, 11,
                                                                            int64_t, ReduceMin)>,
      BuildKernelCreateInfo<ONNX_OPERATOR_VERSIONED_TYPED_KERNEL_CLASS_NAME(kCpuExecutionProvider, kOnnxDomain, 11, 11,
                                                                            float, ReduceMax)>,
      BuildKernelCreateInfo<ONNX_OPERATOR_VERSIONED_TYPED_KERNEL_CLASS_NAME(kCpuExecutionProvider, kOnnxDomain, 11, 11,
                                                                            int32_t, ReduceMax)>,
      BuildKernelCreateInfo<ONNX_OPERATOR_VERSIONED_TYPED_KERNEL_CLASS_NAME(kCpuExecutionProvider, kOnnxDomain, 11, 11,
                                                                            int64_t, ReduceMax)>,
      BuildKernelCreateInfo<ONNX_OPERATOR_VERSIONED_TYPED_KERNEL_CLASS_NAME(kCpuExecutionProvider, kOnnxDomain, 11, 12,
                                                                            float, ReduceL1)>,
      BuildKernelCreateInfo<ONNX_OPERATOR_VERSIONED_TYPED_KERNEL_CLASS_NAME(kCpuExecutionProvider, kOnnxDomain, 11, 12,
                                                                            int32_t, ReduceL1)>,
      BuildKernelCreateInfo<ONNX_OPERATOR_VERSIONED_TYPED_KERNEL_CLASS_NAME(kCpuExecutionProvider, kOnnxDomain, 11, 12,
                                                                            float, ReduceL2)>,
      BuildKernelCreateInfo<ONNX_OPERATOR_VERSIONED_TYPED_KERNEL_CLASS_NAME(kCpuExecutionProvider, kOnnxDomain, 11, 12,
                                                                            int32_t, ReduceL2)>,
      BuildKernelCreateInfo<ONNX_OPERATOR_VERSIONED_TYPED_KERNEL_CLASS_NAME(kCpuExecutionProvider, kOnnxDomain, 11, 12,
                                                                            float, ReduceLogSum)>,
      BuildKernelCreateInfo<ONNX_OPERATOR_VERSIONED_TYPED_KERNEL_CLASS_NAME(kCpuExecutionProvider, kOnnxDomain, 11, 12,
                                                                            int32_t, ReduceLogSum)>,
      BuildKernelCreateInfo<ONNX_OPERATOR_VERSIONED_TYPED_KERNEL_CLASS_NAME(kCpuExecutionProvider, kOnnxDomain, 11, 12,
                                                                            float, ReduceLogSumExp)>,
      BuildKernelCreateInfo<ONNX_OPERATOR_VERSIONED_TYPED_KERNEL_CLASS_NAME(kCpuExecutionProvider, kOnnxDomain, 11, 12,
                                                                            int32_t, ReduceLogSumExp)>,
      BuildKernelCreateInfo<ONNX_OPERATOR_VERSIONED_TYPED_KERNEL_CLASS_NAME(kCpuExecutionProvider, kOnnxDomain, 11, 12,
                                                                            float, ReduceMean)>,
      BuildKernelCreateInfo<ONNX_OPERATOR_VERSIONED_TYPED_KERNEL_CLASS_NAME(kCpuExecutionProvider, kOnnxDomain, 11, 12,
                                                                            int32_t, ReduceMean)>,
      BuildKernelCreateInfo<ONNX_OPERATOR_VERSIONED_TYPED_KERNEL_CLASS_NAME(kCpuExecutionProvider, kOnnxDomain, 11, 12,
                                                                            float, ReduceProd)>,
      BuildKernelCreateInfo<ONNX_OPERATOR_VERSIONED_TYPED_KERNEL_CLASS_NAME(kCpuExecutionProvider, kOnnxDomain, 11, 12,
                                                                            int32_t, ReduceProd)>,
      BuildKernelCreateInfo<ONNX_OPERATOR_VERSIONED_TYPED_KERNEL_CLASS_NAME(kCpuExecutionProvider, kOnnxDomain, 11, 12,
                                                                            int64_t, ReduceProd)>,
      BuildKernelCreateInfo<ONNX_OPERATOR_VERSIONED_TYPED_KERNEL_CLASS_NAME(kCpuExecutionProvider, kOnnxDomain, 11, 12,
                                                                            float, ReduceSum)>,
      BuildKernelCreateInfo<ONNX_OPERATOR_VERSIONED_TYPED_KERNEL_CLASS_NAME(kCpuExecutionProvider, kOnnxDomain, 11, 12,
                                                                            int32_t, ReduceSum)>,
      BuildKernelCreateInfo<ONNX_OPERATOR_VERSIONED_TYPED_KERNEL_CLASS_NAME(kCpuExecutionProvider, kOnnxDomain, 11, 12,
                                                                            double, ReduceSum)>,
      BuildKernelCreateInfo<ONNX_OPERATOR_VERSIONED_TYPED_KERNEL_CLASS_NAME(kCpuExecutionProvider, kOnnxDomain, 11, 12,
                                                                            int64_t, ReduceSum)>,
      BuildKernelCreateInfo<ONNX_OPERATOR_VERSIONED_TYPED_KERNEL_CLASS_NAME(kCpuExecutionProvider, kOnnxDomain, 11, 12,
                                                                            float, ReduceSumSquare)>,
      BuildKernelCreateInfo<ONNX_OPERATOR_VERSIONED_TYPED_KERNEL_CLASS_NAME(kCpuExecutionProvider, kOnnxDomain, 11, 12,
                                                                            int32_t, ReduceSumSquare)>,
      BuildKernelCreateInfo<ONNX_OPERATOR_VERSIONED_TYPED_KERNEL_CLASS_NAME(kCpuExecutionProvider, kOnnxDomain, 11, 12,
                                                                            double, ReduceSumSquare)>,

      // OpSet 12
      BuildKernelCreateInfo<ONNX_OPERATOR_VERSIONED_KERNEL_CLASS_NAME(kCpuExecutionProvider, kOnnxDomain, 12, 12, Clip)>,
<<<<<<< HEAD

      BuildKernelCreateInfo<ONNX_OPERATOR_VERSIONED_KERNEL_CLASS_NAME(kCpuExecutionProvider, kOnnxDomain, 12, 12, Min)>,

      BuildKernelCreateInfo<ONNX_OPERATOR_VERSIONED_KERNEL_CLASS_NAME(kCpuExecutionProvider, kOnnxDomain, 12, 12, Max)>,

=======

      BuildKernelCreateInfo<ONNX_OPERATOR_VERSIONED_KERNEL_CLASS_NAME(kCpuExecutionProvider, kOnnxDomain, 12, 12, Min)>,

      BuildKernelCreateInfo<ONNX_OPERATOR_VERSIONED_KERNEL_CLASS_NAME(kCpuExecutionProvider, kOnnxDomain, 12, 12, Max)>,

>>>>>>> d46dbeaf
      BuildKernelCreateInfo<ONNX_OPERATOR_VERSIONED_KERNEL_CLASS_NAME(kCpuExecutionProvider, kOnnxDomain, 12, 12, Pow)>,

      BuildKernelCreateInfo<ONNX_OPERATOR_KERNEL_CLASS_NAME(kCpuExecutionProvider, kOnnxDomain, 12, MaxPool)>,

      BuildKernelCreateInfo<ONNX_OPERATOR_VERSIONED_TYPED_KERNEL_CLASS_NAME(kCpuExecutionProvider, kOnnxDomain, 12, 12,
                                                                            float, ReduceMax)>,
      BuildKernelCreateInfo<ONNX_OPERATOR_VERSIONED_TYPED_KERNEL_CLASS_NAME(kCpuExecutionProvider, kOnnxDomain, 12, 12,
                                                                            int32_t, ReduceMax)>,
      BuildKernelCreateInfo<ONNX_OPERATOR_VERSIONED_TYPED_KERNEL_CLASS_NAME(kCpuExecutionProvider, kOnnxDomain, 12, 12,
                                                                            int64_t, ReduceMax)>,
      BuildKernelCreateInfo<ONNX_OPERATOR_VERSIONED_TYPED_KERNEL_CLASS_NAME(kCpuExecutionProvider, kOnnxDomain, 12, 12,
                                                                            int8_t, ReduceMax)>,
      BuildKernelCreateInfo<ONNX_OPERATOR_VERSIONED_TYPED_KERNEL_CLASS_NAME(kCpuExecutionProvider, kOnnxDomain, 12, 12,
                                                                            uint8_t, ReduceMax)>,

      BuildKernelCreateInfo<ONNX_OPERATOR_VERSIONED_TYPED_KERNEL_CLASS_NAME(kCpuExecutionProvider, kOnnxDomain, 12, 12,
                                                                            float, ReduceMin)>,
      BuildKernelCreateInfo<ONNX_OPERATOR_VERSIONED_TYPED_KERNEL_CLASS_NAME(kCpuExecutionProvider, kOnnxDomain, 12, 12,
                                                                            int32_t, ReduceMin)>,
      BuildKernelCreateInfo<ONNX_OPERATOR_VERSIONED_TYPED_KERNEL_CLASS_NAME(kCpuExecutionProvider, kOnnxDomain, 12, 12,
                                                                            int64_t, ReduceMin)>,
      BuildKernelCreateInfo<ONNX_OPERATOR_VERSIONED_TYPED_KERNEL_CLASS_NAME(kCpuExecutionProvider, kOnnxDomain, 12, 12,
                                                                            int8_t, ReduceMin)>,
      BuildKernelCreateInfo<ONNX_OPERATOR_VERSIONED_TYPED_KERNEL_CLASS_NAME(kCpuExecutionProvider, kOnnxDomain, 12, 12,
                                                                            uint8_t, ReduceMin)>,
      BuildKernelCreateInfo<ONNX_OPERATOR_VERSIONED_KERNEL_CLASS_NAME(kCpuExecutionProvider, kOnnxDomain, 12, 12,
                                                                      GatherND)>,
      BuildKernelCreateInfo<ONNX_OPERATOR_KERNEL_CLASS_NAME(kCpuExecutionProvider, kOnnxDomain, 12, Einsum)>,

<<<<<<< HEAD
      BuildKernelCreateInfo<ONNX_OPERATOR_KERNEL_CLASS_NAME(kCpuExecutionProvider, kOnnxDomain, 13, Unsqueeze)>,
=======
>>>>>>> d46dbeaf
      BuildKernelCreateInfo<ONNX_OPERATOR_TYPED_KERNEL_CLASS_NAME(kCpuExecutionProvider, kOnnxDomain, 13, float,
                                                                  Expand)>,
      BuildKernelCreateInfo<ONNX_OPERATOR_TYPED_KERNEL_CLASS_NAME(kCpuExecutionProvider, kOnnxDomain, 13, double,
                                                                  Expand)>,
      BuildKernelCreateInfo<ONNX_OPERATOR_TYPED_KERNEL_CLASS_NAME(kCpuExecutionProvider, kOnnxDomain, 13, int8_t,
                                                                  Expand)>,
      BuildKernelCreateInfo<ONNX_OPERATOR_TYPED_KERNEL_CLASS_NAME(kCpuExecutionProvider, kOnnxDomain, 13, int16_t,
                                                                  Expand)>,
      BuildKernelCreateInfo<ONNX_OPERATOR_TYPED_KERNEL_CLASS_NAME(kCpuExecutionProvider, kOnnxDomain, 13, int32_t,
                                                                  Expand)>,
      BuildKernelCreateInfo<ONNX_OPERATOR_TYPED_KERNEL_CLASS_NAME(kCpuExecutionProvider, kOnnxDomain, 13, int64_t,
                                                                  Expand)>,
      BuildKernelCreateInfo<ONNX_OPERATOR_TYPED_KERNEL_CLASS_NAME(kCpuExecutionProvider, kOnnxDomain, 13, uint8_t,
                                                                  Expand)>,
      BuildKernelCreateInfo<ONNX_OPERATOR_TYPED_KERNEL_CLASS_NAME(kCpuExecutionProvider, kOnnxDomain, 13, uint16_t,
                                                                  Expand)>,
      BuildKernelCreateInfo<ONNX_OPERATOR_TYPED_KERNEL_CLASS_NAME(kCpuExecutionProvider, kOnnxDomain, 13, uint32_t,
                                                                  Expand)>,
      BuildKernelCreateInfo<ONNX_OPERATOR_TYPED_KERNEL_CLASS_NAME(kCpuExecutionProvider, kOnnxDomain, 13, uint64_t,
                                                                  Expand)>,
      BuildKernelCreateInfo<ONNX_OPERATOR_TYPED_KERNEL_CLASS_NAME(kCpuExecutionProvider, kOnnxDomain, 13, bool,
                                                                  Expand)>,
      BuildKernelCreateInfo<ONNX_OPERATOR_TYPED_KERNEL_CLASS_NAME(kCpuExecutionProvider, kOnnxDomain, 13, MLFloat16,
                                                                  Expand)>,
<<<<<<< HEAD
=======
      BuildKernelCreateInfo<ONNX_OPERATOR_TYPED_KERNEL_CLASS_NAME(kCpuExecutionProvider, kOnnxDomain, 13, string,
                                                                  Expand)>,
>>>>>>> d46dbeaf
      BuildKernelCreateInfo<ONNX_OPERATOR_TYPED_KERNEL_CLASS_NAME(kCpuExecutionProvider, kOnnxDomain, 13, float, Erf)>,
      // REVIEW(codemzs): ConstEigenVectorArrayMap.cast<MLFLoat16) does not seem to be supported.
      // However these types work on GPU implementation.
      //BuildKernelCreateInfo<ONNX_OPERATOR_TYPED_KERNEL_CLASS_NAME(kCpuExecutionProvider, kOnnxDomain, 12, MLFloat16_MLFloat16, Dropout)>,
      //BuildKernelCreateInfo<ONNX_OPERATOR_TYPED_KERNEL_CLASS_NAME(kCpuExecutionProvider, kOnnxDomain, 12, MLFloat16_float, Dropout)>,
      //BuildKernelCreateInfo<ONNX_OPERATOR_TYPED_KERNEL_CLASS_NAME(kCpuExecutionProvider, kOnnxDomain, 12, MLFloat16_double, Dropout)>,
      BuildKernelCreateInfo<ONNX_OPERATOR_VERSIONED_TYPED_KERNEL_CLASS_NAME(kCpuExecutionProvider, kOnnxDomain, 12, 12, float_float, Dropout)>,
      BuildKernelCreateInfo<ONNX_OPERATOR_VERSIONED_TYPED_KERNEL_CLASS_NAME(kCpuExecutionProvider, kOnnxDomain, 12, 12, float_double, Dropout)>,
      BuildKernelCreateInfo<ONNX_OPERATOR_VERSIONED_TYPED_KERNEL_CLASS_NAME(kCpuExecutionProvider, kOnnxDomain, 12, 12, double_float, Dropout)>,
      BuildKernelCreateInfo<ONNX_OPERATOR_VERSIONED_TYPED_KERNEL_CLASS_NAME(kCpuExecutionProvider, kOnnxDomain, 12, 12, double_double, Dropout)>,

      // opset 13
      BuildKernelCreateInfo<ONNX_OPERATOR_KERNEL_CLASS_NAME(kCpuExecutionProvider, kOnnxDomain, 13, Cast)>,
      BuildKernelCreateInfo<ONNX_OPERATOR_KERNEL_CLASS_NAME(kCpuExecutionProvider, kOnnxDomain, 13, Clip)>,
      BuildKernelCreateInfo<ONNX_OPERATOR_TYPED_KERNEL_CLASS_NAME(kCpuExecutionProvider, kOnnxDomain, 13, float,
                                                                  MatMul)>,
      BuildKernelCreateInfo<ONNX_OPERATOR_TYPED_KERNEL_CLASS_NAME(kCpuExecutionProvider, kOnnxDomain, 13, double,
                                                                  MatMul)>,
      BuildKernelCreateInfo<ONNX_OPERATOR_TYPED_KERNEL_CLASS_NAME(kCpuExecutionProvider, kOnnxDomain, 13, int32_t,
                                                                  MatMul)>,
      BuildKernelCreateInfo<ONNX_OPERATOR_TYPED_KERNEL_CLASS_NAME(kCpuExecutionProvider, kOnnxDomain, 13, int64_t,
                                                                  MatMul)>,
      BuildKernelCreateInfo<ONNX_OPERATOR_KERNEL_CLASS_NAME(kCpuExecutionProvider, kOnnxDomain, 13, Min)>,
      BuildKernelCreateInfo<ONNX_OPERATOR_KERNEL_CLASS_NAME(kCpuExecutionProvider, kOnnxDomain, 13, Max)>,
      BuildKernelCreateInfo<ONNX_OPERATOR_TYPED_KERNEL_CLASS_NAME(kCpuExecutionProvider, kOnnxDomain, 13, float, Mean)>,
      BuildKernelCreateInfo<ONNX_OPERATOR_KERNEL_CLASS_NAME(kCpuExecutionProvider, kOnnxDomain, 13, Gemm)>,
      BuildKernelCreateInfo<ONNX_OPERATOR_KERNEL_CLASS_NAME(kCpuExecutionProvider, kOnnxDomain, 13, Sign)>,
      BuildKernelCreateInfo<ONNX_OPERATOR_KERNEL_CLASS_NAME(kCpuExecutionProvider, kOnnxDomain, 13, Size)>,
      BuildKernelCreateInfo<ONNX_OPERATOR_TYPED_KERNEL_CLASS_NAME(kCpuExecutionProvider, kOnnxDomain, 13, float, Sum)>,
      BuildKernelCreateInfo<ONNX_OPERATOR_KERNEL_CLASS_NAME(kCpuExecutionProvider, kOnnxDomain, 13, Sigmoid)>,
      BuildKernelCreateInfo<ONNX_OPERATOR_TYPED_KERNEL_CLASS_NAME(kCpuExecutionProvider, kOnnxDomain, 13, uint8_t,
                                                                  DequantizeLinear)>,
      BuildKernelCreateInfo<ONNX_OPERATOR_TYPED_KERNEL_CLASS_NAME(kCpuExecutionProvider, kOnnxDomain, 13, int8_t,
                                                                  DequantizeLinear)>,
      BuildKernelCreateInfo<ONNX_OPERATOR_TYPED_KERNEL_CLASS_NAME(kCpuExecutionProvider, kOnnxDomain, 13, uint8_t,
                                                                  QuantizeLinear)>,
      BuildKernelCreateInfo<ONNX_OPERATOR_TYPED_KERNEL_CLASS_NAME(kCpuExecutionProvider, kOnnxDomain, 13, int8_t,
                                                                  QuantizeLinear)>,
      BuildKernelCreateInfo<ONNX_OPERATOR_KERNEL_CLASS_NAME(kCpuExecutionProvider, kOnnxDomain, 13, Flatten)>,
      BuildKernelCreateInfo<ONNX_OPERATOR_KERNEL_CLASS_NAME(kCpuExecutionProvider, kOnnxDomain, 13, LRN)>,
      BuildKernelCreateInfo<ONNX_OPERATOR_KERNEL_CLASS_NAME(kCpuExecutionProvider, kOnnxDomain, 13,
                                                            MeanVarianceNormalization)>,
      BuildKernelCreateInfo<ONNX_OPERATOR_TYPED_KERNEL_CLASS_NAME(kCpuExecutionProvider, kOnnxDomain, 13, float_float, Dropout)>,
      BuildKernelCreateInfo<ONNX_OPERATOR_TYPED_KERNEL_CLASS_NAME(kCpuExecutionProvider, kOnnxDomain, 13, float_double, Dropout)>,
      BuildKernelCreateInfo<ONNX_OPERATOR_TYPED_KERNEL_CLASS_NAME(kCpuExecutionProvider, kOnnxDomain, 13, double_float, Dropout)>,
      BuildKernelCreateInfo<ONNX_OPERATOR_TYPED_KERNEL_CLASS_NAME(kCpuExecutionProvider, kOnnxDomain, 13, double_double, Dropout)>,
      BuildKernelCreateInfo<ONNX_OPERATOR_TYPED_KERNEL_CLASS_NAME(kCpuExecutionProvider, kOnnxDomain, 13,
                                                                  float, ArgMax)>,
      BuildKernelCreateInfo<ONNX_OPERATOR_TYPED_KERNEL_CLASS_NAME(kCpuExecutionProvider, kOnnxDomain, 13,
                                                                  double, ArgMax)>,
      BuildKernelCreateInfo<ONNX_OPERATOR_TYPED_KERNEL_CLASS_NAME(kCpuExecutionProvider, kOnnxDomain, 13,
                                                                  int32_t, ArgMax)>,
      BuildKernelCreateInfo<ONNX_OPERATOR_TYPED_KERNEL_CLASS_NAME(kCpuExecutionProvider, kOnnxDomain, 13,
                                                                  float, ArgMin)>,
      BuildKernelCreateInfo<ONNX_OPERATOR_TYPED_KERNEL_CLASS_NAME(kCpuExecutionProvider, kOnnxDomain, 13,
                                                                  int32_t, ArgMin)>,
      BuildKernelCreateInfo<ONNX_OPERATOR_KERNEL_CLASS_NAME(kCpuExecutionProvider, kOnnxDomain, 13, Reshape)>,
      BuildKernelCreateInfo<ONNX_OPERATOR_KERNEL_CLASS_NAME(kCpuExecutionProvider, kOnnxDomain, 13, Shape)>,
      BuildKernelCreateInfo<ONNX_OPERATOR_KERNEL_CLASS_NAME(kCpuExecutionProvider, kOnnxDomain, 13, Concat)>,
      BuildKernelCreateInfo<ONNX_OPERATOR_TYPED_KERNEL_CLASS_NAME(kCpuExecutionProvider, kOnnxDomain, 13, bool,
                                                                  Equal)>,
      BuildKernelCreateInfo<ONNX_OPERATOR_TYPED_KERNEL_CLASS_NAME(kCpuExecutionProvider, kOnnxDomain, 13, int32_t,
                                                                  Equal)>,
      BuildKernelCreateInfo<ONNX_OPERATOR_TYPED_KERNEL_CLASS_NAME(kCpuExecutionProvider, kOnnxDomain, 13, int64_t,
                                                                  Equal)>,
      BuildKernelCreateInfo<ONNX_OPERATOR_TYPED_KERNEL_CLASS_NAME(kCpuExecutionProvider, kOnnxDomain, 13, float,
                                                                  Equal)>,
      BuildKernelCreateInfo<ONNX_OPERATOR_TYPED_KERNEL_CLASS_NAME(kCpuExecutionProvider, kOnnxDomain, 13, double,
                                                                  Equal)>,
      BuildKernelCreateInfo<ONNX_OPERATOR_TYPED_KERNEL_CLASS_NAME(kCpuExecutionProvider, kOnnxDomain, 13, float,
                                                                  Greater)>,
      BuildKernelCreateInfo<ONNX_OPERATOR_TYPED_KERNEL_CLASS_NAME(kCpuExecutionProvider, kOnnxDomain, 13, double,
                                                                  Greater)>,
      BuildKernelCreateInfo<ONNX_OPERATOR_TYPED_KERNEL_CLASS_NAME(kCpuExecutionProvider, kOnnxDomain, 13, int32_t,
                                                                  Greater)>,
      BuildKernelCreateInfo<ONNX_OPERATOR_TYPED_KERNEL_CLASS_NAME(kCpuExecutionProvider, kOnnxDomain, 13, int64_t,
                                                                  Greater)>,
      BuildKernelCreateInfo<ONNX_OPERATOR_TYPED_KERNEL_CLASS_NAME(kCpuExecutionProvider, kOnnxDomain, 13, float,
                                                                  Less)>,
      BuildKernelCreateInfo<ONNX_OPERATOR_TYPED_KERNEL_CLASS_NAME(kCpuExecutionProvider, kOnnxDomain, 13, double,
                                                                  Less)>,
      BuildKernelCreateInfo<ONNX_OPERATOR_TYPED_KERNEL_CLASS_NAME(kCpuExecutionProvider, kOnnxDomain, 13, int32_t,
                                                                  Less)>,
      BuildKernelCreateInfo<ONNX_OPERATOR_TYPED_KERNEL_CLASS_NAME(kCpuExecutionProvider, kOnnxDomain, 13, int64_t,
                                                                  Less)>,
      BuildKernelCreateInfo<ONNX_OPERATOR_TYPED_KERNEL_CLASS_NAME(kCpuExecutionProvider, kOnnxDomain, 13, float, Add)>,
      BuildKernelCreateInfo<ONNX_OPERATOR_TYPED_KERNEL_CLASS_NAME(kCpuExecutionProvider, kOnnxDomain, 13, double, Add)>,
      BuildKernelCreateInfo<ONNX_OPERATOR_TYPED_KERNEL_CLASS_NAME(kCpuExecutionProvider, kOnnxDomain, 13, int32_t,
                                                                  Add)>,
      BuildKernelCreateInfo<ONNX_OPERATOR_TYPED_KERNEL_CLASS_NAME(kCpuExecutionProvider, kOnnxDomain, 13, int64_t,
                                                                  Add)>,
      BuildKernelCreateInfo<ONNX_OPERATOR_TYPED_KERNEL_CLASS_NAME(kCpuExecutionProvider, kOnnxDomain, 13, float, Sub)>,
      BuildKernelCreateInfo<ONNX_OPERATOR_TYPED_KERNEL_CLASS_NAME(kCpuExecutionProvider, kOnnxDomain, 13, double, Sub)>,
      BuildKernelCreateInfo<ONNX_OPERATOR_TYPED_KERNEL_CLASS_NAME(kCpuExecutionProvider, kOnnxDomain, 13, int32_t,
                                                                  Sub)>,
      BuildKernelCreateInfo<ONNX_OPERATOR_TYPED_KERNEL_CLASS_NAME(kCpuExecutionProvider, kOnnxDomain, 13, int64_t,
                                                                  Sub)>,
      BuildKernelCreateInfo<ONNX_OPERATOR_TYPED_KERNEL_CLASS_NAME(kCpuExecutionProvider, kOnnxDomain, 13, float, Mul)>,
      BuildKernelCreateInfo<ONNX_OPERATOR_TYPED_KERNEL_CLASS_NAME(kCpuExecutionProvider, kOnnxDomain, 13, double, Mul)>,
      BuildKernelCreateInfo<ONNX_OPERATOR_TYPED_KERNEL_CLASS_NAME(kCpuExecutionProvider, kOnnxDomain, 13, int32_t,
                                                                  Mul)>,
      BuildKernelCreateInfo<ONNX_OPERATOR_TYPED_KERNEL_CLASS_NAME(kCpuExecutionProvider, kOnnxDomain, 13, int64_t,
                                                                  Mul)>,
      BuildKernelCreateInfo<ONNX_OPERATOR_TYPED_KERNEL_CLASS_NAME(kCpuExecutionProvider, kOnnxDomain, 13, float, Div)>,
      BuildKernelCreateInfo<ONNX_OPERATOR_TYPED_KERNEL_CLASS_NAME(kCpuExecutionProvider, kOnnxDomain, 13, double, Div)>,
      BuildKernelCreateInfo<ONNX_OPERATOR_TYPED_KERNEL_CLASS_NAME(kCpuExecutionProvider, kOnnxDomain, 13, int32_t,
                                                                  Div)>,
      BuildKernelCreateInfo<ONNX_OPERATOR_TYPED_KERNEL_CLASS_NAME(kCpuExecutionProvider, kOnnxDomain, 13, int64_t,
                                                                  Div)>,
      BuildKernelCreateInfo<ONNX_OPERATOR_TYPED_KERNEL_CLASS_NAME(kCpuExecutionProvider, kOnnxDomain, 13, float, Neg)>,
      BuildKernelCreateInfo<ONNX_OPERATOR_TYPED_KERNEL_CLASS_NAME(kCpuExecutionProvider, kOnnxDomain, 13, double, Neg)>,
      BuildKernelCreateInfo<ONNX_OPERATOR_TYPED_KERNEL_CLASS_NAME(kCpuExecutionProvider, kOnnxDomain, 13, int8_t, Neg)>,
      BuildKernelCreateInfo<ONNX_OPERATOR_TYPED_KERNEL_CLASS_NAME(kCpuExecutionProvider, kOnnxDomain, 13, int32_t,
                                                                  Neg)>,
      BuildKernelCreateInfo<ONNX_OPERATOR_TYPED_KERNEL_CLASS_NAME(kCpuExecutionProvider, kOnnxDomain, 13, int64_t,
                                                                  Neg)>,
      BuildKernelCreateInfo<ONNX_OPERATOR_KERNEL_CLASS_NAME(kCpuExecutionProvider, kOnnxDomain, 13, Mod)>,
      BuildKernelCreateInfo<ONNX_OPERATOR_TYPED_KERNEL_CLASS_NAME(kCpuExecutionProvider, kOnnxDomain, 13, float, Abs)>,
      BuildKernelCreateInfo<ONNX_OPERATOR_TYPED_KERNEL_CLASS_NAME(kCpuExecutionProvider, kOnnxDomain, 13, double, Abs)>,
      BuildKernelCreateInfo<ONNX_OPERATOR_TYPED_KERNEL_CLASS_NAME(kCpuExecutionProvider, kOnnxDomain, 13, int8_t, Abs)>,
      BuildKernelCreateInfo<ONNX_OPERATOR_TYPED_KERNEL_CLASS_NAME(kCpuExecutionProvider, kOnnxDomain, 13, int16_t,
                                                                  Abs)>,
      BuildKernelCreateInfo<ONNX_OPERATOR_TYPED_KERNEL_CLASS_NAME(kCpuExecutionProvider, kOnnxDomain, 13, int32_t,
                                                                  Abs)>,
      BuildKernelCreateInfo<ONNX_OPERATOR_TYPED_KERNEL_CLASS_NAME(kCpuExecutionProvider, kOnnxDomain, 13, int64_t,
                                                                  Abs)>,
      BuildKernelCreateInfo<ONNX_OPERATOR_TYPED_KERNEL_CLASS_NAME(kCpuExecutionProvider, kOnnxDomain, 13, uint8_t,
                                                                  Abs)>,
      BuildKernelCreateInfo<ONNX_OPERATOR_TYPED_KERNEL_CLASS_NAME(kCpuExecutionProvider, kOnnxDomain, 13, uint16_t,
                                                                  Abs)>,
      BuildKernelCreateInfo<ONNX_OPERATOR_TYPED_KERNEL_CLASS_NAME(kCpuExecutionProvider, kOnnxDomain, 13, uint32_t,
                                                                  Abs)>,
      BuildKernelCreateInfo<ONNX_OPERATOR_TYPED_KERNEL_CLASS_NAME(kCpuExecutionProvider, kOnnxDomain, 13, uint64_t,
                                                                  Abs)>,
      BuildKernelCreateInfo<ONNX_OPERATOR_TYPED_KERNEL_CLASS_NAME(kCpuExecutionProvider, kOnnxDomain, 13, float,
                                                                  Reciprocal)>,
      BuildKernelCreateInfo<ONNX_OPERATOR_TYPED_KERNEL_CLASS_NAME(kCpuExecutionProvider, kOnnxDomain, 13, float,
                                                                  Floor)>,
      BuildKernelCreateInfo<ONNX_OPERATOR_TYPED_KERNEL_CLASS_NAME(kCpuExecutionProvider, kOnnxDomain, 13, float,
                                                                  Ceil)>,
      BuildKernelCreateInfo<ONNX_OPERATOR_TYPED_KERNEL_CLASS_NAME(kCpuExecutionProvider, kOnnxDomain, 13, float, Sqrt)>,
      BuildKernelCreateInfo<ONNX_OPERATOR_TYPED_KERNEL_CLASS_NAME(kCpuExecutionProvider, kOnnxDomain, 13, double, Sqrt)>,
      BuildKernelCreateInfo<ONNX_OPERATOR_KERNEL_CLASS_NAME(kCpuExecutionProvider, kOnnxDomain, 13, Relu)>,
      BuildKernelCreateInfo<ONNX_OPERATOR_TYPED_KERNEL_CLASS_NAME(kCpuExecutionProvider, kOnnxDomain, 13, float, Exp)>,
      BuildKernelCreateInfo<ONNX_OPERATOR_TYPED_KERNEL_CLASS_NAME(kCpuExecutionProvider, kOnnxDomain, 13, double, Exp)>,
      BuildKernelCreateInfo<ONNX_OPERATOR_TYPED_KERNEL_CLASS_NAME(kCpuExecutionProvider, kOnnxDomain, 13, float, Log)>,
      BuildKernelCreateInfo<ONNX_OPERATOR_KERNEL_CLASS_NAME(kCpuExecutionProvider, kOnnxDomain, 13, Pow)>,
      BuildKernelCreateInfo<ONNX_OPERATOR_KERNEL_CLASS_NAME(kCpuExecutionProvider, kOnnxDomain, 13, Slice)>,
<<<<<<< HEAD
=======
      BuildKernelCreateInfo<ONNX_OPERATOR_KERNEL_CLASS_NAME(kCpuExecutionProvider, kOnnxDomain, 13, Split)>,
      BuildKernelCreateInfo<ONNX_OPERATOR_KERNEL_CLASS_NAME(kCpuExecutionProvider, kOnnxDomain, 13, Unsqueeze)>,
      BuildKernelCreateInfo<ONNX_OPERATOR_KERNEL_CLASS_NAME(kCpuExecutionProvider, kOnnxDomain, 13, Squeeze)>,
>>>>>>> d46dbeaf
      BuildKernelCreateInfo<ONNX_OPERATOR_KERNEL_CLASS_NAME(kCpuExecutionProvider, kOnnxDomain, 13, Transpose)>,
      BuildKernelCreateInfo<ONNX_OPERATOR_KERNEL_CLASS_NAME(kCpuExecutionProvider, kOnnxDomain, 13, Tile)>,
      BuildKernelCreateInfo<ONNX_OPERATOR_KERNEL_CLASS_NAME(kCpuExecutionProvider, kOnnxDomain, 13, Gather)>,
      BuildKernelCreateInfo<ONNX_OPERATOR_KERNEL_CLASS_NAME(kCpuExecutionProvider, kOnnxDomain, 13, GatherElements)>,
      BuildKernelCreateInfo<ONNX_OPERATOR_KERNEL_CLASS_NAME(kCpuExecutionProvider, kOnnxDomain, 13, DepthToSpace)>,
      BuildKernelCreateInfo<ONNX_OPERATOR_KERNEL_CLASS_NAME(kCpuExecutionProvider, kOnnxDomain, 13, SpaceToDepth)>,
      BuildKernelCreateInfo<ONNX_OPERATOR_KERNEL_CLASS_NAME(kCpuExecutionProvider, kOnnxDomain, 13, ScatterElements)>,
      BuildKernelCreateInfo<ONNX_OPERATOR_KERNEL_CLASS_NAME(kCpuExecutionProvider, kOnnxDomain, 13, ScatterND)>,
<<<<<<< HEAD
=======
      BuildKernelCreateInfo<ONNX_OPERATOR_KERNEL_CLASS_NAME(kCpuExecutionProvider, kOnnxDomain, 13, Identity)>,
      BuildKernelCreateInfo<ONNX_OPERATOR_TYPED_KERNEL_CLASS_NAME(kCpuExecutionProvider, kOnnxDomain, 13, float,
                                                                  IsNaN)>,
      BuildKernelCreateInfo<ONNX_OPERATOR_TYPED_KERNEL_CLASS_NAME(kCpuExecutionProvider, kOnnxDomain, 13, MLFloat16,
                                                                  IsNaN)>,
      BuildKernelCreateInfo<ONNX_OPERATOR_TYPED_KERNEL_CLASS_NAME(kCpuExecutionProvider, kOnnxDomain, 13, bool,
                                                                  NonZero)>,
      BuildKernelCreateInfo<ONNX_OPERATOR_TYPED_KERNEL_CLASS_NAME(kCpuExecutionProvider, kOnnxDomain, 13, float,
                                                                  NonZero)>,
      BuildKernelCreateInfo<ONNX_OPERATOR_TYPED_KERNEL_CLASS_NAME(kCpuExecutionProvider, kOnnxDomain, 13, int32_t,
                                                                  NonZero)>,
      BuildKernelCreateInfo<ONNX_OPERATOR_TYPED_KERNEL_CLASS_NAME(kCpuExecutionProvider, kOnnxDomain, 13, int64_t,
                                                                  NonZero)>,
      BuildKernelCreateInfo<ONNX_OPERATOR_TYPED_KERNEL_CLASS_NAME(kCpuExecutionProvider, kOnnxDomain, 13, uint8_t,
                                                                  NonZero)>,
      BuildKernelCreateInfo<ONNX_OPERATOR_KERNEL_CLASS_NAME(kCpuExecutionProvider, kOnnxDomain, 13, GatherND)>,
      BuildKernelCreateInfo<ONNX_OPERATOR_KERNEL_CLASS_NAME(kCpuExecutionProvider, kOnnxDomain, 13, Pad)>,
      BuildKernelCreateInfo<ONNX_OPERATOR_TYPED_KERNEL_CLASS_NAME(kCpuExecutionProvider, kOnnxDomain, 13, float,
                                                                  ReduceL1)>,
      BuildKernelCreateInfo<ONNX_OPERATOR_TYPED_KERNEL_CLASS_NAME(kCpuExecutionProvider, kOnnxDomain, 13, int32_t,
                                                                  ReduceL1)>,
      BuildKernelCreateInfo<ONNX_OPERATOR_TYPED_KERNEL_CLASS_NAME(kCpuExecutionProvider, kOnnxDomain, 13, float,
                                                                  ReduceL2)>,
      BuildKernelCreateInfo<ONNX_OPERATOR_TYPED_KERNEL_CLASS_NAME(kCpuExecutionProvider, kOnnxDomain, 13, int32_t,
                                                                  ReduceL2)>,
      BuildKernelCreateInfo<ONNX_OPERATOR_TYPED_KERNEL_CLASS_NAME(kCpuExecutionProvider, kOnnxDomain, 13, float,
                                                                  ReduceLogSum)>,
      BuildKernelCreateInfo<ONNX_OPERATOR_TYPED_KERNEL_CLASS_NAME(kCpuExecutionProvider, kOnnxDomain, 13, int32_t,
                                                                  ReduceLogSum)>,
      BuildKernelCreateInfo<ONNX_OPERATOR_TYPED_KERNEL_CLASS_NAME(kCpuExecutionProvider, kOnnxDomain, 13, float,
                                                                  ReduceLogSumExp)>,
      BuildKernelCreateInfo<ONNX_OPERATOR_TYPED_KERNEL_CLASS_NAME(kCpuExecutionProvider, kOnnxDomain, 13, int32_t,
                                                                  ReduceLogSumExp)>,
      BuildKernelCreateInfo<ONNX_OPERATOR_TYPED_KERNEL_CLASS_NAME(kCpuExecutionProvider, kOnnxDomain, 13, float,
                                                                  ReduceMax)>,
      BuildKernelCreateInfo<ONNX_OPERATOR_TYPED_KERNEL_CLASS_NAME(kCpuExecutionProvider, kOnnxDomain, 13, int32_t,
                                                                  ReduceMax)>,
      BuildKernelCreateInfo<ONNX_OPERATOR_TYPED_KERNEL_CLASS_NAME(kCpuExecutionProvider, kOnnxDomain, 13, int64_t,
                                                                  ReduceMax)>,
      BuildKernelCreateInfo<ONNX_OPERATOR_TYPED_KERNEL_CLASS_NAME(kCpuExecutionProvider, kOnnxDomain, 13, int8_t,
                                                                  ReduceMax)>,
      BuildKernelCreateInfo<ONNX_OPERATOR_TYPED_KERNEL_CLASS_NAME(kCpuExecutionProvider, kOnnxDomain, 13, uint8_t,
                                                                  ReduceMax)>,
      BuildKernelCreateInfo<ONNX_OPERATOR_TYPED_KERNEL_CLASS_NAME(kCpuExecutionProvider, kOnnxDomain, 13, float,
                                                                  ReduceMean)>,
      BuildKernelCreateInfo<ONNX_OPERATOR_TYPED_KERNEL_CLASS_NAME(kCpuExecutionProvider, kOnnxDomain, 13, int32_t,
                                                                  ReduceMean)>,
      BuildKernelCreateInfo<ONNX_OPERATOR_TYPED_KERNEL_CLASS_NAME(kCpuExecutionProvider, kOnnxDomain, 13, float,
                                                                  ReduceMin)>,
      BuildKernelCreateInfo<ONNX_OPERATOR_TYPED_KERNEL_CLASS_NAME(kCpuExecutionProvider, kOnnxDomain, 13, int32_t,
                                                                  ReduceMin)>,
      BuildKernelCreateInfo<ONNX_OPERATOR_TYPED_KERNEL_CLASS_NAME(kCpuExecutionProvider, kOnnxDomain, 13, int64_t,
                                                                  ReduceMin)>,
      BuildKernelCreateInfo<ONNX_OPERATOR_TYPED_KERNEL_CLASS_NAME(kCpuExecutionProvider, kOnnxDomain, 13, int8_t,
                                                                  ReduceMin)>,
      BuildKernelCreateInfo<ONNX_OPERATOR_TYPED_KERNEL_CLASS_NAME(kCpuExecutionProvider, kOnnxDomain, 13, uint8_t,
                                                                  ReduceMin)>,
      BuildKernelCreateInfo<ONNX_OPERATOR_TYPED_KERNEL_CLASS_NAME(kCpuExecutionProvider, kOnnxDomain, 13, float,
                                                                  ReduceProd)>,
      BuildKernelCreateInfo<ONNX_OPERATOR_TYPED_KERNEL_CLASS_NAME(kCpuExecutionProvider, kOnnxDomain, 13, int32_t,
                                                                  ReduceProd)>,
      BuildKernelCreateInfo<ONNX_OPERATOR_TYPED_KERNEL_CLASS_NAME(kCpuExecutionProvider, kOnnxDomain, 13, int64_t,
                                                                  ReduceProd)>,
      BuildKernelCreateInfo<ONNX_OPERATOR_TYPED_KERNEL_CLASS_NAME(kCpuExecutionProvider, kOnnxDomain, 13, float,
                                                                  ReduceSumSquare)>,
      BuildKernelCreateInfo<ONNX_OPERATOR_TYPED_KERNEL_CLASS_NAME(kCpuExecutionProvider, kOnnxDomain, 13, int32_t,
                                                                  ReduceSumSquare)>,
      BuildKernelCreateInfo<ONNX_OPERATOR_TYPED_KERNEL_CLASS_NAME(kCpuExecutionProvider, kOnnxDomain, 13, double,
                                                                  ReduceSumSquare)>,
      BuildKernelCreateInfo<ONNX_OPERATOR_TYPED_KERNEL_CLASS_NAME(kCpuExecutionProvider, kOnnxDomain, 13, float,
                                                                  ReduceSum)>,
      BuildKernelCreateInfo<ONNX_OPERATOR_TYPED_KERNEL_CLASS_NAME(kCpuExecutionProvider, kOnnxDomain, 13, int32_t,
                                                                  ReduceSum)>,
      BuildKernelCreateInfo<ONNX_OPERATOR_TYPED_KERNEL_CLASS_NAME(kCpuExecutionProvider, kOnnxDomain, 13, double,
                                                                  ReduceSum)>,
      BuildKernelCreateInfo<ONNX_OPERATOR_TYPED_KERNEL_CLASS_NAME(kCpuExecutionProvider, kOnnxDomain, 13, int64_t,
                                                                  ReduceSum)>,
      BuildKernelCreateInfo<ONNX_OPERATOR_TYPED_KERNEL_CLASS_NAME(kCpuExecutionProvider, kOnnxDomain, 13,
                                                                  float, Resize)>,
      BuildKernelCreateInfo<ONNX_OPERATOR_TYPED_KERNEL_CLASS_NAME(kCpuExecutionProvider, kOnnxDomain, 13,
                                                                  int32_t, Resize)>,
      BuildKernelCreateInfo<ONNX_OPERATOR_TYPED_KERNEL_CLASS_NAME(kCpuExecutionProvider, kOnnxDomain, 13,
                                                                  uint8_t, Resize)>,
      BuildKernelCreateInfo<ONNX_OPERATOR_KERNEL_CLASS_NAME(kCpuExecutionProvider, kOnnxDomain, 13, Loop)>,
      BuildKernelCreateInfo<ONNX_OPERATOR_KERNEL_CLASS_NAME(kCpuExecutionProvider, kOnnxDomain, 13, If)>,
      BuildKernelCreateInfo<ONNX_OPERATOR_KERNEL_CLASS_NAME(kCpuExecutionProvider, kOnnxDomain, 13, Hardmax)>,
      BuildKernelCreateInfo<ONNX_OPERATOR_TYPED_KERNEL_CLASS_NAME(kCpuExecutionProvider, kOnnxDomain, 13, float,
                                                                  LogSoftmax)>,
      BuildKernelCreateInfo<ONNX_OPERATOR_TYPED_KERNEL_CLASS_NAME(kCpuExecutionProvider, kOnnxDomain, 13, double,
                                                                  LogSoftmax)>,
      BuildKernelCreateInfo<ONNX_OPERATOR_TYPED_KERNEL_CLASS_NAME(kCpuExecutionProvider, kOnnxDomain, 13, double,
                                                                  Softmax)>,
      BuildKernelCreateInfo<ONNX_OPERATOR_TYPED_KERNEL_CLASS_NAME(kCpuExecutionProvider, kOnnxDomain, 13, float,
                                                                  Softmax)>,
>>>>>>> d46dbeaf
  };

  for (auto& function_table_entry : function_table) {
    KernelCreateInfo info = function_table_entry();
    if (info.kernel_def != nullptr) {  // filter disabled entries where type is void
      ORT_RETURN_IF_ERROR(kernel_registry.Register(std::move(info)));
    }
  }

  return Status::OK();
}

// Forward declarations of ml op kernels
#ifndef DISABLE_ML_OPS
namespace ml {
class ONNX_OPERATOR_TYPED_KERNEL_CLASS_NAME(kCpuExecutionProvider, kMLDomain, 1, float, ArrayFeatureExtractor);
class ONNX_OPERATOR_TYPED_KERNEL_CLASS_NAME(kCpuExecutionProvider, kMLDomain, 1, double, ArrayFeatureExtractor);
class ONNX_OPERATOR_TYPED_KERNEL_CLASS_NAME(kCpuExecutionProvider, kMLDomain, 1, int32_t, ArrayFeatureExtractor);
class ONNX_OPERATOR_TYPED_KERNEL_CLASS_NAME(kCpuExecutionProvider, kMLDomain, 1, int64_t, ArrayFeatureExtractor);
class ONNX_OPERATOR_TYPED_KERNEL_CLASS_NAME(kCpuExecutionProvider, kMLDomain, 1, string, ArrayFeatureExtractor);
class ONNX_OPERATOR_KERNEL_CLASS_NAME(kCpuExecutionProvider, kMLDomain, 1, Binarizer);
class ONNX_OPERATOR_KERNEL_CLASS_NAME(kCpuExecutionProvider, kMLDomain, 1, CastMap);
class ONNX_OPERATOR_KERNEL_CLASS_NAME(kCpuExecutionProvider, kMLDomain, 1, CategoryMapper);
class ONNX_OPERATOR_TYPED_KERNEL_CLASS_NAME(kCpuExecutionProvider, kMLDomain, 1, string_int64_t, DictVectorizer);
class ONNX_OPERATOR_TYPED_KERNEL_CLASS_NAME(kCpuExecutionProvider, kMLDomain, 1, string_float, DictVectorizer);
class ONNX_OPERATOR_TYPED_KERNEL_CLASS_NAME(kCpuExecutionProvider, kMLDomain, 1, string_double, DictVectorizer);
class ONNX_OPERATOR_TYPED_KERNEL_CLASS_NAME(kCpuExecutionProvider, kMLDomain, 1, int64_t_string, DictVectorizer);
class ONNX_OPERATOR_TYPED_KERNEL_CLASS_NAME(kCpuExecutionProvider, kMLDomain, 1, int64_t_float, DictVectorizer);
class ONNX_OPERATOR_TYPED_KERNEL_CLASS_NAME(kCpuExecutionProvider, kMLDomain, 1, int64_t_double, DictVectorizer);
class ONNX_OPERATOR_KERNEL_CLASS_NAME(kCpuExecutionProvider, kMLDomain, 1, FeatureVectorizer);
class ONNX_OPERATOR_KERNEL_CLASS_NAME(kCpuExecutionProvider, kMLDomain, 1, Imputer);

class ONNX_OPERATOR_VERSIONED_KERNEL_CLASS_NAME(kCpuExecutionProvider, kMLDomain, 1, 1, LabelEncoder);
class ONNX_OPERATOR_KERNEL_CLASS_NAME(kCpuExecutionProvider, kMLDomain, 1, LinearClassifier);
class ONNX_OPERATOR_KERNEL_CLASS_NAME(kCpuExecutionProvider, kMLDomain, 1, LinearRegressor);
class ONNX_OPERATOR_KERNEL_CLASS_NAME(kCpuExecutionProvider, kMLDomain, 1, Normalizer);
class ONNX_OPERATOR_TYPED_KERNEL_CLASS_NAME(kCpuExecutionProvider, kMLDomain, 1, int64_t, OneHotEncoder);
class ONNX_OPERATOR_TYPED_KERNEL_CLASS_NAME(kCpuExecutionProvider, kMLDomain, 1, float, OneHotEncoder);
class ONNX_OPERATOR_TYPED_KERNEL_CLASS_NAME(kCpuExecutionProvider, kMLDomain, 1, double, OneHotEncoder);
class ONNX_OPERATOR_TYPED_KERNEL_CLASS_NAME(kCpuExecutionProvider, kMLDomain, 1, string, OneHotEncoder);
class ONNX_OPERATOR_TYPED_KERNEL_CLASS_NAME(kCpuExecutionProvider, kMLDomain, 1, float, Scaler);
class ONNX_OPERATOR_TYPED_KERNEL_CLASS_NAME(kCpuExecutionProvider, kMLDomain, 1, double, Scaler);
class ONNX_OPERATOR_TYPED_KERNEL_CLASS_NAME(kCpuExecutionProvider, kMLDomain, 1, int64_t, Scaler);
class ONNX_OPERATOR_TYPED_KERNEL_CLASS_NAME(kCpuExecutionProvider, kMLDomain, 1, int32_t, Scaler);
class ONNX_OPERATOR_KERNEL_CLASS_NAME(kCpuExecutionProvider, kMLDomain, 1, SVMClassifier);
class ONNX_OPERATOR_KERNEL_CLASS_NAME(kCpuExecutionProvider, kMLDomain, 1, SVMRegressor);
class ONNX_OPERATOR_TYPED_KERNEL_CLASS_NAME(kCpuExecutionProvider, kMLDomain, 1, float, TreeEnsembleClassifier);
class ONNX_OPERATOR_TYPED_KERNEL_CLASS_NAME(kCpuExecutionProvider, kMLDomain, 1, double, TreeEnsembleClassifier);
class ONNX_OPERATOR_TYPED_KERNEL_CLASS_NAME(kCpuExecutionProvider, kMLDomain, 1, int64_t, TreeEnsembleClassifier);
class ONNX_OPERATOR_TYPED_KERNEL_CLASS_NAME(kCpuExecutionProvider, kMLDomain, 1, int32_t, TreeEnsembleClassifier);
class ONNX_OPERATOR_TYPED_KERNEL_CLASS_NAME(kCpuExecutionProvider, kMLDomain, 1, float, TreeEnsembleRegressor);
class ONNX_OPERATOR_TYPED_KERNEL_CLASS_NAME(kCpuExecutionProvider, kMLDomain, 1, double, TreeEnsembleRegressor);
class ONNX_OPERATOR_KERNEL_CLASS_NAME(kCpuExecutionProvider, kMLDomain, 1, ZipMap);

class ONNX_OPERATOR_TYPED_KERNEL_CLASS_NAME(kCpuExecutionProvider, kMLDomain, 2, float_string, LabelEncoder);
class ONNX_OPERATOR_TYPED_KERNEL_CLASS_NAME(kCpuExecutionProvider, kMLDomain, 2, string_float, LabelEncoder);
class ONNX_OPERATOR_TYPED_KERNEL_CLASS_NAME(kCpuExecutionProvider, kMLDomain, 2, int64_float, LabelEncoder);
class ONNX_OPERATOR_TYPED_KERNEL_CLASS_NAME(kCpuExecutionProvider, kMLDomain, 2, float_int64, LabelEncoder);
class ONNX_OPERATOR_TYPED_KERNEL_CLASS_NAME(kCpuExecutionProvider, kMLDomain, 2, int64_string, LabelEncoder);
class ONNX_OPERATOR_TYPED_KERNEL_CLASS_NAME(kCpuExecutionProvider, kMLDomain, 2, string_int64, LabelEncoder);
class ONNX_OPERATOR_TYPED_KERNEL_CLASS_NAME(kCpuExecutionProvider, kMLDomain, 2, int64_int64, LabelEncoder);

template <>
KernelCreateInfo BuildKernelCreateInfo<void>() {
  KernelCreateInfo info;
  return info;
}

Status RegisterOnnxMLOperatorKernels(KernelRegistry& kernel_registry) {
  static const BuildKernelCreateInfoFn function_table[] = {
      BuildKernelCreateInfo<void>,  //default entry to avoid the list become empty after ops-reducing
      BuildKernelCreateInfo<ONNX_OPERATOR_TYPED_KERNEL_CLASS_NAME(kCpuExecutionProvider, kMLDomain, 1, float,
                                                                  ArrayFeatureExtractor)>,
      BuildKernelCreateInfo<ONNX_OPERATOR_TYPED_KERNEL_CLASS_NAME(kCpuExecutionProvider, kMLDomain, 1, double,
                                                                  ArrayFeatureExtractor)>,
      BuildKernelCreateInfo<ONNX_OPERATOR_TYPED_KERNEL_CLASS_NAME(kCpuExecutionProvider, kMLDomain, 1, int32_t,
                                                                  ArrayFeatureExtractor)>,
      BuildKernelCreateInfo<ONNX_OPERATOR_TYPED_KERNEL_CLASS_NAME(kCpuExecutionProvider, kMLDomain, 1, int64_t,
                                                                  ArrayFeatureExtractor)>,
      BuildKernelCreateInfo<ONNX_OPERATOR_TYPED_KERNEL_CLASS_NAME(kCpuExecutionProvider, kMLDomain, 1, string,
                                                                  ArrayFeatureExtractor)>,
      BuildKernelCreateInfo<ONNX_OPERATOR_KERNEL_CLASS_NAME(kCpuExecutionProvider, kMLDomain, 1, Binarizer)>,
      BuildKernelCreateInfo<ONNX_OPERATOR_KERNEL_CLASS_NAME(kCpuExecutionProvider, kMLDomain, 1, CastMap)>,
      BuildKernelCreateInfo<ONNX_OPERATOR_KERNEL_CLASS_NAME(kCpuExecutionProvider, kMLDomain, 1, CategoryMapper)>,
      BuildKernelCreateInfo<ONNX_OPERATOR_TYPED_KERNEL_CLASS_NAME(kCpuExecutionProvider, kMLDomain, 1, string_int64_t,
                                                                  DictVectorizer)>,
      BuildKernelCreateInfo<ONNX_OPERATOR_TYPED_KERNEL_CLASS_NAME(kCpuExecutionProvider, kMLDomain, 1, string_float,
                                                                  DictVectorizer)>,
      BuildKernelCreateInfo<ONNX_OPERATOR_TYPED_KERNEL_CLASS_NAME(kCpuExecutionProvider, kMLDomain, 1, string_double,
                                                                  DictVectorizer)>,
      BuildKernelCreateInfo<ONNX_OPERATOR_TYPED_KERNEL_CLASS_NAME(kCpuExecutionProvider, kMLDomain, 1, int64_t_string,
                                                                  DictVectorizer)>,
      BuildKernelCreateInfo<ONNX_OPERATOR_TYPED_KERNEL_CLASS_NAME(kCpuExecutionProvider, kMLDomain, 1, int64_t_float,
                                                                  DictVectorizer)>,
      BuildKernelCreateInfo<ONNX_OPERATOR_TYPED_KERNEL_CLASS_NAME(kCpuExecutionProvider, kMLDomain, 1, int64_t_double,
                                                                  DictVectorizer)>,
      BuildKernelCreateInfo<ONNX_OPERATOR_KERNEL_CLASS_NAME(kCpuExecutionProvider, kMLDomain, 1, FeatureVectorizer)>,
      BuildKernelCreateInfo<ONNX_OPERATOR_KERNEL_CLASS_NAME(kCpuExecutionProvider, kMLDomain, 1, Imputer)>,
      BuildKernelCreateInfo<ONNX_OPERATOR_VERSIONED_KERNEL_CLASS_NAME(kCpuExecutionProvider, kMLDomain, 1, 1,
                                                                      LabelEncoder)>,
      BuildKernelCreateInfo<ONNX_OPERATOR_KERNEL_CLASS_NAME(kCpuExecutionProvider, kMLDomain, 1, LinearClassifier)>,
      BuildKernelCreateInfo<ONNX_OPERATOR_KERNEL_CLASS_NAME(kCpuExecutionProvider, kMLDomain, 1, LinearRegressor)>,
      BuildKernelCreateInfo<ONNX_OPERATOR_KERNEL_CLASS_NAME(kCpuExecutionProvider, kMLDomain, 1, Normalizer)>,
      BuildKernelCreateInfo<ONNX_OPERATOR_TYPED_KERNEL_CLASS_NAME(kCpuExecutionProvider, kMLDomain, 1, int64_t,
                                                                  OneHotEncoder)>,
      BuildKernelCreateInfo<ONNX_OPERATOR_TYPED_KERNEL_CLASS_NAME(kCpuExecutionProvider, kMLDomain, 1, float,
                                                                  OneHotEncoder)>,
      BuildKernelCreateInfo<ONNX_OPERATOR_TYPED_KERNEL_CLASS_NAME(kCpuExecutionProvider, kMLDomain, 1, double,
                                                                  OneHotEncoder)>,
      BuildKernelCreateInfo<ONNX_OPERATOR_TYPED_KERNEL_CLASS_NAME(kCpuExecutionProvider, kMLDomain, 1, string,
                                                                  OneHotEncoder)>,
      BuildKernelCreateInfo<ONNX_OPERATOR_TYPED_KERNEL_CLASS_NAME(kCpuExecutionProvider, kMLDomain, 1, float, Scaler)>,
      BuildKernelCreateInfo<ONNX_OPERATOR_TYPED_KERNEL_CLASS_NAME(kCpuExecutionProvider, kMLDomain, 1, double,
                                                                  Scaler)>,
      BuildKernelCreateInfo<ONNX_OPERATOR_TYPED_KERNEL_CLASS_NAME(kCpuExecutionProvider, kMLDomain, 1, int64_t,
                                                                  Scaler)>,
      BuildKernelCreateInfo<ONNX_OPERATOR_TYPED_KERNEL_CLASS_NAME(kCpuExecutionProvider, kMLDomain, 1, int32_t,
                                                                  Scaler)>,
      BuildKernelCreateInfo<ONNX_OPERATOR_KERNEL_CLASS_NAME(kCpuExecutionProvider, kMLDomain, 1, SVMClassifier)>,
      BuildKernelCreateInfo<ONNX_OPERATOR_KERNEL_CLASS_NAME(kCpuExecutionProvider, kMLDomain, 1, SVMRegressor)>,
      BuildKernelCreateInfo<ONNX_OPERATOR_TYPED_KERNEL_CLASS_NAME(kCpuExecutionProvider, kMLDomain, 1, float,
                                                                  TreeEnsembleClassifier)>,
      BuildKernelCreateInfo<ONNX_OPERATOR_TYPED_KERNEL_CLASS_NAME(kCpuExecutionProvider, kMLDomain, 1, double,
                                                                  TreeEnsembleClassifier)>,
      BuildKernelCreateInfo<ONNX_OPERATOR_TYPED_KERNEL_CLASS_NAME(kCpuExecutionProvider, kMLDomain, 1, int64_t,
                                                                  TreeEnsembleClassifier)>,
      BuildKernelCreateInfo<ONNX_OPERATOR_TYPED_KERNEL_CLASS_NAME(kCpuExecutionProvider, kMLDomain, 1, int32_t,
                                                                  TreeEnsembleClassifier)>,
      BuildKernelCreateInfo<ONNX_OPERATOR_TYPED_KERNEL_CLASS_NAME(kCpuExecutionProvider, kMLDomain, 1, float,
                                                                  TreeEnsembleRegressor)>,
      BuildKernelCreateInfo<ONNX_OPERATOR_TYPED_KERNEL_CLASS_NAME(kCpuExecutionProvider, kMLDomain, 1, double,
                                                                  TreeEnsembleRegressor)>,
      BuildKernelCreateInfo<ONNX_OPERATOR_KERNEL_CLASS_NAME(kCpuExecutionProvider, kMLDomain, 1, ZipMap)>,

      BuildKernelCreateInfo<ONNX_OPERATOR_TYPED_KERNEL_CLASS_NAME(kCpuExecutionProvider, kMLDomain, 2, float_string,
                                                                  LabelEncoder)>,
      BuildKernelCreateInfo<ONNX_OPERATOR_TYPED_KERNEL_CLASS_NAME(kCpuExecutionProvider, kMLDomain, 2, string_float,
                                                                  LabelEncoder)>,
      BuildKernelCreateInfo<ONNX_OPERATOR_TYPED_KERNEL_CLASS_NAME(kCpuExecutionProvider, kMLDomain, 2, int64_float,
                                                                  LabelEncoder)>,
      BuildKernelCreateInfo<ONNX_OPERATOR_TYPED_KERNEL_CLASS_NAME(kCpuExecutionProvider, kMLDomain, 2, float_int64,
                                                                  LabelEncoder)>,
      BuildKernelCreateInfo<ONNX_OPERATOR_TYPED_KERNEL_CLASS_NAME(kCpuExecutionProvider, kMLDomain, 2, int64_string,
                                                                  LabelEncoder)>,
      BuildKernelCreateInfo<ONNX_OPERATOR_TYPED_KERNEL_CLASS_NAME(kCpuExecutionProvider, kMLDomain, 2, string_int64,
                                                                  LabelEncoder)>,
      BuildKernelCreateInfo<ONNX_OPERATOR_TYPED_KERNEL_CLASS_NAME(kCpuExecutionProvider, kMLDomain, 2, int64_int64,
                                                                  LabelEncoder)>,
  };

  for (auto& function_table_entry : function_table) {
    KernelCreateInfo info = function_table_entry();
    if (info.kernel_def != nullptr) {  // filter disabled entries where type is void
      ORT_RETURN_IF_ERROR(kernel_registry.Register(std::move(info)));
    }
  }

  return Status::OK();
}
}  // namespace ml
#endif

static Status RegisterCPUKernels(KernelRegistry& kernel_registry) {
  ORT_RETURN_IF_ERROR(RegisterOnnxOperatorKernels(kernel_registry));
#ifndef DISABLE_ML_OPS
  ORT_RETURN_IF_ERROR(::onnxruntime::ml::RegisterOnnxMLOperatorKernels(kernel_registry));
#endif
#ifndef DISABLE_CONTRIB_OPS
  ORT_RETURN_IF_ERROR(::onnxruntime::contrib::RegisterCpuContribKernels(kernel_registry));
#endif
#ifdef ML_FEATURIZERS
  ORT_RETURN_IF_ERROR(::onnxruntime::featurizers::RegisterCpuMSFeaturizersKernels(kernel_registry));
#endif
#ifdef ENABLE_TRAINING
  ORT_RETURN_IF_ERROR(::onnxruntime::contrib::RegisterCpuTrainingKernels(kernel_registry));
#endif
  return Status::OK();
}

KernelRegistryAndStatus GetCpuKernelRegistry() {
  KernelRegistryAndStatus ret;
  ret.st = RegisterCPUKernels(*ret.kernel_registry);
  return ret;
}

std::shared_ptr<KernelRegistry> CPUExecutionProvider::GetKernelRegistry() const {
  static KernelRegistryAndStatus k = GetCpuKernelRegistry();
  //throw if the registry failed to initialize
  ORT_THROW_IF_ERROR(k.st);
  return k.kernel_registry;
}

std::unique_ptr<IDataTransfer> CPUExecutionProvider::GetDataTransfer() const {
  return onnxruntime::make_unique<CPUDataTransfer>();
}
}  // namespace onnxruntime<|MERGE_RESOLUTION|>--- conflicted
+++ resolved
@@ -97,15 +97,15 @@
 class ONNX_OPERATOR_KERNEL_CLASS_NAME(kCpuExecutionProvider, kOnnxDomain, 7, And);
 class ONNX_OPERATOR_KERNEL_CLASS_NAME(kCpuExecutionProvider, kOnnxDomain, 7, Or);
 class ONNX_OPERATOR_KERNEL_CLASS_NAME(kCpuExecutionProvider, kOnnxDomain, 7, Xor);
-class ONNX_OPERATOR_VERSIONED_TYPED_KERNEL_CLASS_NAME(kCpuExecutionProvider, kOnnxDomain, 7, 12, float, Less);
-class ONNX_OPERATOR_VERSIONED_TYPED_KERNEL_CLASS_NAME(kCpuExecutionProvider, kOnnxDomain, 7, 12, double, Less);
-class ONNX_OPERATOR_VERSIONED_TYPED_KERNEL_CLASS_NAME(kCpuExecutionProvider, kOnnxDomain, 7, 12, float, Greater);
-class ONNX_OPERATOR_VERSIONED_TYPED_KERNEL_CLASS_NAME(kCpuExecutionProvider, kOnnxDomain, 7, 12, double, Greater);
-class ONNX_OPERATOR_VERSIONED_TYPED_KERNEL_CLASS_NAME(kCpuExecutionProvider, kOnnxDomain, 7, 12, bool, Equal);
-class ONNX_OPERATOR_VERSIONED_TYPED_KERNEL_CLASS_NAME(kCpuExecutionProvider, kOnnxDomain, 7, 12, int32_t, Equal);
-class ONNX_OPERATOR_VERSIONED_TYPED_KERNEL_CLASS_NAME(kCpuExecutionProvider, kOnnxDomain, 7, 12, int64_t, Equal);
-class ONNX_OPERATOR_VERSIONED_TYPED_KERNEL_CLASS_NAME(kCpuExecutionProvider, kOnnxDomain, 7, 12, float, Equal);
-class ONNX_OPERATOR_VERSIONED_TYPED_KERNEL_CLASS_NAME(kCpuExecutionProvider, kOnnxDomain, 7, 12, double, Equal);
+class ONNX_OPERATOR_VERSIONED_TYPED_KERNEL_CLASS_NAME(kCpuExecutionProvider, kOnnxDomain, 7, 8, float, Less);
+class ONNX_OPERATOR_VERSIONED_TYPED_KERNEL_CLASS_NAME(kCpuExecutionProvider, kOnnxDomain, 7, 8, double, Less);
+class ONNX_OPERATOR_VERSIONED_TYPED_KERNEL_CLASS_NAME(kCpuExecutionProvider, kOnnxDomain, 7, 8, float, Greater);
+class ONNX_OPERATOR_VERSIONED_TYPED_KERNEL_CLASS_NAME(kCpuExecutionProvider, kOnnxDomain, 7, 8, double, Greater);
+class ONNX_OPERATOR_VERSIONED_TYPED_KERNEL_CLASS_NAME(kCpuExecutionProvider, kOnnxDomain, 7, 10, bool, Equal);
+class ONNX_OPERATOR_VERSIONED_TYPED_KERNEL_CLASS_NAME(kCpuExecutionProvider, kOnnxDomain, 7, 10, int32_t, Equal);
+class ONNX_OPERATOR_VERSIONED_TYPED_KERNEL_CLASS_NAME(kCpuExecutionProvider, kOnnxDomain, 7, 10, int64_t, Equal);
+class ONNX_OPERATOR_VERSIONED_TYPED_KERNEL_CLASS_NAME(kCpuExecutionProvider, kOnnxDomain, 7, 10, float, Equal);
+class ONNX_OPERATOR_VERSIONED_TYPED_KERNEL_CLASS_NAME(kCpuExecutionProvider, kOnnxDomain, 7, 10, double, Equal);
 class ONNX_OPERATOR_VERSIONED_TYPED_KERNEL_CLASS_NAME(kCpuExecutionProvider, kOnnxDomain, 6, 7, float, Mean);
 class ONNX_OPERATOR_VERSIONED_TYPED_KERNEL_CLASS_NAME(kCpuExecutionProvider, kOnnxDomain, 8, 12, float, Mean);
 class ONNX_OPERATOR_TYPED_KERNEL_CLASS_NAME(kCpuExecutionProvider, kOnnxDomain, 7, float, Sin);
@@ -185,11 +185,7 @@
 class ONNX_OPERATOR_VERSIONED_KERNEL_CLASS_NAME(kCpuExecutionProvider, kOnnxDomain, 7, 9, Dropout);
 class ONNX_OPERATOR_VERSIONED_KERNEL_CLASS_NAME(kCpuExecutionProvider, kOnnxDomain, 1, 12, Identity);
 class ONNX_OPERATOR_VERSIONED_KERNEL_CLASS_NAME(kCpuExecutionProvider, kOnnxDomain, 2, 10, Pad);
-<<<<<<< HEAD
-class ONNX_OPERATOR_VERSIONED_KERNEL_CLASS_NAME(kCpuExecutionProvider, kOnnxDomain, 1, 4, Reshape_1);
-=======
 class ONNX_OPERATOR_VERSIONED_KERNEL_CLASS_NAME(kCpuExecutionProvider, kOnnxDomain, 1, 4, Reshape);
->>>>>>> d46dbeaf
 class ONNX_OPERATOR_VERSIONED_KERNEL_CLASS_NAME(kCpuExecutionProvider, kOnnxDomain, 5, 12, Reshape);
 class ONNX_OPERATOR_VERSIONED_KERNEL_CLASS_NAME(kCpuExecutionProvider, kOnnxDomain, 1, 12, Shape);
 class ONNX_OPERATOR_VERSIONED_KERNEL_CLASS_NAME(kCpuExecutionProvider, kOnnxDomain, 1, 12, Size);
@@ -225,17 +221,12 @@
 class ONNX_OPERATOR_VERSIONED_KERNEL_CLASS_NAME(kCpuExecutionProvider, kOnnxDomain, 9, 10, Compress);
 class ONNX_OPERATOR_KERNEL_CLASS_NAME(kCpuExecutionProvider, kOnnxDomain, 9, ConstantOfShape);
 class ONNX_OPERATOR_VERSIONED_KERNEL_CLASS_NAME(kCpuExecutionProvider, kOnnxDomain, 9, 12, MeanVarianceNormalization);
-<<<<<<< HEAD
-class ONNX_OPERATOR_VERSIONED_TYPED_KERNEL_CLASS_NAME(kCpuExecutionProvider, kOnnxDomain, 9, 12, int32_t, Greater);
-class ONNX_OPERATOR_VERSIONED_TYPED_KERNEL_CLASS_NAME(kCpuExecutionProvider, kOnnxDomain, 9, 12, int64_t, Greater);
-=======
 class ONNX_OPERATOR_VERSIONED_TYPED_KERNEL_CLASS_NAME(kCpuExecutionProvider, kOnnxDomain, 9, 12, float, Greater);
 class ONNX_OPERATOR_VERSIONED_TYPED_KERNEL_CLASS_NAME(kCpuExecutionProvider, kOnnxDomain, 9, 12, double, Greater);
 class ONNX_OPERATOR_VERSIONED_TYPED_KERNEL_CLASS_NAME(kCpuExecutionProvider, kOnnxDomain, 9, 12, int32_t, Greater);
 class ONNX_OPERATOR_VERSIONED_TYPED_KERNEL_CLASS_NAME(kCpuExecutionProvider, kOnnxDomain, 9, 12, int64_t, Greater);
 class ONNX_OPERATOR_VERSIONED_TYPED_KERNEL_CLASS_NAME(kCpuExecutionProvider, kOnnxDomain, 9, 12, float, Less);
 class ONNX_OPERATOR_VERSIONED_TYPED_KERNEL_CLASS_NAME(kCpuExecutionProvider, kOnnxDomain, 9, 12, double, Less);
->>>>>>> d46dbeaf
 class ONNX_OPERATOR_VERSIONED_TYPED_KERNEL_CLASS_NAME(kCpuExecutionProvider, kOnnxDomain, 9, 12, int32_t, Less);
 class ONNX_OPERATOR_VERSIONED_TYPED_KERNEL_CLASS_NAME(kCpuExecutionProvider, kOnnxDomain, 9, 12, int64_t, Less);
 class ONNX_OPERATOR_KERNEL_CLASS_NAME(kCpuExecutionProvider, kOnnxDomain, 9, EyeLike);
@@ -280,15 +271,12 @@
 class ONNX_OPERATOR_VERSIONED_TYPED_KERNEL_CLASS_NAME(kCpuExecutionProvider, kOnnxDomain, 9, 12, double, MatMul);
 class ONNX_OPERATOR_VERSIONED_TYPED_KERNEL_CLASS_NAME(kCpuExecutionProvider, kOnnxDomain, 9, 12, int32_t, MatMul);
 class ONNX_OPERATOR_VERSIONED_TYPED_KERNEL_CLASS_NAME(kCpuExecutionProvider, kOnnxDomain, 9, 12, int64_t, MatMul);
-<<<<<<< HEAD
-=======
 class ONNX_OPERATOR_TYPED_KERNEL_CLASS_NAME(kCpuExecutionProvider, kOnnxDomain, 9, float, BatchNormalization);
 class ONNX_OPERATOR_TYPED_KERNEL_CLASS_NAME(kCpuExecutionProvider, kOnnxDomain, 9, double, BatchNormalization);
 class ONNX_OPERATOR_KERNEL_CLASS_NAME(kCpuExecutionProvider, kOnnxDomain, 9, PRelu);
 class ONNX_OPERATOR_VERSIONED_TYPED_KERNEL_CLASS_NAME(kCpuExecutionProvider, kOnnxDomain, 9, 9, float, Upsample);
 class ONNX_OPERATOR_VERSIONED_TYPED_KERNEL_CLASS_NAME(kCpuExecutionProvider, kOnnxDomain, 9, 9, int32_t, Upsample);
 class ONNX_OPERATOR_VERSIONED_TYPED_KERNEL_CLASS_NAME(kCpuExecutionProvider, kOnnxDomain, 9, 9, uint8_t, Upsample);
->>>>>>> d46dbeaf
 
 // Opset 10
 class ONNX_OPERATOR_KERNEL_CLASS_NAME(kCpuExecutionProvider, kOnnxDomain, 10, StringNormalizer);
@@ -321,14 +309,11 @@
 class ONNX_OPERATOR_TYPED_KERNEL_CLASS_NAME(kCpuExecutionProvider, kOnnxDomain, 11, double, CumSum);
 class ONNX_OPERATOR_TYPED_KERNEL_CLASS_NAME(kCpuExecutionProvider, kOnnxDomain, 11, int32_t, CumSum);
 class ONNX_OPERATOR_TYPED_KERNEL_CLASS_NAME(kCpuExecutionProvider, kOnnxDomain, 11, int64_t, CumSum);
-<<<<<<< HEAD
-=======
 class ONNX_OPERATOR_VERSIONED_TYPED_KERNEL_CLASS_NAME(kCpuExecutionProvider, kOnnxDomain, 11, 12, bool, Equal);
 class ONNX_OPERATOR_VERSIONED_TYPED_KERNEL_CLASS_NAME(kCpuExecutionProvider, kOnnxDomain, 11, 12, int32_t, Equal);
 class ONNX_OPERATOR_VERSIONED_TYPED_KERNEL_CLASS_NAME(kCpuExecutionProvider, kOnnxDomain, 11, 12, int64_t, Equal);
 class ONNX_OPERATOR_VERSIONED_TYPED_KERNEL_CLASS_NAME(kCpuExecutionProvider, kOnnxDomain, 11, 12, float, Equal);
 class ONNX_OPERATOR_VERSIONED_TYPED_KERNEL_CLASS_NAME(kCpuExecutionProvider, kOnnxDomain, 11, 12, double, Equal);
->>>>>>> d46dbeaf
 class ONNX_OPERATOR_TYPED_KERNEL_CLASS_NAME(kCpuExecutionProvider, kOnnxDomain, 11, float, Round);
 class ONNX_OPERATOR_TYPED_KERNEL_CLASS_NAME(kCpuExecutionProvider, kOnnxDomain, 11, double, Round);
 class ONNX_OPERATOR_TYPED_KERNEL_CLASS_NAME(kCpuExecutionProvider, kOnnxDomain, 11, MLFloat16, Round);
@@ -338,16 +323,6 @@
 class ONNX_OPERATOR_VERSIONED_TYPED_KERNEL_CLASS_NAME(kCpuExecutionProvider, kOnnxDomain, 11, 12, int32_t, ArgMax);
 class ONNX_OPERATOR_VERSIONED_TYPED_KERNEL_CLASS_NAME(kCpuExecutionProvider, kOnnxDomain, 11, 12, float, ArgMin);
 class ONNX_OPERATOR_VERSIONED_TYPED_KERNEL_CLASS_NAME(kCpuExecutionProvider, kOnnxDomain, 11, 12, int32_t, ArgMin);
-<<<<<<< HEAD
-class ONNX_OPERATOR_TYPED_KERNEL_CLASS_NAME(kCpuExecutionProvider, kOnnxDomain, 11, float, ReduceL1);
-class ONNX_OPERATOR_TYPED_KERNEL_CLASS_NAME(kCpuExecutionProvider, kOnnxDomain, 11, int32_t, ReduceL1);
-class ONNX_OPERATOR_TYPED_KERNEL_CLASS_NAME(kCpuExecutionProvider, kOnnxDomain, 11, float, ReduceL2);
-class ONNX_OPERATOR_TYPED_KERNEL_CLASS_NAME(kCpuExecutionProvider, kOnnxDomain, 11, int32_t, ReduceL2);
-class ONNX_OPERATOR_TYPED_KERNEL_CLASS_NAME(kCpuExecutionProvider, kOnnxDomain, 11, float, ReduceLogSum);
-class ONNX_OPERATOR_TYPED_KERNEL_CLASS_NAME(kCpuExecutionProvider, kOnnxDomain, 11, int32_t, ReduceLogSum);
-class ONNX_OPERATOR_TYPED_KERNEL_CLASS_NAME(kCpuExecutionProvider, kOnnxDomain, 11, float, ReduceLogSumExp);
-class ONNX_OPERATOR_TYPED_KERNEL_CLASS_NAME(kCpuExecutionProvider, kOnnxDomain, 11, int32_t, ReduceLogSumExp);
-=======
 class ONNX_OPERATOR_VERSIONED_TYPED_KERNEL_CLASS_NAME(kCpuExecutionProvider, kOnnxDomain, 11, 12, float, ReduceL1);
 class ONNX_OPERATOR_VERSIONED_TYPED_KERNEL_CLASS_NAME(kCpuExecutionProvider, kOnnxDomain, 11, 12, int32_t, ReduceL1);
 class ONNX_OPERATOR_VERSIONED_TYPED_KERNEL_CLASS_NAME(kCpuExecutionProvider, kOnnxDomain, 11, 12, float, ReduceL2);
@@ -356,7 +331,6 @@
 class ONNX_OPERATOR_VERSIONED_TYPED_KERNEL_CLASS_NAME(kCpuExecutionProvider, kOnnxDomain, 11, 12, int32_t, ReduceLogSum);
 class ONNX_OPERATOR_VERSIONED_TYPED_KERNEL_CLASS_NAME(kCpuExecutionProvider, kOnnxDomain, 11, 12, float, ReduceLogSumExp);
 class ONNX_OPERATOR_VERSIONED_TYPED_KERNEL_CLASS_NAME(kCpuExecutionProvider, kOnnxDomain, 11, 12, int32_t, ReduceLogSumExp);
->>>>>>> d46dbeaf
 class ONNX_OPERATOR_VERSIONED_TYPED_KERNEL_CLASS_NAME(kCpuExecutionProvider, kOnnxDomain, 11, 11, float, ReduceMax);
 class ONNX_OPERATOR_VERSIONED_TYPED_KERNEL_CLASS_NAME(kCpuExecutionProvider, kOnnxDomain, 11, 11, int32_t, ReduceMax);
 class ONNX_OPERATOR_VERSIONED_TYPED_KERNEL_CLASS_NAME(kCpuExecutionProvider, kOnnxDomain, 11, 11, int64_t, ReduceMax);
@@ -365,24 +339,6 @@
 class ONNX_OPERATOR_VERSIONED_TYPED_KERNEL_CLASS_NAME(kCpuExecutionProvider, kOnnxDomain, 11, 11, float, ReduceMin);
 class ONNX_OPERATOR_VERSIONED_TYPED_KERNEL_CLASS_NAME(kCpuExecutionProvider, kOnnxDomain, 11, 11, int32_t, ReduceMin);
 class ONNX_OPERATOR_VERSIONED_TYPED_KERNEL_CLASS_NAME(kCpuExecutionProvider, kOnnxDomain, 11, 11, int64_t, ReduceMin);
-<<<<<<< HEAD
-class ONNX_OPERATOR_TYPED_KERNEL_CLASS_NAME(kCpuExecutionProvider, kOnnxDomain, 11, float, ReduceProd);
-class ONNX_OPERATOR_TYPED_KERNEL_CLASS_NAME(kCpuExecutionProvider, kOnnxDomain, 11, int32_t, ReduceProd);
-class ONNX_OPERATOR_TYPED_KERNEL_CLASS_NAME(kCpuExecutionProvider, kOnnxDomain, 11, int64_t, ReduceProd);
-class ONNX_OPERATOR_TYPED_KERNEL_CLASS_NAME(kCpuExecutionProvider, kOnnxDomain, 11, float, ReduceSum);
-class ONNX_OPERATOR_TYPED_KERNEL_CLASS_NAME(kCpuExecutionProvider, kOnnxDomain, 11, double, ReduceSum);
-class ONNX_OPERATOR_TYPED_KERNEL_CLASS_NAME(kCpuExecutionProvider, kOnnxDomain, 11, int32_t, ReduceSum);
-class ONNX_OPERATOR_TYPED_KERNEL_CLASS_NAME(kCpuExecutionProvider, kOnnxDomain, 11, int64_t, ReduceSum);
-class ONNX_OPERATOR_TYPED_KERNEL_CLASS_NAME(kCpuExecutionProvider, kOnnxDomain, 11, float, ReduceSumSquare);
-class ONNX_OPERATOR_TYPED_KERNEL_CLASS_NAME(kCpuExecutionProvider, kOnnxDomain, 11, double, ReduceSumSquare);
-class ONNX_OPERATOR_TYPED_KERNEL_CLASS_NAME(kCpuExecutionProvider, kOnnxDomain, 11, int32_t, ReduceSumSquare);
-class ONNX_OPERATOR_KERNEL_CLASS_NAME(kCpuExecutionProvider, kOnnxDomain, 11, Hardmax);
-class ONNX_OPERATOR_TYPED_KERNEL_CLASS_NAME(kCpuExecutionProvider, kOnnxDomain, 11, float, LogSoftmax);
-class ONNX_OPERATOR_TYPED_KERNEL_CLASS_NAME(kCpuExecutionProvider, kOnnxDomain, 11, double, LogSoftmax);
-class ONNX_OPERATOR_TYPED_KERNEL_CLASS_NAME(kCpuExecutionProvider, kOnnxDomain, 11, float, Softmax);
-class ONNX_OPERATOR_TYPED_KERNEL_CLASS_NAME(kCpuExecutionProvider, kOnnxDomain, 11, double, Softmax);
-class ONNX_OPERATOR_KERNEL_CLASS_NAME(kCpuExecutionProvider, kOnnxDomain, 11, Loop);
-=======
 class ONNX_OPERATOR_VERSIONED_TYPED_KERNEL_CLASS_NAME(kCpuExecutionProvider, kOnnxDomain, 11, 12, float, ReduceProd);
 class ONNX_OPERATOR_VERSIONED_TYPED_KERNEL_CLASS_NAME(kCpuExecutionProvider, kOnnxDomain, 11, 12, int32_t, ReduceProd);
 class ONNX_OPERATOR_VERSIONED_TYPED_KERNEL_CLASS_NAME(kCpuExecutionProvider, kOnnxDomain, 11, 12, int64_t, ReduceProd);
@@ -399,23 +355,15 @@
 class ONNX_OPERATOR_VERSIONED_TYPED_KERNEL_CLASS_NAME(kCpuExecutionProvider, kOnnxDomain, 11, 12, float, Softmax);
 class ONNX_OPERATOR_VERSIONED_TYPED_KERNEL_CLASS_NAME(kCpuExecutionProvider, kOnnxDomain, 11, 12, double, Softmax);
 class ONNX_OPERATOR_VERSIONED_KERNEL_CLASS_NAME(kCpuExecutionProvider, kOnnxDomain, 11, 12, Loop);
->>>>>>> d46dbeaf
 class ONNX_OPERATOR_VERSIONED_KERNEL_CLASS_NAME(kCpuExecutionProvider, kOnnxDomain, 11, 12, DepthToSpace);
 class ONNX_OPERATOR_KERNEL_CLASS_NAME(kCpuExecutionProvider, kOnnxDomain, 11, Scan);
 class ONNX_OPERATOR_VERSIONED_KERNEL_CLASS_NAME(kCpuExecutionProvider, kOnnxDomain, 11, 12, Flatten);
 class ONNX_OPERATOR_KERNEL_CLASS_NAME(kCpuExecutionProvider, kOnnxDomain, 11, Compress);
 class ONNX_OPERATOR_VERSIONED_KERNEL_CLASS_NAME(kCpuExecutionProvider, kOnnxDomain, 11, 12, Concat);
-<<<<<<< HEAD
-class ONNX_OPERATOR_VERSIONED_KERNEL_CLASS_NAME(kCpuExecutionProvider, kOnnxDomain, 11, 12,Gather);
-class ONNX_OPERATOR_VERSIONED_KERNEL_CLASS_NAME(kCpuExecutionProvider, kOnnxDomain, 11, 12, Slice);
-class ONNX_OPERATOR_KERNEL_CLASS_NAME(kCpuExecutionProvider, kOnnxDomain, 11, Split);
-class ONNX_OPERATOR_KERNEL_CLASS_NAME(kCpuExecutionProvider, kOnnxDomain, 11, Squeeze);
-=======
 class ONNX_OPERATOR_VERSIONED_KERNEL_CLASS_NAME(kCpuExecutionProvider, kOnnxDomain, 11, 12, Gather);
 class ONNX_OPERATOR_VERSIONED_KERNEL_CLASS_NAME(kCpuExecutionProvider, kOnnxDomain, 11, 12, Slice);
 class ONNX_OPERATOR_VERSIONED_KERNEL_CLASS_NAME(kCpuExecutionProvider, kOnnxDomain, 11, 12, Split);
 class ONNX_OPERATOR_VERSIONED_KERNEL_CLASS_NAME(kCpuExecutionProvider, kOnnxDomain, 11, 12, Squeeze);
->>>>>>> d46dbeaf
 class ONNX_OPERATOR_VERSIONED_KERNEL_CLASS_NAME(kCpuExecutionProvider, kOnnxDomain, 11, 12, Unsqueeze);
 class ONNX_OPERATOR_KERNEL_CLASS_NAME(kCpuExecutionProvider, kOnnxDomain, 11, Det);
 class ONNX_OPERATOR_VERSIONED_KERNEL_CLASS_NAME(kCpuExecutionProvider, kOnnxDomain, 11, 12, ScatterElements);
@@ -468,20 +416,6 @@
 class ONNX_OPERATOR_VERSIONED_KERNEL_CLASS_NAME(kCpuExecutionProvider, kOnnxDomain, 12, 12, Max);
 class ONNX_OPERATOR_KERNEL_CLASS_NAME(kCpuExecutionProvider, kOnnxDomain, 12, MaxPool);
 class ONNX_OPERATOR_VERSIONED_KERNEL_CLASS_NAME(kCpuExecutionProvider, kOnnxDomain, 12, 12, Pow);
-<<<<<<< HEAD
-class ONNX_OPERATOR_TYPED_KERNEL_CLASS_NAME(kCpuExecutionProvider, kOnnxDomain, 12, float, ReduceMax);
-class ONNX_OPERATOR_TYPED_KERNEL_CLASS_NAME(kCpuExecutionProvider, kOnnxDomain, 12, int32_t, ReduceMax);
-class ONNX_OPERATOR_TYPED_KERNEL_CLASS_NAME(kCpuExecutionProvider, kOnnxDomain, 12, int64_t, ReduceMax);
-class ONNX_OPERATOR_TYPED_KERNEL_CLASS_NAME(kCpuExecutionProvider, kOnnxDomain, 12, int8_t, ReduceMax);
-class ONNX_OPERATOR_TYPED_KERNEL_CLASS_NAME(kCpuExecutionProvider, kOnnxDomain, 12, uint8_t, ReduceMax);
-
-class ONNX_OPERATOR_TYPED_KERNEL_CLASS_NAME(kCpuExecutionProvider, kOnnxDomain, 12, float, ReduceMin);
-class ONNX_OPERATOR_TYPED_KERNEL_CLASS_NAME(kCpuExecutionProvider, kOnnxDomain, 12, int32_t, ReduceMin);
-class ONNX_OPERATOR_TYPED_KERNEL_CLASS_NAME(kCpuExecutionProvider, kOnnxDomain, 12, int64_t, ReduceMin);
-class ONNX_OPERATOR_TYPED_KERNEL_CLASS_NAME(kCpuExecutionProvider, kOnnxDomain, 12, int8_t, ReduceMin);
-class ONNX_OPERATOR_TYPED_KERNEL_CLASS_NAME(kCpuExecutionProvider, kOnnxDomain, 12, uint8_t, ReduceMin);
-class ONNX_OPERATOR_KERNEL_CLASS_NAME(kCpuExecutionProvider, kOnnxDomain, 12, GatherND);
-=======
 class ONNX_OPERATOR_VERSIONED_TYPED_KERNEL_CLASS_NAME(kCpuExecutionProvider, kOnnxDomain, 12, 12, float, ReduceMax);
 class ONNX_OPERATOR_VERSIONED_TYPED_KERNEL_CLASS_NAME(kCpuExecutionProvider, kOnnxDomain, 12, 12, int32_t, ReduceMax);
 class ONNX_OPERATOR_VERSIONED_TYPED_KERNEL_CLASS_NAME(kCpuExecutionProvider, kOnnxDomain, 12, 12, int64_t, ReduceMax);
@@ -494,7 +428,6 @@
 class ONNX_OPERATOR_VERSIONED_TYPED_KERNEL_CLASS_NAME(kCpuExecutionProvider, kOnnxDomain, 12, 12, int8_t, ReduceMin);
 class ONNX_OPERATOR_VERSIONED_TYPED_KERNEL_CLASS_NAME(kCpuExecutionProvider, kOnnxDomain, 12, 12, uint8_t, ReduceMin);
 class ONNX_OPERATOR_VERSIONED_KERNEL_CLASS_NAME(kCpuExecutionProvider, kOnnxDomain, 12, 12, GatherND);
->>>>>>> d46dbeaf
 class ONNX_OPERATOR_KERNEL_CLASS_NAME(kCpuExecutionProvider, kOnnxDomain, 12, Einsum);
 
 // REVIEW(codemzs): ConstEigenVectorArrayMap.cast<MLFLoat16) does not seem to be supported.
@@ -525,10 +458,7 @@
 class ONNX_OPERATOR_TYPED_KERNEL_CLASS_NAME(kCpuExecutionProvider, kOnnxDomain, 13, uint64_t, Expand);
 class ONNX_OPERATOR_TYPED_KERNEL_CLASS_NAME(kCpuExecutionProvider, kOnnxDomain, 13, bool, Expand);
 class ONNX_OPERATOR_TYPED_KERNEL_CLASS_NAME(kCpuExecutionProvider, kOnnxDomain, 13, MLFloat16, Expand);
-<<<<<<< HEAD
-=======
 class ONNX_OPERATOR_TYPED_KERNEL_CLASS_NAME(kCpuExecutionProvider, kOnnxDomain, 13, string, Expand);
->>>>>>> d46dbeaf
 class ONNX_OPERATOR_KERNEL_CLASS_NAME(kCpuExecutionProvider, kOnnxDomain, 13, Gemm);
 class ONNX_OPERATOR_TYPED_KERNEL_CLASS_NAME(kCpuExecutionProvider, kOnnxDomain, 13, float, MatMul);
 class ONNX_OPERATOR_TYPED_KERNEL_CLASS_NAME(kCpuExecutionProvider, kOnnxDomain, 13, double, MatMul);
@@ -543,10 +473,6 @@
 class ONNX_OPERATOR_KERNEL_CLASS_NAME(kCpuExecutionProvider, kOnnxDomain, 13, Sign);
 class ONNX_OPERATOR_KERNEL_CLASS_NAME(kCpuExecutionProvider, kOnnxDomain, 13, Size);
 class ONNX_OPERATOR_TYPED_KERNEL_CLASS_NAME(kCpuExecutionProvider, kOnnxDomain, 13, float, Sum);
-<<<<<<< HEAD
-class ONNX_OPERATOR_KERNEL_CLASS_NAME(kCpuExecutionProvider, kOnnxDomain, 13, Unsqueeze);
-=======
->>>>>>> d46dbeaf
 class ONNX_OPERATOR_KERNEL_CLASS_NAME(kCpuExecutionProvider, kOnnxDomain, 13, Flatten);
 class ONNX_OPERATOR_KERNEL_CLASS_NAME(kCpuExecutionProvider, kOnnxDomain, 13, LRN);
 class ONNX_OPERATOR_KERNEL_CLASS_NAME(kCpuExecutionProvider, kOnnxDomain, 13, MeanVarianceNormalization);
@@ -620,20 +546,15 @@
 class ONNX_OPERATOR_KERNEL_CLASS_NAME(kCpuExecutionProvider, kOnnxDomain, 13, DepthToSpace);
 class ONNX_OPERATOR_KERNEL_CLASS_NAME(kCpuExecutionProvider, kOnnxDomain, 13, SpaceToDepth);
 class ONNX_OPERATOR_KERNEL_CLASS_NAME(kCpuExecutionProvider, kOnnxDomain, 13, Slice);
-<<<<<<< HEAD
-=======
 class ONNX_OPERATOR_KERNEL_CLASS_NAME(kCpuExecutionProvider, kOnnxDomain, 13, Split);
 class ONNX_OPERATOR_KERNEL_CLASS_NAME(kCpuExecutionProvider, kOnnxDomain, 13, Unsqueeze);
 class ONNX_OPERATOR_KERNEL_CLASS_NAME(kCpuExecutionProvider, kOnnxDomain, 13, Squeeze);
->>>>>>> d46dbeaf
 class ONNX_OPERATOR_KERNEL_CLASS_NAME(kCpuExecutionProvider, kOnnxDomain, 13, Transpose);
 class ONNX_OPERATOR_KERNEL_CLASS_NAME(kCpuExecutionProvider, kOnnxDomain, 13, Tile);
 class ONNX_OPERATOR_KERNEL_CLASS_NAME(kCpuExecutionProvider, kOnnxDomain, 13, Gather);
 class ONNX_OPERATOR_KERNEL_CLASS_NAME(kCpuExecutionProvider, kOnnxDomain, 13, GatherElements);
 class ONNX_OPERATOR_KERNEL_CLASS_NAME(kCpuExecutionProvider, kOnnxDomain, 13, ScatterND);
 class ONNX_OPERATOR_KERNEL_CLASS_NAME(kCpuExecutionProvider, kOnnxDomain, 13, ScatterElements);
-<<<<<<< HEAD
-=======
 class ONNX_OPERATOR_KERNEL_CLASS_NAME(kCpuExecutionProvider, kOnnxDomain, 13, Identity);
 class ONNX_OPERATOR_TYPED_KERNEL_CLASS_NAME(kCpuExecutionProvider, kOnnxDomain, 13, float, IsNaN);
 class ONNX_OPERATOR_TYPED_KERNEL_CLASS_NAME(kCpuExecutionProvider, kOnnxDomain, 13, MLFloat16, IsNaN);
@@ -719,7 +640,6 @@
  To double-check what versions an operator should have registrations for see 
  https://github.com/onnx/onnx/blob/master/docs/Operators.md
 *****/
->>>>>>> d46dbeaf
 
 template <>
 KernelCreateInfo BuildKernelCreateInfo<void>() {
@@ -821,23 +741,23 @@
       BuildKernelCreateInfo<ONNX_OPERATOR_KERNEL_CLASS_NAME(kCpuExecutionProvider, kOnnxDomain, 7, And)>,
       BuildKernelCreateInfo<ONNX_OPERATOR_KERNEL_CLASS_NAME(kCpuExecutionProvider, kOnnxDomain, 7, Or)>,
       BuildKernelCreateInfo<ONNX_OPERATOR_KERNEL_CLASS_NAME(kCpuExecutionProvider, kOnnxDomain, 7, Xor)>,
-      BuildKernelCreateInfo<ONNX_OPERATOR_VERSIONED_TYPED_KERNEL_CLASS_NAME(kCpuExecutionProvider, kOnnxDomain, 7, 12,
+      BuildKernelCreateInfo<ONNX_OPERATOR_VERSIONED_TYPED_KERNEL_CLASS_NAME(kCpuExecutionProvider, kOnnxDomain, 7, 8,
                                                                             float, Less)>,
-      BuildKernelCreateInfo<ONNX_OPERATOR_VERSIONED_TYPED_KERNEL_CLASS_NAME(kCpuExecutionProvider, kOnnxDomain, 7, 12,
+      BuildKernelCreateInfo<ONNX_OPERATOR_VERSIONED_TYPED_KERNEL_CLASS_NAME(kCpuExecutionProvider, kOnnxDomain, 7, 8,
                                                                             double, Less)>,
-      BuildKernelCreateInfo<ONNX_OPERATOR_VERSIONED_TYPED_KERNEL_CLASS_NAME(kCpuExecutionProvider, kOnnxDomain, 7, 12,
+      BuildKernelCreateInfo<ONNX_OPERATOR_VERSIONED_TYPED_KERNEL_CLASS_NAME(kCpuExecutionProvider, kOnnxDomain, 7, 8,
                                                                             float, Greater)>,
-      BuildKernelCreateInfo<ONNX_OPERATOR_VERSIONED_TYPED_KERNEL_CLASS_NAME(kCpuExecutionProvider, kOnnxDomain, 7, 12,
+      BuildKernelCreateInfo<ONNX_OPERATOR_VERSIONED_TYPED_KERNEL_CLASS_NAME(kCpuExecutionProvider, kOnnxDomain, 7, 8,
                                                                             double, Greater)>,
-      BuildKernelCreateInfo<ONNX_OPERATOR_VERSIONED_TYPED_KERNEL_CLASS_NAME(kCpuExecutionProvider, kOnnxDomain, 7, 12,
+      BuildKernelCreateInfo<ONNX_OPERATOR_VERSIONED_TYPED_KERNEL_CLASS_NAME(kCpuExecutionProvider, kOnnxDomain, 7, 10,
                                                                             bool, Equal)>,
-      BuildKernelCreateInfo<ONNX_OPERATOR_VERSIONED_TYPED_KERNEL_CLASS_NAME(kCpuExecutionProvider, kOnnxDomain, 7, 12,
+      BuildKernelCreateInfo<ONNX_OPERATOR_VERSIONED_TYPED_KERNEL_CLASS_NAME(kCpuExecutionProvider, kOnnxDomain, 7, 10,
                                                                             int32_t, Equal)>,
-      BuildKernelCreateInfo<ONNX_OPERATOR_VERSIONED_TYPED_KERNEL_CLASS_NAME(kCpuExecutionProvider, kOnnxDomain, 7, 12,
+      BuildKernelCreateInfo<ONNX_OPERATOR_VERSIONED_TYPED_KERNEL_CLASS_NAME(kCpuExecutionProvider, kOnnxDomain, 7, 10,
                                                                             int64_t, Equal)>,
-      BuildKernelCreateInfo<ONNX_OPERATOR_VERSIONED_TYPED_KERNEL_CLASS_NAME(kCpuExecutionProvider, kOnnxDomain, 7, 12,
+      BuildKernelCreateInfo<ONNX_OPERATOR_VERSIONED_TYPED_KERNEL_CLASS_NAME(kCpuExecutionProvider, kOnnxDomain, 7, 10,
                                                                             float, Equal)>,
-      BuildKernelCreateInfo<ONNX_OPERATOR_VERSIONED_TYPED_KERNEL_CLASS_NAME(kCpuExecutionProvider, kOnnxDomain, 7, 12,
+      BuildKernelCreateInfo<ONNX_OPERATOR_VERSIONED_TYPED_KERNEL_CLASS_NAME(kCpuExecutionProvider, kOnnxDomain, 7, 10,
                                                                             double, Equal)>,
       BuildKernelCreateInfo<ONNX_OPERATOR_VERSIONED_TYPED_KERNEL_CLASS_NAME(kCpuExecutionProvider, kOnnxDomain, 6, 7,
                                                                             float, Mean)>,
@@ -965,11 +885,7 @@
                                                                       Identity)>,
       BuildKernelCreateInfo<ONNX_OPERATOR_VERSIONED_KERNEL_CLASS_NAME(kCpuExecutionProvider, kOnnxDomain, 2, 10, Pad)>,
       BuildKernelCreateInfo<ONNX_OPERATOR_VERSIONED_KERNEL_CLASS_NAME(kCpuExecutionProvider, kOnnxDomain, 1, 4,
-<<<<<<< HEAD
-                                                                      Reshape_1)>,
-=======
                                                                       Reshape)>,
->>>>>>> d46dbeaf
       BuildKernelCreateInfo<ONNX_OPERATOR_VERSIONED_KERNEL_CLASS_NAME(kCpuExecutionProvider, kOnnxDomain, 5, 12, Reshape)>,
       BuildKernelCreateInfo<ONNX_OPERATOR_VERSIONED_KERNEL_CLASS_NAME(kCpuExecutionProvider, kOnnxDomain, 1, 12, Shape)>,
       BuildKernelCreateInfo<ONNX_OPERATOR_VERSIONED_KERNEL_CLASS_NAME(kCpuExecutionProvider, kOnnxDomain, 1, 12, Size)>,
@@ -1016,11 +932,8 @@
                                                                             Expand)>,
       BuildKernelCreateInfo<ONNX_OPERATOR_VERSIONED_TYPED_KERNEL_CLASS_NAME(kCpuExecutionProvider, kOnnxDomain, 8, 12, MLFloat16,
                                                                             Expand)>,
-<<<<<<< HEAD
-=======
       BuildKernelCreateInfo<ONNX_OPERATOR_VERSIONED_TYPED_KERNEL_CLASS_NAME(kCpuExecutionProvider, kOnnxDomain, 8, 12, string,
                                                                             Expand)>,
->>>>>>> d46dbeaf
       BuildKernelCreateInfo<ONNX_OPERATOR_VERSIONED_KERNEL_CLASS_NAME(kCpuExecutionProvider, kOnnxDomain, 8, 8, Scan)>,
       BuildKernelCreateInfo<ONNX_OPERATOR_VERSIONED_KERNEL_CLASS_NAME(kCpuExecutionProvider, kOnnxDomain, 1, 10, If)>,
       BuildKernelCreateInfo<ONNX_OPERATOR_VERSIONED_KERNEL_CLASS_NAME(kCpuExecutionProvider, kOnnxDomain, 1, 10,
@@ -1032,24 +945,18 @@
       BuildKernelCreateInfo<ONNX_OPERATOR_KERNEL_CLASS_NAME(kCpuExecutionProvider, kOnnxDomain, 9, ConstantOfShape)>,
       BuildKernelCreateInfo<ONNX_OPERATOR_VERSIONED_KERNEL_CLASS_NAME(kCpuExecutionProvider, kOnnxDomain, 9, 12,
                                                                       MeanVarianceNormalization)>,
-<<<<<<< HEAD
-=======
       BuildKernelCreateInfo<ONNX_OPERATOR_VERSIONED_TYPED_KERNEL_CLASS_NAME(kCpuExecutionProvider, kOnnxDomain, 9, 12, float,
                                                                             Greater)>,
       BuildKernelCreateInfo<ONNX_OPERATOR_VERSIONED_TYPED_KERNEL_CLASS_NAME(kCpuExecutionProvider, kOnnxDomain, 9, 12, double,
                                                                             Greater)>,
->>>>>>> d46dbeaf
       BuildKernelCreateInfo<ONNX_OPERATOR_VERSIONED_TYPED_KERNEL_CLASS_NAME(kCpuExecutionProvider, kOnnxDomain, 9, 12, int32_t,
                                                                             Greater)>,
       BuildKernelCreateInfo<ONNX_OPERATOR_VERSIONED_TYPED_KERNEL_CLASS_NAME(kCpuExecutionProvider, kOnnxDomain, 9, 12, int64_t,
                                                                             Greater)>,
-<<<<<<< HEAD
-=======
       BuildKernelCreateInfo<ONNX_OPERATOR_VERSIONED_TYPED_KERNEL_CLASS_NAME(kCpuExecutionProvider, kOnnxDomain, 9, 12, float,
                                                                             Less)>,
       BuildKernelCreateInfo<ONNX_OPERATOR_VERSIONED_TYPED_KERNEL_CLASS_NAME(kCpuExecutionProvider, kOnnxDomain, 9, 12, double,
                                                                             Less)>,
->>>>>>> d46dbeaf
       BuildKernelCreateInfo<ONNX_OPERATOR_VERSIONED_TYPED_KERNEL_CLASS_NAME(kCpuExecutionProvider, kOnnxDomain, 9, 12, int32_t,
                                                                             Less)>,
       BuildKernelCreateInfo<ONNX_OPERATOR_VERSIONED_TYPED_KERNEL_CLASS_NAME(kCpuExecutionProvider, kOnnxDomain, 9, 12, int64_t,
@@ -1129,8 +1036,6 @@
                                                                             MatMul)>,
       BuildKernelCreateInfo<ONNX_OPERATOR_VERSIONED_TYPED_KERNEL_CLASS_NAME(kCpuExecutionProvider, kOnnxDomain, 9, 12, int64_t,
                                                                             MatMul)>,
-<<<<<<< HEAD
-=======
       BuildKernelCreateInfo<ONNX_OPERATOR_TYPED_KERNEL_CLASS_NAME(kCpuExecutionProvider, kOnnxDomain, 9, float,
                                                                   BatchNormalization)>,
       BuildKernelCreateInfo<ONNX_OPERATOR_TYPED_KERNEL_CLASS_NAME(kCpuExecutionProvider, kOnnxDomain, 9, double,
@@ -1142,7 +1047,6 @@
                                                                             int32_t, Upsample)>,
       BuildKernelCreateInfo<ONNX_OPERATOR_VERSIONED_TYPED_KERNEL_CLASS_NAME(kCpuExecutionProvider, kOnnxDomain, 9, 9,
                                                                             uint8_t, Upsample)>,
->>>>>>> d46dbeaf
 
       // Opset 10
       BuildKernelCreateInfo<ONNX_OPERATOR_KERNEL_CLASS_NAME(kCpuExecutionProvider, kOnnxDomain, 10, StringNormalizer)>,
@@ -1195,8 +1099,6 @@
                                                                   CumSum)>,
       BuildKernelCreateInfo<ONNX_OPERATOR_TYPED_KERNEL_CLASS_NAME(kCpuExecutionProvider, kOnnxDomain, 11, int64_t,
                                                                   CumSum)>,
-<<<<<<< HEAD
-=======
       BuildKernelCreateInfo<ONNX_OPERATOR_VERSIONED_TYPED_KERNEL_CLASS_NAME(kCpuExecutionProvider, kOnnxDomain, 11, 12,
                                                                             bool, Equal)>,
       BuildKernelCreateInfo<ONNX_OPERATOR_VERSIONED_TYPED_KERNEL_CLASS_NAME(kCpuExecutionProvider, kOnnxDomain, 11, 12,
@@ -1207,7 +1109,6 @@
                                                                             float, Equal)>,
       BuildKernelCreateInfo<ONNX_OPERATOR_VERSIONED_TYPED_KERNEL_CLASS_NAME(kCpuExecutionProvider, kOnnxDomain, 11, 12,
                                                                             double, Equal)>,
->>>>>>> d46dbeaf
       BuildKernelCreateInfo<ONNX_OPERATOR_TYPED_KERNEL_CLASS_NAME(kCpuExecutionProvider, kOnnxDomain, 11, float,
                                                                   Round)>,
       BuildKernelCreateInfo<ONNX_OPERATOR_TYPED_KERNEL_CLASS_NAME(kCpuExecutionProvider, kOnnxDomain, 11, double,
@@ -1226,18 +1127,6 @@
                                                                             float, ArgMin)>,
       BuildKernelCreateInfo<ONNX_OPERATOR_VERSIONED_TYPED_KERNEL_CLASS_NAME(kCpuExecutionProvider, kOnnxDomain, 11, 12,
                                                                             int32_t, ArgMin)>,
-<<<<<<< HEAD
-      BuildKernelCreateInfo<ONNX_OPERATOR_KERNEL_CLASS_NAME(kCpuExecutionProvider, kOnnxDomain, 11, Hardmax)>,
-      BuildKernelCreateInfo<ONNX_OPERATOR_TYPED_KERNEL_CLASS_NAME(kCpuExecutionProvider, kOnnxDomain, 11, float,
-                                                                  LogSoftmax)>,
-      BuildKernelCreateInfo<ONNX_OPERATOR_TYPED_KERNEL_CLASS_NAME(kCpuExecutionProvider, kOnnxDomain, 11, double,
-                                                                  LogSoftmax)>,
-      BuildKernelCreateInfo<ONNX_OPERATOR_TYPED_KERNEL_CLASS_NAME(kCpuExecutionProvider, kOnnxDomain, 11, double,
-                                                                  Softmax)>,
-      BuildKernelCreateInfo<ONNX_OPERATOR_TYPED_KERNEL_CLASS_NAME(kCpuExecutionProvider, kOnnxDomain, 11, float,
-                                                                  Softmax)>,
-      BuildKernelCreateInfo<ONNX_OPERATOR_KERNEL_CLASS_NAME(kCpuExecutionProvider, kOnnxDomain, 11, Loop)>,
-=======
       BuildKernelCreateInfo<ONNX_OPERATOR_VERSIONED_KERNEL_CLASS_NAME(kCpuExecutionProvider, kOnnxDomain, 11, 12, Loop)>,
       BuildKernelCreateInfo<ONNX_OPERATOR_VERSIONED_KERNEL_CLASS_NAME(kCpuExecutionProvider, kOnnxDomain, 11, 12, Hardmax)>,
       BuildKernelCreateInfo<ONNX_OPERATOR_VERSIONED_TYPED_KERNEL_CLASS_NAME(kCpuExecutionProvider, kOnnxDomain, 11, 12, float,
@@ -1248,7 +1137,6 @@
                                                                             Softmax)>,
       BuildKernelCreateInfo<ONNX_OPERATOR_VERSIONED_TYPED_KERNEL_CLASS_NAME(kCpuExecutionProvider, kOnnxDomain, 11, 12, float,
                                                                             Softmax)>,
->>>>>>> d46dbeaf
       BuildKernelCreateInfo<ONNX_OPERATOR_VERSIONED_KERNEL_CLASS_NAME(kCpuExecutionProvider, kOnnxDomain, 11, 12, DepthToSpace)>,
       BuildKernelCreateInfo<ONNX_OPERATOR_KERNEL_CLASS_NAME(kCpuExecutionProvider, kOnnxDomain, 11, Scan)>,
       BuildKernelCreateInfo<ONNX_OPERATOR_VERSIONED_KERNEL_CLASS_NAME(kCpuExecutionProvider, kOnnxDomain, 11, 12, Flatten)>,
@@ -1256,16 +1144,9 @@
       BuildKernelCreateInfo<ONNX_OPERATOR_VERSIONED_KERNEL_CLASS_NAME(kCpuExecutionProvider, kOnnxDomain, 11, 12, Concat)>,
       BuildKernelCreateInfo<ONNX_OPERATOR_VERSIONED_KERNEL_CLASS_NAME(kCpuExecutionProvider, kOnnxDomain, 11, 12, Gather)>,
       BuildKernelCreateInfo<ONNX_OPERATOR_VERSIONED_KERNEL_CLASS_NAME(kCpuExecutionProvider, kOnnxDomain, 11, 12, Slice)>,
-<<<<<<< HEAD
-      BuildKernelCreateInfo<ONNX_OPERATOR_KERNEL_CLASS_NAME(kCpuExecutionProvider, kOnnxDomain, 11, Split)>,
-      BuildKernelCreateInfo<ONNX_OPERATOR_KERNEL_CLASS_NAME(kCpuExecutionProvider, kOnnxDomain, 11, Squeeze)>,
-      BuildKernelCreateInfo<ONNX_OPERATOR_VERSIONED_KERNEL_CLASS_NAME(kCpuExecutionProvider, kOnnxDomain, 11, 12,
-                                                                      Unsqueeze)>,
-=======
       BuildKernelCreateInfo<ONNX_OPERATOR_VERSIONED_KERNEL_CLASS_NAME(kCpuExecutionProvider, kOnnxDomain, 11, 12, Split)>,
       BuildKernelCreateInfo<ONNX_OPERATOR_VERSIONED_KERNEL_CLASS_NAME(kCpuExecutionProvider, kOnnxDomain, 11, 12, Squeeze)>,
       BuildKernelCreateInfo<ONNX_OPERATOR_VERSIONED_KERNEL_CLASS_NAME(kCpuExecutionProvider, kOnnxDomain, 11, 12, Unsqueeze)>,
->>>>>>> d46dbeaf
       BuildKernelCreateInfo<ONNX_OPERATOR_KERNEL_CLASS_NAME(kCpuExecutionProvider, kOnnxDomain, 11, Det)>,
       BuildKernelCreateInfo<ONNX_OPERATOR_VERSIONED_KERNEL_CLASS_NAME(kCpuExecutionProvider, kOnnxDomain, 11, 12, ScatterElements)>,
       BuildKernelCreateInfo<ONNX_OPERATOR_KERNEL_CLASS_NAME(kCpuExecutionProvider, kOnnxDomain, 11,
@@ -1387,19 +1268,11 @@
 
       // OpSet 12
       BuildKernelCreateInfo<ONNX_OPERATOR_VERSIONED_KERNEL_CLASS_NAME(kCpuExecutionProvider, kOnnxDomain, 12, 12, Clip)>,
-<<<<<<< HEAD
 
       BuildKernelCreateInfo<ONNX_OPERATOR_VERSIONED_KERNEL_CLASS_NAME(kCpuExecutionProvider, kOnnxDomain, 12, 12, Min)>,
 
       BuildKernelCreateInfo<ONNX_OPERATOR_VERSIONED_KERNEL_CLASS_NAME(kCpuExecutionProvider, kOnnxDomain, 12, 12, Max)>,
 
-=======
-
-      BuildKernelCreateInfo<ONNX_OPERATOR_VERSIONED_KERNEL_CLASS_NAME(kCpuExecutionProvider, kOnnxDomain, 12, 12, Min)>,
-
-      BuildKernelCreateInfo<ONNX_OPERATOR_VERSIONED_KERNEL_CLASS_NAME(kCpuExecutionProvider, kOnnxDomain, 12, 12, Max)>,
-
->>>>>>> d46dbeaf
       BuildKernelCreateInfo<ONNX_OPERATOR_VERSIONED_KERNEL_CLASS_NAME(kCpuExecutionProvider, kOnnxDomain, 12, 12, Pow)>,
 
       BuildKernelCreateInfo<ONNX_OPERATOR_KERNEL_CLASS_NAME(kCpuExecutionProvider, kOnnxDomain, 12, MaxPool)>,
@@ -1429,10 +1302,6 @@
                                                                       GatherND)>,
       BuildKernelCreateInfo<ONNX_OPERATOR_KERNEL_CLASS_NAME(kCpuExecutionProvider, kOnnxDomain, 12, Einsum)>,
 
-<<<<<<< HEAD
-      BuildKernelCreateInfo<ONNX_OPERATOR_KERNEL_CLASS_NAME(kCpuExecutionProvider, kOnnxDomain, 13, Unsqueeze)>,
-=======
->>>>>>> d46dbeaf
       BuildKernelCreateInfo<ONNX_OPERATOR_TYPED_KERNEL_CLASS_NAME(kCpuExecutionProvider, kOnnxDomain, 13, float,
                                                                   Expand)>,
       BuildKernelCreateInfo<ONNX_OPERATOR_TYPED_KERNEL_CLASS_NAME(kCpuExecutionProvider, kOnnxDomain, 13, double,
@@ -1457,11 +1326,8 @@
                                                                   Expand)>,
       BuildKernelCreateInfo<ONNX_OPERATOR_TYPED_KERNEL_CLASS_NAME(kCpuExecutionProvider, kOnnxDomain, 13, MLFloat16,
                                                                   Expand)>,
-<<<<<<< HEAD
-=======
       BuildKernelCreateInfo<ONNX_OPERATOR_TYPED_KERNEL_CLASS_NAME(kCpuExecutionProvider, kOnnxDomain, 13, string,
                                                                   Expand)>,
->>>>>>> d46dbeaf
       BuildKernelCreateInfo<ONNX_OPERATOR_TYPED_KERNEL_CLASS_NAME(kCpuExecutionProvider, kOnnxDomain, 13, float, Erf)>,
       // REVIEW(codemzs): ConstEigenVectorArrayMap.cast<MLFLoat16) does not seem to be supported.
       // However these types work on GPU implementation.
@@ -1610,12 +1476,9 @@
       BuildKernelCreateInfo<ONNX_OPERATOR_TYPED_KERNEL_CLASS_NAME(kCpuExecutionProvider, kOnnxDomain, 13, float, Log)>,
       BuildKernelCreateInfo<ONNX_OPERATOR_KERNEL_CLASS_NAME(kCpuExecutionProvider, kOnnxDomain, 13, Pow)>,
       BuildKernelCreateInfo<ONNX_OPERATOR_KERNEL_CLASS_NAME(kCpuExecutionProvider, kOnnxDomain, 13, Slice)>,
-<<<<<<< HEAD
-=======
       BuildKernelCreateInfo<ONNX_OPERATOR_KERNEL_CLASS_NAME(kCpuExecutionProvider, kOnnxDomain, 13, Split)>,
       BuildKernelCreateInfo<ONNX_OPERATOR_KERNEL_CLASS_NAME(kCpuExecutionProvider, kOnnxDomain, 13, Unsqueeze)>,
       BuildKernelCreateInfo<ONNX_OPERATOR_KERNEL_CLASS_NAME(kCpuExecutionProvider, kOnnxDomain, 13, Squeeze)>,
->>>>>>> d46dbeaf
       BuildKernelCreateInfo<ONNX_OPERATOR_KERNEL_CLASS_NAME(kCpuExecutionProvider, kOnnxDomain, 13, Transpose)>,
       BuildKernelCreateInfo<ONNX_OPERATOR_KERNEL_CLASS_NAME(kCpuExecutionProvider, kOnnxDomain, 13, Tile)>,
       BuildKernelCreateInfo<ONNX_OPERATOR_KERNEL_CLASS_NAME(kCpuExecutionProvider, kOnnxDomain, 13, Gather)>,
@@ -1624,8 +1487,6 @@
       BuildKernelCreateInfo<ONNX_OPERATOR_KERNEL_CLASS_NAME(kCpuExecutionProvider, kOnnxDomain, 13, SpaceToDepth)>,
       BuildKernelCreateInfo<ONNX_OPERATOR_KERNEL_CLASS_NAME(kCpuExecutionProvider, kOnnxDomain, 13, ScatterElements)>,
       BuildKernelCreateInfo<ONNX_OPERATOR_KERNEL_CLASS_NAME(kCpuExecutionProvider, kOnnxDomain, 13, ScatterND)>,
-<<<<<<< HEAD
-=======
       BuildKernelCreateInfo<ONNX_OPERATOR_KERNEL_CLASS_NAME(kCpuExecutionProvider, kOnnxDomain, 13, Identity)>,
       BuildKernelCreateInfo<ONNX_OPERATOR_TYPED_KERNEL_CLASS_NAME(kCpuExecutionProvider, kOnnxDomain, 13, float,
                                                                   IsNaN)>,
@@ -1720,7 +1581,6 @@
                                                                   Softmax)>,
       BuildKernelCreateInfo<ONNX_OPERATOR_TYPED_KERNEL_CLASS_NAME(kCpuExecutionProvider, kOnnxDomain, 13, float,
                                                                   Softmax)>,
->>>>>>> d46dbeaf
   };
 
   for (auto& function_table_entry : function_table) {
