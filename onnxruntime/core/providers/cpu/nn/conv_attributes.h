// Copyright (c) Microsoft Corporation. All rights reserved.
// Licensed under the MIT License.

#pragma once

#include "core/common/common.h"
#include "core/framework/op_node_proto_helper.h"
#include "core/providers/common.h"
#include "core/util/math.h"

namespace onnxruntime {

// A helper struct holding attributes for Conv-family ops
struct ConvAttributes {
  explicit ConvAttributes(const OpNodeProtoHelper<ProtoHelperNodeContext>& info) {
    std::string auto_pad_str;
    auto status = info.GetAttr<std::string>("auto_pad", &auto_pad_str);
    auto_pad = status.IsOK() ? StringToAutoPadType(auto_pad_str) : AutoPadType::NOTSET;

    kernel_shape_specified = info.GetAttrs<int64_t>("kernel_shape", kernel_shape_).IsOK();

    status = info.GetAttrs<int64_t>("strides", strides);
    if (!status.IsOK() || strides.empty()) {
      strides.resize(kernel_shape_.size(), 1);
    }

    status = info.GetAttrs<int64_t>("pads", pads);
    if (!status.IsOK()) {
      pads.resize(kernel_shape_.size() * 2, 0);
    }

    status = info.GetAttrs<int64_t>("dilations", dilations);
    if (!status.IsOK() || dilations.empty()) {
      dilations.resize(kernel_shape_.size(), 1);
    }

    status = info.GetAttr<int64_t>("group", &group);
    if (!status.IsOK()) {
      group = 1;
    }

#if false
    // TODO: Re-enable when attributes values are guaranteed to be filled.
    // Make sure empty strides or dilations are defaulted to 1 if necessary
    std::string auto_pad_str;
    ORT_ENFORCE(info.GetAttr<std::string>("auto_pad", &auto_pad_str).IsOK());
    auto_pad = StringToAutoPadType(auto_pad_str);
    ORT_ENFORCE(info.GetAttr<int64_t>("group", &group).IsOK());
    ORT_ENFORCE(info.GetAttrs<int64_t>("kernel_shape", kernel_shape_).IsOK());
    ORT_ENFORCE(info.GetAttrs<int64_t>("strides", strides).IsOK());
    ORT_ENFORCE(info.GetAttrs<int64_t>("pads", pads).IsOK());
    ORT_ENFORCE(info.GetAttrs<int64_t>("dilations", dilations).IsOK());
#endif
  }

  ~ConvAttributes() = default;

  Status ComputeKernelShape(const TensorShape& weight_shape, std::vector<int64_t>& kernel_shape) const {
    if (kernel_shape_specified) {
      kernel_shape = kernel_shape_;
      if (kernel_shape.size() + 2 != weight_shape.NumDimensions()) {
        return ORT_MAKE_STATUS(ONNXRUNTIME, FAIL, "kernel_shape num_dims is not compatible with W num_dims.",
                               " kernel_shape: ", TensorShape(kernel_shape).ToString().c_str(),
                               " W: ", weight_shape.ToString().c_str());
      }
      for (size_t i = 0; i < kernel_shape.size(); ++i) {
        if (kernel_shape[i] != weight_shape[i + 2]) {
          return ORT_MAKE_STATUS(ONNXRUNTIME, FAIL, "kernel_shape is not compatible with W shape.",
                                 " kernel_shape: ", TensorShape(kernel_shape).ToString().c_str(),
                                 " W: ", weight_shape.ToString().c_str());
        }
      }
    } else {
      auto& weight_dims = weight_shape.GetDims();
      kernel_shape = std::vector<int64_t>(weight_dims.begin() + 2, weight_dims.end());
    }

    return Status::OK();
  }

<<<<<<< HEAD

  Status ValidateInputShape(const Tensor* X, const Tensor* W) const {
    const int64_t C = X->Shape()[1];
    const int64_t M = W->Shape()[0];

    if (X->Shape().NumDimensions() != W->Shape().NumDimensions()) {
=======
  Status ValidateInputShape(const TensorShape& input_shape,
                            const TensorShape& weight_shape,
                            bool channels_last = false) const {
    if (input_shape.NumDimensions() != weight_shape.NumDimensions()) {
>>>>>>> d46dbeaf
      return ORT_MAKE_STATUS(ONNXRUNTIME, FAIL, "X num_dims does not match W num_dims.",
                             " X: ", input_shape.ToString().c_str(),
                             " W: ", weight_shape.ToString().c_str());
    }

    const int64_t M = weight_shape[0];
    const int64_t C = channels_last ? input_shape.GetDims().back() : input_shape[1];

    if (C != weight_shape[1] * group) {
      return ORT_MAKE_STATUS(ONNXRUNTIME, FAIL, "Input channels C is not equal to kernel channels * group.",
                             " C: ", C,
                             " kernel channels: ", weight_shape[1],
                             " group: ", group);
    }

    if (M % group != 0) {
      return ORT_MAKE_STATUS(ONNXRUNTIME, FAIL, "Output channels M is not divisible by group.",
                             " M: ", M,
                             " group: ", group);
    }
    return Status::OK();
  }

<<<<<<< HEAD
  Status ValidateInputShapeNHWC(const Tensor* X, const Tensor* W) const {
    const int64_t C = X->Shape()[3];
    const int64_t M = W->Shape()[3];
    const int64_t C_over_groups = W->Shape()[2];

    if (X->Shape().NumDimensions() != W->Shape().NumDimensions()) {
      return ORT_MAKE_STATUS(ONNXRUNTIME, FAIL, "X num_dims does not match W num_dims.",
                             " X: ", X->Shape().ToString().c_str(),
                             " W: ", W->Shape().ToString().c_str());
    }

    if (C != C_over_groups * group) {
      return ORT_MAKE_STATUS(ONNXRUNTIME, FAIL, "Input channels C is not equal to kernel channels * group.",
                             " C: ", C,
                             " kernel channels: ", C_over_groups,
                             " group: ", group);
    }

    if (M % group != 0) {
      return ORT_MAKE_STATUS(ONNXRUNTIME, FAIL, "Output channels M is not divisible by group.",
                             " M: ", M,
                             " group: ", group);
    }
    return Status::OK();
=======
  Status ValidateInputShape(const Tensor* input, const Tensor* weight) const {
    return ValidateInputShape(input->Shape(), weight->Shape());
>>>>>>> d46dbeaf
  }

  Status InferOutputShape(const TensorShape& input_shape,
                          const std::vector<int64_t>& kernel_shape,
                          const std::vector<int64_t>& strides_p,
                          const std::vector<int64_t>& dilations_p,
                          std::vector<int64_t>& pads_p,
                          std::vector<int64_t>& output_shape,
                          bool force_symmetric_auto_padding = false) const {
    size_t rank = input_shape.NumDimensions();

    // Make sure all "metadata" containers have the right number of elements
    if (rank > strides_p.size())
      return ORT_MAKE_STATUS(ONNXRUNTIME, INVALID_ARGUMENT,
                             "Not enough elements in strides. Expected: ", rank, " Got: ", strides_p.size());

    if (rank > kernel_shape.size())
      return ORT_MAKE_STATUS(ONNXRUNTIME, INVALID_ARGUMENT,
                             "Not enough elements in kernel shape. Expected: ", rank, " Got: ", kernel_shape.size());

    if (rank > dilations_p.size())
      return ORT_MAKE_STATUS(ONNXRUNTIME, INVALID_ARGUMENT,
                             "Not enough elements in dilations. Expected: ", rank, " Got: ", dilations_p.size());

    if ((2 * rank) > pads_p.size())
      return ORT_MAKE_STATUS(ONNXRUNTIME, INVALID_ARGUMENT,
                             "Not enough elements in pads. Expected: ", (2 * rank), " Got: ", pads_p.size());

    for (size_t dim = 0; dim < rank; ++dim) {
      int64_t output_dim_size = 0;
      ORT_RETURN_IF_ERROR(ComputePadAndOutputShape(input_shape[dim],
                                                   strides_p[dim],
                                                   kernel_shape[dim],
                                                   dilations_p[dim],
                                                   auto_pad,
                                                   pads_p.at(dim),
                                                   pads_p.at(input_shape.NumDimensions() + dim),
                                                   output_dim_size,
                                                   force_symmetric_auto_padding));
      if (output_dim_size <= 0) {
        return Status(common::ONNXRUNTIME, common::INVALID_ARGUMENT, "Invalid input shape: " + input_shape.ToString());
      }
      output_shape.push_back(output_dim_size);
    }
    return Status::OK();
  }

  // Use this method when pads are to be made symmetrical (if they are asymmetric)
  // and to collect metadata regarding the portion of the output (with "adjusted" pads)
  // to be sliced off to make the output correspond to the "actual" asymmetric paddings
  Status InferOutputShapeWithAdjustedPads(const TensorShape& input_shape,
                                          const std::vector<int64_t>& kernel_shape,
                                          const std::vector<int64_t>& strides_p,
                                          const std::vector<int64_t>& dilations_p,
                                          std::vector<int64_t>& pads_p,
                                          std::vector<int64_t>& output_shape,
                                          std::vector<int64_t>& output_shape_with_revised_pads,
                                          bool& post_slicing_needed,
                                          std::vector<int64_t>& slice_starts,
                                          std::vector<int64_t>& slice_ends,
                                          std::vector<int64_t>& slice_axes) const {
    size_t rank = input_shape.NumDimensions();
    // Make sure all "metadata" containers have the right number of elements
    if (rank > strides_p.size())
      return ORT_MAKE_STATUS(ONNXRUNTIME, INVALID_ARGUMENT,
                             "Not enough elements in strides. Expected: ", rank, " Got: ", strides_p.size());

    if (rank > kernel_shape.size())
      return ORT_MAKE_STATUS(ONNXRUNTIME, INVALID_ARGUMENT,
                             "Not enough elements in kernel shape. Expected: ", rank, " Got: ", kernel_shape.size());

    if (rank > dilations_p.size())
      return ORT_MAKE_STATUS(ONNXRUNTIME, INVALID_ARGUMENT,
                             "Not enough elements in dilations. Expected: ", rank, " Got: ", dilations_p.size());

    if ((2 * rank) > pads_p.size())
      return ORT_MAKE_STATUS(ONNXRUNTIME, INVALID_ARGUMENT,
                             "Not enough elements in pads. Expected: ", (2 * rank), " Got: ", pads_p.size());

    for (size_t dim = 0; dim < rank; ++dim) {
      int64_t output_dim_size = 0;
      ORT_RETURN_IF_ERROR(ComputePadAndOutputShape(input_shape[dim],
                                                   strides_p[dim],
                                                   kernel_shape[dim],
                                                   dilations_p[dim],
                                                   auto_pad,
                                                   pads_p[dim],
                                                   pads_p[rank + dim],
                                                   output_dim_size));
      if (output_dim_size <= 0) {
        return Status(common::ONNXRUNTIME, common::INVALID_ARGUMENT, "Invalid input shape: " + input_shape.ToString());
      }

      // This is the "actual" output shape of the Conv op (i.e.) with given pads as is
      output_shape.push_back(output_dim_size);

      // Deal with asymmetric pads if any and adjust them to be symmetric
      // Along the way - note down how many values need to be sliced out from the start and end
      // of each spatial dimension while we over-pad to get symmetric pads

      if (pads_p[dim] == pads_p[rank + dim]) {
        // symmetric padding - No operation as such
        // Make note of the dim size of the output (to be used if there are other symmetrically padded dims)
        output_shape_with_revised_pads.push_back(output_dim_size);
      } else {
        // asymmetric padding

        int64_t& pad_head = pads_p[dim];
        int64_t& pad_tail = pads_p[rank + dim];
        int64_t stride = strides_p[dim];

        bool head_overpadded = false;

        if (pad_head < pad_tail) {
          int64_t excess_output_head = 0;

          // pad_head is under-padded, so "adjust" it by adding more padding
          while (pad_head < pad_tail) {
            // keep over-padding in multiples of 'strides' so that
            // the filter slides over correctly

            pad_head += stride;
            excess_output_head += 1;  // each multiple of stride contributes to 1 excess output value
          }

          post_slicing_needed = true;
          slice_axes.push_back(dim + 2);
          slice_starts.push_back(excess_output_head);
          slice_ends.push_back(excess_output_head + output_dim_size);                      // we may modify this below
          output_shape_with_revised_pads.push_back(excess_output_head + output_dim_size);  // we may modify this below
          head_overpadded = true;
        }

        // we may enter this section even if the head was initially under-padded,
        // because we had to over-pad by multiples of 'stride', now `pad_head` might be > `pad_tail`
        if (pad_tail < pad_head) {
          pad_tail = pad_head;
          auto revised_dim_size = ComputeOutputShape(input_shape[dim], strides_p[dim],
                                                     kernel_shape[dim], dilations_p[dim],
                                                     pad_head, pad_tail);

          if (head_overpadded) {
            // Head has already been over-padded
            // Additional tail pads need not result in additional output
            // Ensure that the size has changed - otherwise no operation needed.
            if (revised_dim_size !=
                output_shape_with_revised_pads[output_shape_with_revised_pads.size() - 1]) {
              output_shape_with_revised_pads[output_shape_with_revised_pads.size() - 1] = revised_dim_size;
            }
          } else {
            // Additional tail pads need not result in additional output
            // Ensure that the size has changed - otherwise no operation needed.
            if (revised_dim_size != output_dim_size) {
              // Head has not been over-padded. Only tail pads need to be modified.
              post_slicing_needed = true;

              slice_axes.push_back(dim + 2);
              slice_starts.push_back(0);
              slice_ends.push_back(output_dim_size - revised_dim_size);
            }

            // make note of the shape of this spatial dimension
            output_shape_with_revised_pads.push_back(revised_dim_size);
          }
        }
      }
    }
    return Status::OK();
  }

  bool HasStridesOneAndNoPadding() const {
    if (std::all_of(strides.begin(), strides.end(), [](int64_t v) { return v == 1; })) {
      if (std::all_of(pads.begin(), pads.end(), [](int64_t v) { return v == 0; })) {
        return true;
      }
    }
    return false;
  }

  AutoPadType auto_pad;
  int64_t group;
  bool kernel_shape_specified;
  std::vector<int64_t> strides;
  std::vector<int64_t> pads;
  std::vector<int64_t> dilations;
  std::string activation;
  float alpha;

 private:
  std::vector<int64_t> kernel_shape_;  // must use ComputeKernelShape(...), instead of kernel_shape_
};

}  // namespace onnxruntime<|MERGE_RESOLUTION|>--- conflicted
+++ resolved
@@ -78,19 +78,10 @@
     return Status::OK();
   }
 
-<<<<<<< HEAD
-
-  Status ValidateInputShape(const Tensor* X, const Tensor* W) const {
-    const int64_t C = X->Shape()[1];
-    const int64_t M = W->Shape()[0];
-
-    if (X->Shape().NumDimensions() != W->Shape().NumDimensions()) {
-=======
   Status ValidateInputShape(const TensorShape& input_shape,
                             const TensorShape& weight_shape,
                             bool channels_last = false) const {
     if (input_shape.NumDimensions() != weight_shape.NumDimensions()) {
->>>>>>> d46dbeaf
       return ORT_MAKE_STATUS(ONNXRUNTIME, FAIL, "X num_dims does not match W num_dims.",
                              " X: ", input_shape.ToString().c_str(),
                              " W: ", weight_shape.ToString().c_str());
@@ -114,35 +105,8 @@
     return Status::OK();
   }
 
-<<<<<<< HEAD
-  Status ValidateInputShapeNHWC(const Tensor* X, const Tensor* W) const {
-    const int64_t C = X->Shape()[3];
-    const int64_t M = W->Shape()[3];
-    const int64_t C_over_groups = W->Shape()[2];
-
-    if (X->Shape().NumDimensions() != W->Shape().NumDimensions()) {
-      return ORT_MAKE_STATUS(ONNXRUNTIME, FAIL, "X num_dims does not match W num_dims.",
-                             " X: ", X->Shape().ToString().c_str(),
-                             " W: ", W->Shape().ToString().c_str());
-    }
-
-    if (C != C_over_groups * group) {
-      return ORT_MAKE_STATUS(ONNXRUNTIME, FAIL, "Input channels C is not equal to kernel channels * group.",
-                             " C: ", C,
-                             " kernel channels: ", C_over_groups,
-                             " group: ", group);
-    }
-
-    if (M % group != 0) {
-      return ORT_MAKE_STATUS(ONNXRUNTIME, FAIL, "Output channels M is not divisible by group.",
-                             " M: ", M,
-                             " group: ", group);
-    }
-    return Status::OK();
-=======
   Status ValidateInputShape(const Tensor* input, const Tensor* weight) const {
     return ValidateInputShape(input->Shape(), weight->Shape());
->>>>>>> d46dbeaf
   }
 
   Status InferOutputShape(const TensorShape& input_shape,
