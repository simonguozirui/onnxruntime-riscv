--- conflicted
+++ resolved
@@ -49,16 +49,7 @@
 #else
     ORT_UNUSED_PARAMETER(info);
 #endif
-<<<<<<< HEAD
-    {
-      ORT_UNUSED_PARAMETER(info);
-      InsertAllocator(
-          std::shared_ptr<IArenaAllocator>(
-              onnxruntime::make_unique<DummyArena>(device_info.factory(0))));
-    }
-=======
       InsertAllocator(device_info.factory(0));
->>>>>>> 1d79926d
 #endif
   }
 
