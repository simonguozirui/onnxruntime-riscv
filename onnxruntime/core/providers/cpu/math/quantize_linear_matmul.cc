--- conflicted
+++ resolved
@@ -63,10 +63,6 @@
 
   const float real_multiplier = (a_scale_data * b_scale_data) / y_scale_data;
 
-<<<<<<< HEAD
-  ORT_ENFORCE(real_multiplier <= 1, "Gemmlowp only handle real_multiplier <= 1");
-
-=======
 #ifdef MLAS_SUPPORTS_GEMM_U8X8
   AllocatorPtr alloc;
   ORT_RETURN_IF_ERROR(ctx->GetTempSpaceAllocator(&alloc));
@@ -76,7 +72,6 @@
   auto* gemm_output = static_cast<int32_t*>(gemm_output_buffer.get());
 #else
   // Compute the fixed point multiplier and shift for requantizing with GEMMLOWP.
->>>>>>> accffded
   int32_t integer_multiplier;
   int right_shift;
   QuantizeMultiplier(real_multiplier, &integer_multiplier, &right_shift);
