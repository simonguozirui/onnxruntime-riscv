--- conflicted
+++ resolved
@@ -192,25 +192,6 @@
 REGISTER_UNARY_ELEMENTWISE_VERSIONED_KERNEL(ArgMin, 11, 12);
 REGISTER_UNARY_ELEMENTWISE_KERNEL(ArgMin, 13);
 
-<<<<<<< HEAD
-// When all reduce axes are located at the tail of the dims, quite general cases, transpose and extra
-// copy could be skipped to improve performance. If required by check_no_transpose = true, then
-// the calling code will check if the data was transposed and act accordingly.
-// return value: true means transposedInputData is not created/copied, input tensor data could
-// be directly used as row major matrix [block_size, blocks], where blocks is the
-// size of each reduce.
-// `input_shape_override` overrides the shape of `input` for compute purposes.
-template <typename T>
-bool PrepareForReduce(const Tensor* input_tensor_ptr,
-                      FastAllocVector<T>& transposed_input_data,
-                      int64_t& block_size,
-                      int64_t& blocks,
-                      const std::vector<int64_t>& axes_,
-                      bool keepdims_,
-                      /*out*/ std::vector<int64_t>& reduced_dims,
-                      bool check_no_transpose,
-                      const TensorShape* input_shape_override) {
-=======
 bool SetupForReduce(const Tensor* input_tensor_ptr,
                     const std::vector<int64_t>& axes_,
                     std::vector<int64_t>& axes,
@@ -218,7 +199,6 @@
                     std::vector<int64_t>& output_shape,
                     bool& empty_reduce,
                     const TensorShape* input_shape_override) {
->>>>>>> d46dbeaf
   ORT_ENFORCE(input_tensor_ptr != nullptr, "Input to be reduced is null");
 
   if (input_shape_override) {
