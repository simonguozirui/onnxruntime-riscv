// Copyright (c) Microsoft Corporation. All rights reserved.
// Licensed under the MIT License.

#pragma once

#include <limits>

#include "lstm_base.h"

#include "core/framework/op_kernel.h"
#include "core/providers/cpu/rnn/rnn_helpers.h"

namespace onnxruntime {

/// The class represents DeepCPU implementation of a long short term memory (LSTM) operator.
/// For details, refer to http://aka.ms/dl-optimization/.
class DeepCpuLstmOp final : public OpKernel, public LSTMBase {
 public:
  DeepCpuLstmOp(const OpKernelInfo& info) : OpKernel(info), LSTMBase(info) {}

#if !defined(USE_MKLML_FOR_BLAS)
  Status PrePack(const Tensor& tensor, int input_idx, bool& is_packed) override;
#endif
  Status Compute(OpKernelContext* context) const override;

  ~DeepCpuLstmOp() override = default;

 private:
  Status TryPackWeights(const Tensor& weights, rnn::detail::PackedWeights& packed_weights, bool& is_packed);

  template <typename T>
  Status ComputeImpl(OpKernelContext& context) const;

<<<<<<< HEAD
  Status ValidateInputs(const Tensor& X,
                        const TensorShape& W,
                        const TensorShape& R,
                        const Tensor* B,
                        const Tensor* sequence_lens,
                        const Tensor* initial_h,
                        const Tensor* initial_c,
                        const Tensor* P,
                        int batch_size) const;

  rnn::detail::Direction direction_;
  int num_directions_;

  int hidden_size_ = 0;
  float clip_;
  bool input_forget_ = false;

  rnn::detail::PackedWeights packed_W_;
  rnn::detail::PackedWeights packed_R_;

  rnn::detail::ActivationFuncs activation_funcs_;

=======
  rnn::detail::PackedWeights packed_W_;
  rnn::detail::PackedWeights packed_R_;
>>>>>>> d46dbeaf
};

}  // namespace onnxruntime<|MERGE_RESOLUTION|>--- conflicted
+++ resolved
@@ -31,33 +31,8 @@
   template <typename T>
   Status ComputeImpl(OpKernelContext& context) const;
 
-<<<<<<< HEAD
-  Status ValidateInputs(const Tensor& X,
-                        const TensorShape& W,
-                        const TensorShape& R,
-                        const Tensor* B,
-                        const Tensor* sequence_lens,
-                        const Tensor* initial_h,
-                        const Tensor* initial_c,
-                        const Tensor* P,
-                        int batch_size) const;
-
-  rnn::detail::Direction direction_;
-  int num_directions_;
-
-  int hidden_size_ = 0;
-  float clip_;
-  bool input_forget_ = false;
-
   rnn::detail::PackedWeights packed_W_;
   rnn::detail::PackedWeights packed_R_;
-
-  rnn::detail::ActivationFuncs activation_funcs_;
-
-=======
-  rnn::detail::PackedWeights packed_W_;
-  rnn::detail::PackedWeights packed_R_;
->>>>>>> d46dbeaf
 };
 
 }  // namespace onnxruntime