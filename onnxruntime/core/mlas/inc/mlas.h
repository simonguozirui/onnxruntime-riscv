/*++

Copyright (c) Microsoft Corporation. All rights reserved.

Licensed under the MIT License.

Module Name:

    mlas.h

Abstract:

    This module contains the public data structures and procedure prototypes
    for the Microsoft Machine Learning algebra subprogram library.

--*/

#pragma once

#include <cstdlib>
#include <cstdint>

//
// Define the calling convention for Windows targets.
//

#if (_MSC_VER >= 800) || defined(_STDCALL_SUPPORTED)
#define MLASCALL __stdcall
#else
#define MLASCALL
#endif

//
// Basic Linear Algebra Subprograms (BLAS) types.
//

#ifndef CBLAS_ENUM_DEFINED_H
#define CBLAS_ENUM_DEFINED_H
typedef enum { CblasNoTrans=111, CblasTrans=112, CblasConjTrans=113 } CBLAS_TRANSPOSE;
typedef enum { CblasUpper=121, CblasLower=122 } CBLAS_UPLO;
typedef enum { CblasNonUnit=131, CblasUnit=132 } CBLAS_DIAG;
typedef enum { CblasLeft=141, CblasRight=142} CBLAS_SIDE;
#endif

//
// Forward declare the thread pool implementation class.
//
// N.B. Avoid including ONNX Runtime headers here to keep the dependencies for
// standalone MLAS test executables smaller.
//

namespace onnxruntime {
    namespace concurrency {
        class ThreadPool;
    };
};

using MLAS_THREADPOOL = onnxruntime::concurrency::ThreadPool;

//
// Platform routines.
//

size_t
MLASCALL
MlasGetPreferredBufferAlignment(
    void
    );

//
// Activation routines.
//

enum MLAS_ACTIVATION_KIND {
    MlasIdentityActivation,
    MlasReluActivation,
    MlasLeakyReluActivation,
    MlasTanhActivation,
    MlasLogisticActivation,
    MlasClipActivation,
};

struct MLAS_ACTIVATION {
    MLAS_ACTIVATION_KIND ActivationKind;
    union {
        struct {
            float alpha;
        } LeakyRelu;
        struct {
            float minimum;
            float maximum;
        } Clip;
        float Values[2];
    } Parameters;
};

void
MLASCALL
MlasActivation(
    const MLAS_ACTIVATION* Activation,
    float* Buffer,
    const float* Bias,
    size_t M,
    size_t N,
    size_t ldc
    );

//
// Matrix/matrix multiply routines.
//

void
MLASCALL
MlasGemm(
    CBLAS_TRANSPOSE TransA,
    CBLAS_TRANSPOSE TransB,
    size_t M,
    size_t N,
    size_t K,
    float alpha,
    const float* A,
    size_t lda,
    const float* B,
    size_t ldb,
    float beta,
    float* C,
    size_t ldc,
    MLAS_THREADPOOL* ThreadPool
    );

void
MLASCALL
MlasGemm(
    CBLAS_TRANSPOSE TransA,
    CBLAS_TRANSPOSE TransB,
    size_t M,
    size_t N,
    size_t K,
    double alpha,
    const double* A,
    size_t lda,
    const double* B,
    size_t ldb,
    double beta,
    double* C,
    size_t ldc,
    MLAS_THREADPOOL* ThreadPool
    );

void
MLASCALL
MlasGemm(
    size_t M,
    size_t N,
    size_t K,
    const uint8_t* A,
    size_t lda,
    uint8_t offa,
    const int8_t* B,
    size_t ldb,
    int8_t offb,
    int32_t* C,
    size_t ldc,
    MLAS_THREADPOOL* ThreadPool
    );

void
MLASCALL
MlasGemm(
    size_t M,
    size_t N,
    size_t K,
    const uint8_t* A,
    size_t lda,
    uint8_t offa,
    const uint8_t* B,
    size_t ldb,
    uint8_t offb,
    int32_t* C,
    size_t ldc,
    MLAS_THREADPOOL* ThreadPool
    );

//
// Convolution routines.
//

enum MLAS_CONV_ALGORITHM {
    MlasConvAlgorithmGemmDirect,
    MlasConvAlgorithmExpandThenGemm,
    MlasConvAlgorithmExpandThenGemmSegmented,
};

struct MLAS_CONV_PARAMETERS {
    const MLAS_ACTIVATION* Activation;
    size_t Dimensions;
    size_t BatchCount;
    size_t GroupCount;
    size_t InputChannels;
    size_t InputShape[3];
    size_t KernelShape[3];
    size_t DilationShape[3];
    size_t Padding[6];
    size_t StrideShape[3];
    size_t FilterCount;
    size_t OutputShape[3];
    size_t InputSize;
    size_t OutputSize;
    size_t K;
    MLAS_CONV_ALGORITHM Algorithm;
    int32_t ThreadCount;
    union {
        struct {
            CBLAS_TRANSPOSE TransB;
            size_t ldb;
        } GemmDirect;
        struct {
            size_t ThreadStrideN;
        } ExpandThenGemmSegmented;
    } u;
};

void
MLASCALL
MlasConvPrepare(
    MLAS_CONV_PARAMETERS* Parameters,
    size_t Dimensions,
    size_t BatchCount,
    size_t GroupCount,
    size_t InputChannels,
    const int64_t* InputShape,
    const int64_t* KernelShape,
    const int64_t* DilationShape,
    const int64_t* Padding,
    const int64_t* StrideShape,
    const int64_t* OutputShape,
    size_t FilterCount,
    const MLAS_ACTIVATION* Activation,
    size_t* WorkingBufferSize,
    MLAS_THREADPOOL* ThreadPool
    );

void
MLASCALL
MlasConv(
    const MLAS_CONV_PARAMETERS* Parameters,
    const float* Input,
    const float* Filter,
    const float* Bias,
    float* WorkingBuffer,
    float* Output,
    MLAS_THREADPOOL* ThreadPool
    );

//
// Pooling routines.
//

enum MLAS_POOLING_KIND {
    MlasMaximumPooling,
    MlasAveragePoolingExcludePad,
    MlasAveragePoolingIncludePad,
    MlasPoolingKindCount,
};

void
MLASCALL
MlasPool(
    MLAS_POOLING_KIND PoolingKind,
    size_t Dimensions,
    const int64_t* InputShape,
    const int64_t* KernelShape,
    const int64_t* Padding,
    const int64_t* StrideShape,
    const int64_t* OutputShape,
    const float* Input,
    float* Output,
    MLAS_THREADPOOL* ThreadPool
    );

//
// Miscellaneous compute routines.
//

void
MLASCALL
MlasComputeLogistic(
    const float* Input,
    float* Output,
    size_t N
    );

void
MLASCALL
MlasComputeTanh(
    const float* Input,
    float* Output,
    size_t N
    );

void
MLASCALL
MlasComputeErf(
    const float* Input,
    float* Output,
    size_t N
    );

//
// Half-precision floating-point routines.
//

extern "C"
void
MLASCALL
MlasConvertHalfToFloatBuffer(
    const unsigned short* Source,
    float* Destination,
    size_t Count
    );

//
// Buffer reordering routines.
//

void
MLASCALL
MlasReorderInput(
    const int64_t* InputShape,
    const float* S,
    float* D
    );

void
MLASCALL
MlasReorderOutput(
    const int64_t* OutputShape,
    const float* S,
    float* D
    );

void
MLASCALL
MlasReorderFilterOIHWBiBo(
    const int64_t* FilterShape,
    const float* S,
    float* D
    );

void
MLASCALL
MlasReorderFilterOIHWBo(
    const int64_t* FilterShape,
    const float* S,
    float* D
    );

//
// Single precision NCHWc routines.
//

size_t
MLASCALL
MlasNchwcGetBlockSize(
    void
    );

void
MLASCALL
MlasNchwcConv(
    size_t Dimensions,
    const int64_t* InputShape,
    const int64_t* KernelShape,
    const int64_t* DilationShape,
    const int64_t* Padding,
    const int64_t* StrideShape,
    const int64_t* OutputShape,
    size_t GroupCount,
    const float* Input,
    const float* Filter,
    const float* Bias,
    float* Output,
    const MLAS_ACTIVATION* Activation,
    bool ZeroMode,
    MLAS_THREADPOOL* ThreadPool
    );

void
MLASCALL
MlasNchwcPool(
    MLAS_POOLING_KIND PoolingKind,
    size_t Dimensions,
    const int64_t* InputShape,
    const int64_t* KernelShape,
    const int64_t* DilationShape,
    const int64_t* Padding,
    const int64_t* StrideShape,
    const int64_t* OutputShape,
    const float* Input,
    float* Output,
    MLAS_THREADPOOL* ThreadPool
    );

<<<<<<< HEAD
#ifdef USE_SYSTOLIC
void SystolicMultiplyi8i8_i8
MLASCALL(int dimI, int dimJ, int dimK, const int8_t* in1, const int8_t* in2, int8_t* out, int shift, const int32_t* bias = nullptr);
#endif
=======
//
// Linear quantization routines.
//

void
MLASCALL
MlasQuantizeLinear(
    const float* Input,
    uint8_t* Output,
    size_t N,
    float Scale,
    uint8_t ZeroPoint
    );

void
MLASCALL
MlasQuantizeLinear(
    const float* Input,
    int8_t* Output,
    size_t N,
    float Scale,
    int8_t ZeroPoint
    );
>>>>>>> 1d79926d
<|MERGE_RESOLUTION|>--- conflicted
+++ resolved
@@ -401,12 +401,10 @@
     MLAS_THREADPOOL* ThreadPool
     );
 
-<<<<<<< HEAD
 #ifdef USE_SYSTOLIC
 void SystolicMultiplyi8i8_i8
 MLASCALL(int dimI, int dimJ, int dimK, const int8_t* in1, const int8_t* in2, int8_t* out, int shift, const int32_t* bias = nullptr);
 #endif
-=======
 //
 // Linear quantization routines.
 //
@@ -429,5 +427,4 @@
     size_t N,
     float Scale,
     int8_t ZeroPoint
-    );
->>>>>>> 1d79926d
+    );