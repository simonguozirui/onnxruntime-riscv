/*++

Copyright (c) Microsoft Corporation. All rights reserved.

Licensed under the MIT License.

Module Name:

    erf.cpp

Abstract:

    This module implements routines to compute the hyperbolic tangent function.

    This implementation uses the same polynomial coefficients and algorithm as
    found in: https://stackoverflow.com/questions/35148198/efficient-faithfully-rounded-implementation-of-error-function-erff
    Our usage requires building platform specific versions of
    the algorithm to target different instruction sets. The implementation below
    targets the base instruction set (typically SSE2) while assembly
    implementations target newer instruction sets (such as FMA3).

--*/

#include "mlasi.h"

//
// Bundles the constants for use by kernels written in assembly.
//

MLAS_INTERNAL_DATA const struct {
    float ErfUpperAbsRange;
    float ErfSplitBoundary;
    float ErfSMALL_P0;
    float ErfSMALL_P1;
    float ErfSMALL_P2;
    float ErfSMALL_P3;
    float ErfSMALL_P4;
    float ErfSMALL_P5_Minus_One;
    float ErfReserved0;
    float ErfBIG_P0;
    float ErfBIG_P1;
    float ErfBIG_P2;
    float ErfBIG_P3;
    float ErfBIG_P4;
    float ErfBIG_P5;
    float ErfBIG_P6_Minus_One;
    float ErfNegZero;
    float ErfOne;

    float Exp_UpperRange;
    float Exp_LowerRange;
    float Exp_Log2Reciprocal;
    float Exp_log2_hi;
    float Exp_log2_lo;
    float Exp_P0;
    float Exp_P1;
    float Exp_P2;
    float Exp_P3;
    float Exp_P4;
    float Exp_P5;
    float Exp_P6;
    float Exp_C;
    int32_t Exp_X7F;
} MlasErfConstants = {
    3.925f,
    0.921875f,
    -5.99104969e-4f,
    4.99339588e-3f,
    -2.67667342e-2f,
    1.12818025e-1f,
    -3.76124859e-1f,
    1.28379151e-1f,
    0.0f,
    1.72948930e-5f,
    -3.83208680e-4f,
    3.88393435e-3f,
    -2.42545605e-2f,
    1.06777847e-1f,
    6.34846687e-1f,
    1.28717512e-1f,
    -0.0f,
    1.0f,

    // Independent parameters to calculate Exp for Erff()
    88.3762626647950f,
    -88.3762626647949f,
    1.44269504088896341f,
    -6.93145752e-1f,
    -1.42860677e-6f,
    1.38319808e-3f,
    8.37550033e-3f,
    4.16689515e-2f,
    1.66664466e-1f,
    4.99999851e-1f,
    1.00000000e+0f,
    1.00000000e+0f,
    1.25829120e+7f,
    127,
};

void
MLASCALL
MlasErfKernel(
    const float* Input,
    float* Output,
    size_t N
    )
/*++

Routine Description:

    This routine implements the generic kernel for the error function.

Arguments:

    Input - Supplies the input buffer.

    Output - Supplies the output buffer.

    N - Supplies the number of elements to process.

Return Value:

    None.

--*/
{
#if !defined(MLAS_TARGET_CPU_ONLY)
  while (N >= 4) {
    MLAS_FLOAT32X4 Value = MlasLoadFloat32x4(Input);
    MLAS_FLOAT32X4 NegZero = MlasBroadcastFloat32x4(MlasErfConstants.ErfNegZero);
    MLAS_FLOAT32X4 SignMask = MlasAndFloat32x4(Value, NegZero);
    MLAS_FLOAT32X4 AbsValue = MlasAndNotFloat32x4(NegZero, Value);
    AbsValue = MlasMinimumFloat32x4(MlasBroadcastFloat32x4(MlasErfConstants.ErfUpperAbsRange), AbsValue);
    MLAS_FLOAT32X4 SquareValue = MlasMultiplyFloat32x4(AbsValue, AbsValue);

    MLAS_FLOAT32X4 r_small = MlasBroadcastFloat32x4(MlasErfConstants.ErfSMALL_P0);
    r_small = MlasMultiplyAddFloat32x4(r_small, SquareValue, MlasBroadcastFloat32x4(MlasErfConstants.ErfSMALL_P1));
    r_small = MlasMultiplyAddFloat32x4(r_small, SquareValue, MlasBroadcastFloat32x4(MlasErfConstants.ErfSMALL_P2));
    r_small = MlasMultiplyAddFloat32x4(r_small, SquareValue, MlasBroadcastFloat32x4(MlasErfConstants.ErfSMALL_P3));
    r_small = MlasMultiplyAddFloat32x4(r_small, SquareValue, MlasBroadcastFloat32x4(MlasErfConstants.ErfSMALL_P4));
    r_small = MlasMultiplyAddFloat32x4(r_small, SquareValue, MlasBroadcastFloat32x4(MlasErfConstants.ErfSMALL_P5_Minus_One));
    r_small = MlasMultiplyAddFloat32x4(r_small, AbsValue, AbsValue);
    MLAS_FLOAT32X4 split_mask = MlasGreaterThanFloat32x4(AbsValue, MlasBroadcastFloat32x4(MlasErfConstants.ErfSplitBoundary));
    r_small = MlasAndNotFloat32x4(split_mask, r_small);

    AbsValue = MlasAndFloat32x4(split_mask, AbsValue);  // clear smaller value into zero for bigger number calculation
    MLAS_FLOAT32X4 r_big = MlasBroadcastFloat32x4(MlasErfConstants.ErfBIG_P0);
    r_big = MlasMultiplyAddFloat32x4(r_big, AbsValue, MlasBroadcastFloat32x4(MlasErfConstants.ErfBIG_P1));
    r_big = MlasMultiplyAddFloat32x4(r_big, AbsValue, MlasBroadcastFloat32x4(MlasErfConstants.ErfBIG_P2));
    r_big = MlasMultiplyAddFloat32x4(r_big, AbsValue, MlasBroadcastFloat32x4(MlasErfConstants.ErfBIG_P3));
    r_big = MlasMultiplyAddFloat32x4(r_big, AbsValue, MlasBroadcastFloat32x4(MlasErfConstants.ErfBIG_P4));
    r_big = MlasMultiplyAddFloat32x4(r_big, AbsValue, MlasBroadcastFloat32x4(MlasErfConstants.ErfBIG_P5));
    r_big = MlasMultiplyAddFloat32x4(r_big, AbsValue, MlasBroadcastFloat32x4(MlasErfConstants.ErfBIG_P6_Minus_One));
    r_big = MlasMultiplyAddFloat32x4(r_big, AbsValue, AbsValue);

    // 1.0 - exp(-r_big), no need to do min()
    r_big = MlasXorFloat32x4(r_big, MlasBroadcastFloat32x4(MlasErfConstants.ErfNegZero));  // -r_big
    r_big = MlasMaximumFloat32x4(MlasBroadcastFloat32x4(MlasErfConstants.Exp_LowerRange), r_big);
    MLAS_FLOAT32X4 exp_c = MlasBroadcastFloat32x4(MlasErfConstants.Exp_C);
    MLAS_FLOAT32X4 r = MlasMultiplyAddFloat32x4(MlasBroadcastFloat32x4(MlasErfConstants.Exp_Log2Reciprocal), r_big, exp_c);
    r = MlasSubtractFloat32x4(r, exp_c);

    MLAS_FLOAT32X4 fx = MlasMultiplyAddFloat32x4(r, MlasBroadcastFloat32x4(MlasErfConstants.Exp_log2_hi), r_big);
    fx = MlasMultiplyAddFloat32x4(r, MlasBroadcastFloat32x4(MlasErfConstants.Exp_log2_lo), fx);
    // y = exp(fx)
    MLAS_FLOAT32X4 y = MlasBroadcastFloat32x4(MlasErfConstants.Exp_P0);
    y = MlasMultiplyAddFloat32x4(y, fx, MlasBroadcastFloat32x4(MlasErfConstants.Exp_P1));
    y = MlasMultiplyAddFloat32x4(y, fx, MlasBroadcastFloat32x4(MlasErfConstants.Exp_P2));
    y = MlasMultiplyAddFloat32x4(y, fx, MlasBroadcastFloat32x4(MlasErfConstants.Exp_P3));
    y = MlasMultiplyAddFloat32x4(y, fx, MlasBroadcastFloat32x4(MlasErfConstants.Exp_P4));
    y = MlasMultiplyAddFloat32x4(y, fx, MlasBroadcastFloat32x4(MlasErfConstants.Exp_P5));
    y = MlasMultiplyAddFloat32x4(y, fx, MlasBroadcastFloat32x4(MlasErfConstants.Exp_P6));
    // 1.0 - exp(fx) * 2^INT(r)
    y = MlasMultiplyFloat32x4(y, MlasPowerOf2Float32x4(r));
    y = MlasSubtractFloat32x4(MlasBroadcastFloat32x4(MlasErfConstants.ErfOne), y);

    // merge two splits results
    y = MlasOrFloat32x4(r_small, y);
    y = MlasOrFloat32x4(y, SignMask);

    MlasStoreFloat32x4(Output, y);

    Input += 4;
    Output += 4;
    N -= 4;
  }
#endif

<<<<<<< HEAD
  while (N > 0) {
    float Value = *Input++;
    float AbsValue = fabsf(Value);

    float r;
    if (AbsValue > MlasErfConstants.ErfSplitBoundary) {
      AbsValue = (std::min)(MlasErfConstants.ErfUpperAbsRange, AbsValue);
      float r_big = MlasErfConstants.ErfBIG_P0;
      r_big = r_big * AbsValue + MlasErfConstants.ErfBIG_P1;
      r_big = r_big * AbsValue + MlasErfConstants.ErfBIG_P2;
      r_big = r_big * AbsValue + MlasErfConstants.ErfBIG_P3;
      r_big = r_big * AbsValue + MlasErfConstants.ErfBIG_P4;
      r_big = r_big * AbsValue + MlasErfConstants.ErfBIG_P5;
      r_big = r_big * AbsValue + MlasErfConstants.ErfBIG_P6_Minus_One;
      r_big = r_big * AbsValue + AbsValue;

      r_big = (std::max)(-r_big, MlasErfConstants.Exp_LowerRange);
      r = MlasErfConstants.Exp_Log2Reciprocal * r_big + MlasErfConstants.Exp_C;
      r -= MlasErfConstants.Exp_C;
      float fx = r * MlasErfConstants.Exp_log2_hi + r_big;
      fx = r * MlasErfConstants.Exp_log2_lo + fx;

      float y = MlasErfConstants.Exp_P0;
      y = y * fx + MlasErfConstants.Exp_P1;
      y = y * fx + MlasErfConstants.Exp_P2;
      y = y * fx + MlasErfConstants.Exp_P3;
      y = y * fx + MlasErfConstants.Exp_P4;
      y = y * fx + MlasErfConstants.Exp_P5;
      y = y * fx + MlasErfConstants.Exp_P6;

      r = 1.0f - ldexpf(y, (int)r);
      r = (Value <= -0.0f) ? -r : r;
    } else {
      float SquareValue = AbsValue * AbsValue;
      r = MlasErfConstants.ErfSMALL_P0;
      r = r * SquareValue + MlasErfConstants.ErfSMALL_P1;
      r = r * SquareValue + MlasErfConstants.ErfSMALL_P2;
      r = r * SquareValue + MlasErfConstants.ErfSMALL_P3;
      r = r * SquareValue + MlasErfConstants.ErfSMALL_P4;
      r = r * SquareValue + MlasErfConstants.ErfSMALL_P5_Minus_One;
      r = r * Value + Value;
=======
    while (N > 0) {
        float Value = *Input++;
        float AbsValue = fabsf(Value);

        float r;
        if (AbsValue > MlasErfConstants.ErfSplitBoundary) {
            AbsValue = std::min(MlasErfConstants.ErfUpperAbsRange, AbsValue);
            float r_big = MlasErfConstants.ErfBIG_P0;
            r_big = r_big * AbsValue + MlasErfConstants.ErfBIG_P1;
            r_big = r_big * AbsValue + MlasErfConstants.ErfBIG_P2;
            r_big = r_big * AbsValue + MlasErfConstants.ErfBIG_P3;
            r_big = r_big * AbsValue + MlasErfConstants.ErfBIG_P4;
            r_big = r_big * AbsValue + MlasErfConstants.ErfBIG_P5;
            r_big = r_big * AbsValue + MlasErfConstants.ErfBIG_P6_Minus_One;
            r_big = r_big * AbsValue + AbsValue;

            r_big = std::max(-r_big, MlasErfConstants.Exp_LowerRange);
            r = MlasErfConstants.Exp_Log2Reciprocal * r_big + MlasErfConstants.Exp_C;
            r -= MlasErfConstants.Exp_C;
            float fx = r * MlasErfConstants.Exp_log2_hi + r_big;
            fx = r * MlasErfConstants.Exp_log2_lo + fx;

            float y = MlasErfConstants.Exp_P0;
            y = y * fx + MlasErfConstants.Exp_P1;
            y = y * fx + MlasErfConstants.Exp_P2;
            y = y * fx + MlasErfConstants.Exp_P3;
            y = y * fx + MlasErfConstants.Exp_P4;
            y = y * fx + MlasErfConstants.Exp_P5;
            y = y * fx + MlasErfConstants.Exp_P6;

            r = 1.0f - ldexpf(y, (int)r);
            r = (Value <= -0.0f) ? -r : r;
        }
        else {
            float SquareValue = AbsValue * AbsValue;
            r = MlasErfConstants.ErfSMALL_P0;
            r = r * SquareValue + MlasErfConstants.ErfSMALL_P1;
            r = r * SquareValue + MlasErfConstants.ErfSMALL_P2;
            r = r * SquareValue + MlasErfConstants.ErfSMALL_P3;
            r = r * SquareValue + MlasErfConstants.ErfSMALL_P4;
            r = r * SquareValue + MlasErfConstants.ErfSMALL_P5_Minus_One;
            r = r * Value + Value;
        }

        *Output++ = r;
        N -= 1;
>>>>>>> a7ce5b2b
    }

    *Output++ = r;
    N -= 1;
  }
}

void
MLASCALL
MlasComputeErf(
    const float* Input,
    float* Output,
    size_t N
    )
/*++

Routine Description:

    This routine computes the error function.

Arguments:

    Input - Supplies the input buffer.

    Output - Supplies the output buffer.

    N - Supplies the number of elements to process.

Return Value:

    None.

--*/
{
#if defined(MLAS_TARGET_AMD64)
    MlasPlatform.ErfKernelRoutine(Input, Output, N);
#else
    MlasErfKernel(Input, Output, N);
#endif
}<|MERGE_RESOLUTION|>--- conflicted
+++ resolved
@@ -125,111 +125,66 @@
 
 --*/
 {
-#if !defined(MLAS_TARGET_CPU_ONLY)
-  while (N >= 4) {
-    MLAS_FLOAT32X4 Value = MlasLoadFloat32x4(Input);
-    MLAS_FLOAT32X4 NegZero = MlasBroadcastFloat32x4(MlasErfConstants.ErfNegZero);
-    MLAS_FLOAT32X4 SignMask = MlasAndFloat32x4(Value, NegZero);
-    MLAS_FLOAT32X4 AbsValue = MlasAndNotFloat32x4(NegZero, Value);
-    AbsValue = MlasMinimumFloat32x4(MlasBroadcastFloat32x4(MlasErfConstants.ErfUpperAbsRange), AbsValue);
-    MLAS_FLOAT32X4 SquareValue = MlasMultiplyFloat32x4(AbsValue, AbsValue);
-
-    MLAS_FLOAT32X4 r_small = MlasBroadcastFloat32x4(MlasErfConstants.ErfSMALL_P0);
-    r_small = MlasMultiplyAddFloat32x4(r_small, SquareValue, MlasBroadcastFloat32x4(MlasErfConstants.ErfSMALL_P1));
-    r_small = MlasMultiplyAddFloat32x4(r_small, SquareValue, MlasBroadcastFloat32x4(MlasErfConstants.ErfSMALL_P2));
-    r_small = MlasMultiplyAddFloat32x4(r_small, SquareValue, MlasBroadcastFloat32x4(MlasErfConstants.ErfSMALL_P3));
-    r_small = MlasMultiplyAddFloat32x4(r_small, SquareValue, MlasBroadcastFloat32x4(MlasErfConstants.ErfSMALL_P4));
-    r_small = MlasMultiplyAddFloat32x4(r_small, SquareValue, MlasBroadcastFloat32x4(MlasErfConstants.ErfSMALL_P5_Minus_One));
-    r_small = MlasMultiplyAddFloat32x4(r_small, AbsValue, AbsValue);
-    MLAS_FLOAT32X4 split_mask = MlasGreaterThanFloat32x4(AbsValue, MlasBroadcastFloat32x4(MlasErfConstants.ErfSplitBoundary));
-    r_small = MlasAndNotFloat32x4(split_mask, r_small);
-
-    AbsValue = MlasAndFloat32x4(split_mask, AbsValue);  // clear smaller value into zero for bigger number calculation
-    MLAS_FLOAT32X4 r_big = MlasBroadcastFloat32x4(MlasErfConstants.ErfBIG_P0);
-    r_big = MlasMultiplyAddFloat32x4(r_big, AbsValue, MlasBroadcastFloat32x4(MlasErfConstants.ErfBIG_P1));
-    r_big = MlasMultiplyAddFloat32x4(r_big, AbsValue, MlasBroadcastFloat32x4(MlasErfConstants.ErfBIG_P2));
-    r_big = MlasMultiplyAddFloat32x4(r_big, AbsValue, MlasBroadcastFloat32x4(MlasErfConstants.ErfBIG_P3));
-    r_big = MlasMultiplyAddFloat32x4(r_big, AbsValue, MlasBroadcastFloat32x4(MlasErfConstants.ErfBIG_P4));
-    r_big = MlasMultiplyAddFloat32x4(r_big, AbsValue, MlasBroadcastFloat32x4(MlasErfConstants.ErfBIG_P5));
-    r_big = MlasMultiplyAddFloat32x4(r_big, AbsValue, MlasBroadcastFloat32x4(MlasErfConstants.ErfBIG_P6_Minus_One));
-    r_big = MlasMultiplyAddFloat32x4(r_big, AbsValue, AbsValue);
-
-    // 1.0 - exp(-r_big), no need to do min()
-    r_big = MlasXorFloat32x4(r_big, MlasBroadcastFloat32x4(MlasErfConstants.ErfNegZero));  // -r_big
-    r_big = MlasMaximumFloat32x4(MlasBroadcastFloat32x4(MlasErfConstants.Exp_LowerRange), r_big);
-    MLAS_FLOAT32X4 exp_c = MlasBroadcastFloat32x4(MlasErfConstants.Exp_C);
-    MLAS_FLOAT32X4 r = MlasMultiplyAddFloat32x4(MlasBroadcastFloat32x4(MlasErfConstants.Exp_Log2Reciprocal), r_big, exp_c);
-    r = MlasSubtractFloat32x4(r, exp_c);
-
-    MLAS_FLOAT32X4 fx = MlasMultiplyAddFloat32x4(r, MlasBroadcastFloat32x4(MlasErfConstants.Exp_log2_hi), r_big);
-    fx = MlasMultiplyAddFloat32x4(r, MlasBroadcastFloat32x4(MlasErfConstants.Exp_log2_lo), fx);
-    // y = exp(fx)
-    MLAS_FLOAT32X4 y = MlasBroadcastFloat32x4(MlasErfConstants.Exp_P0);
-    y = MlasMultiplyAddFloat32x4(y, fx, MlasBroadcastFloat32x4(MlasErfConstants.Exp_P1));
-    y = MlasMultiplyAddFloat32x4(y, fx, MlasBroadcastFloat32x4(MlasErfConstants.Exp_P2));
-    y = MlasMultiplyAddFloat32x4(y, fx, MlasBroadcastFloat32x4(MlasErfConstants.Exp_P3));
-    y = MlasMultiplyAddFloat32x4(y, fx, MlasBroadcastFloat32x4(MlasErfConstants.Exp_P4));
-    y = MlasMultiplyAddFloat32x4(y, fx, MlasBroadcastFloat32x4(MlasErfConstants.Exp_P5));
-    y = MlasMultiplyAddFloat32x4(y, fx, MlasBroadcastFloat32x4(MlasErfConstants.Exp_P6));
-    // 1.0 - exp(fx) * 2^INT(r)
-    y = MlasMultiplyFloat32x4(y, MlasPowerOf2Float32x4(r));
-    y = MlasSubtractFloat32x4(MlasBroadcastFloat32x4(MlasErfConstants.ErfOne), y);
-
-    // merge two splits results
-    y = MlasOrFloat32x4(r_small, y);
-    y = MlasOrFloat32x4(y, SignMask);
-
-    MlasStoreFloat32x4(Output, y);
-
-    Input += 4;
-    Output += 4;
-    N -= 4;
-  }
-#endif
-
-<<<<<<< HEAD
-  while (N > 0) {
-    float Value = *Input++;
-    float AbsValue = fabsf(Value);
-
-    float r;
-    if (AbsValue > MlasErfConstants.ErfSplitBoundary) {
-      AbsValue = (std::min)(MlasErfConstants.ErfUpperAbsRange, AbsValue);
-      float r_big = MlasErfConstants.ErfBIG_P0;
-      r_big = r_big * AbsValue + MlasErfConstants.ErfBIG_P1;
-      r_big = r_big * AbsValue + MlasErfConstants.ErfBIG_P2;
-      r_big = r_big * AbsValue + MlasErfConstants.ErfBIG_P3;
-      r_big = r_big * AbsValue + MlasErfConstants.ErfBIG_P4;
-      r_big = r_big * AbsValue + MlasErfConstants.ErfBIG_P5;
-      r_big = r_big * AbsValue + MlasErfConstants.ErfBIG_P6_Minus_One;
-      r_big = r_big * AbsValue + AbsValue;
-
-      r_big = (std::max)(-r_big, MlasErfConstants.Exp_LowerRange);
-      r = MlasErfConstants.Exp_Log2Reciprocal * r_big + MlasErfConstants.Exp_C;
-      r -= MlasErfConstants.Exp_C;
-      float fx = r * MlasErfConstants.Exp_log2_hi + r_big;
-      fx = r * MlasErfConstants.Exp_log2_lo + fx;
-
-      float y = MlasErfConstants.Exp_P0;
-      y = y * fx + MlasErfConstants.Exp_P1;
-      y = y * fx + MlasErfConstants.Exp_P2;
-      y = y * fx + MlasErfConstants.Exp_P3;
-      y = y * fx + MlasErfConstants.Exp_P4;
-      y = y * fx + MlasErfConstants.Exp_P5;
-      y = y * fx + MlasErfConstants.Exp_P6;
-
-      r = 1.0f - ldexpf(y, (int)r);
-      r = (Value <= -0.0f) ? -r : r;
-    } else {
-      float SquareValue = AbsValue * AbsValue;
-      r = MlasErfConstants.ErfSMALL_P0;
-      r = r * SquareValue + MlasErfConstants.ErfSMALL_P1;
-      r = r * SquareValue + MlasErfConstants.ErfSMALL_P2;
-      r = r * SquareValue + MlasErfConstants.ErfSMALL_P3;
-      r = r * SquareValue + MlasErfConstants.ErfSMALL_P4;
-      r = r * SquareValue + MlasErfConstants.ErfSMALL_P5_Minus_One;
-      r = r * Value + Value;
-=======
+    while (N >= 4) {
+        MLAS_FLOAT32X4 Value = MlasLoadFloat32x4(Input);
+        MLAS_FLOAT32X4 NegZero = MlasBroadcastFloat32x4(MlasErfConstants.ErfNegZero);
+        MLAS_FLOAT32X4 SignMask = MlasAndFloat32x4(Value, NegZero);
+        MLAS_FLOAT32X4 AbsValue = MlasAndNotFloat32x4(NegZero, Value);
+        AbsValue = MlasMinimumFloat32x4(MlasBroadcastFloat32x4(MlasErfConstants.ErfUpperAbsRange), AbsValue);
+        MLAS_FLOAT32X4 SquareValue = MlasMultiplyFloat32x4(AbsValue, AbsValue);
+
+        MLAS_FLOAT32X4 r_small = MlasBroadcastFloat32x4(MlasErfConstants.ErfSMALL_P0);
+        r_small = MlasMultiplyAddFloat32x4(r_small, SquareValue, MlasBroadcastFloat32x4(MlasErfConstants.ErfSMALL_P1));
+        r_small = MlasMultiplyAddFloat32x4(r_small, SquareValue, MlasBroadcastFloat32x4(MlasErfConstants.ErfSMALL_P2));
+        r_small = MlasMultiplyAddFloat32x4(r_small, SquareValue, MlasBroadcastFloat32x4(MlasErfConstants.ErfSMALL_P3));
+        r_small = MlasMultiplyAddFloat32x4(r_small, SquareValue, MlasBroadcastFloat32x4(MlasErfConstants.ErfSMALL_P4));
+        r_small = MlasMultiplyAddFloat32x4(r_small, SquareValue, MlasBroadcastFloat32x4(MlasErfConstants.ErfSMALL_P5_Minus_One));
+        r_small = MlasMultiplyAddFloat32x4(r_small, AbsValue, AbsValue);
+        MLAS_FLOAT32X4 split_mask = MlasGreaterThanFloat32x4(AbsValue, MlasBroadcastFloat32x4(MlasErfConstants.ErfSplitBoundary));
+        r_small = MlasAndNotFloat32x4(split_mask, r_small);
+
+        AbsValue = MlasAndFloat32x4(split_mask, AbsValue); // clear smaller value into zero for bigger number calculation
+        MLAS_FLOAT32X4 r_big = MlasBroadcastFloat32x4(MlasErfConstants.ErfBIG_P0);
+        r_big = MlasMultiplyAddFloat32x4(r_big, AbsValue, MlasBroadcastFloat32x4(MlasErfConstants.ErfBIG_P1));
+        r_big = MlasMultiplyAddFloat32x4(r_big, AbsValue, MlasBroadcastFloat32x4(MlasErfConstants.ErfBIG_P2));
+        r_big = MlasMultiplyAddFloat32x4(r_big, AbsValue, MlasBroadcastFloat32x4(MlasErfConstants.ErfBIG_P3));
+        r_big = MlasMultiplyAddFloat32x4(r_big, AbsValue, MlasBroadcastFloat32x4(MlasErfConstants.ErfBIG_P4));
+        r_big = MlasMultiplyAddFloat32x4(r_big, AbsValue, MlasBroadcastFloat32x4(MlasErfConstants.ErfBIG_P5));
+        r_big = MlasMultiplyAddFloat32x4(r_big, AbsValue, MlasBroadcastFloat32x4(MlasErfConstants.ErfBIG_P6_Minus_One));
+        r_big = MlasMultiplyAddFloat32x4(r_big, AbsValue, AbsValue);
+
+        // 1.0 - exp(-r_big), no need to do min()
+        r_big = MlasXorFloat32x4(r_big, MlasBroadcastFloat32x4(MlasErfConstants.ErfNegZero)); // -r_big
+        r_big = MlasMaximumFloat32x4(MlasBroadcastFloat32x4(MlasErfConstants.Exp_LowerRange), r_big);
+        MLAS_FLOAT32X4 exp_c = MlasBroadcastFloat32x4(MlasErfConstants.Exp_C);
+        MLAS_FLOAT32X4 r = MlasMultiplyAddFloat32x4(MlasBroadcastFloat32x4(MlasErfConstants.Exp_Log2Reciprocal), r_big, exp_c);
+        r = MlasSubtractFloat32x4(r, exp_c);
+
+        MLAS_FLOAT32X4 fx = MlasMultiplyAddFloat32x4(r, MlasBroadcastFloat32x4(MlasErfConstants.Exp_log2_hi), r_big);
+        fx = MlasMultiplyAddFloat32x4(r, MlasBroadcastFloat32x4(MlasErfConstants.Exp_log2_lo), fx);
+        // y = exp(fx)
+        MLAS_FLOAT32X4 y = MlasBroadcastFloat32x4(MlasErfConstants.Exp_P0);
+        y = MlasMultiplyAddFloat32x4(y, fx, MlasBroadcastFloat32x4(MlasErfConstants.Exp_P1));
+        y = MlasMultiplyAddFloat32x4(y, fx, MlasBroadcastFloat32x4(MlasErfConstants.Exp_P2));
+        y = MlasMultiplyAddFloat32x4(y, fx, MlasBroadcastFloat32x4(MlasErfConstants.Exp_P3));
+        y = MlasMultiplyAddFloat32x4(y, fx, MlasBroadcastFloat32x4(MlasErfConstants.Exp_P4));
+        y = MlasMultiplyAddFloat32x4(y, fx, MlasBroadcastFloat32x4(MlasErfConstants.Exp_P5));
+        y = MlasMultiplyAddFloat32x4(y, fx, MlasBroadcastFloat32x4(MlasErfConstants.Exp_P6));
+        // 1.0 - exp(fx) * 2^INT(r)
+        y = MlasMultiplyFloat32x4(y, MlasPowerOf2Float32x4(r));
+        y = MlasSubtractFloat32x4(MlasBroadcastFloat32x4(MlasErfConstants.ErfOne), y);
+
+        // merge two splits results
+        y = MlasOrFloat32x4(r_small, y);
+        y = MlasOrFloat32x4(y, SignMask);
+
+        MlasStoreFloat32x4(Output, y);
+
+        Input += 4;
+        Output += 4;
+        N -= 4;
+    }
+
     while (N > 0) {
         float Value = *Input++;
         float AbsValue = fabsf(Value);
@@ -276,12 +231,7 @@
 
         *Output++ = r;
         N -= 1;
->>>>>>> a7ce5b2b
     }
-
-    *Output++ = r;
-    N -= 1;
-  }
 }
 
 void
