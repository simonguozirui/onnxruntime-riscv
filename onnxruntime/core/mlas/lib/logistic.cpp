--- conflicted
+++ resolved
@@ -85,68 +85,64 @@
 
 --*/
 {
-#if !defined(MLAS_TARGET_CPU_ONLY)
-  while (N >= 4) {
-    MLAS_FLOAT32X4 Value = MlasLoadFloat32x4(Input);
+    while (N >= 4) {
 
-    Value = MlasMaximumFloat32x4(MlasBroadcastFloat32x4(MlasLogisticConstants.LowerRange), Value);
-    Value = MlasMinimumFloat32x4(MlasBroadcastFloat32x4(MlasLogisticConstants.UpperRange), Value);
+        MLAS_FLOAT32X4 Value = MlasLoadFloat32x4(Input);
 
-    MLAS_FLOAT32X4 ValueSquared = MlasMultiplyFloat32x4(Value, Value);
+        Value = MlasMaximumFloat32x4(MlasBroadcastFloat32x4(MlasLogisticConstants.LowerRange), Value);
+        Value = MlasMinimumFloat32x4(MlasBroadcastFloat32x4(MlasLogisticConstants.UpperRange), Value);
 
-    MLAS_FLOAT32X4 p;
-    p = MlasMultiplyAddFloat32x4(ValueSquared, MlasBroadcastFloat32x4(MlasLogisticConstants.alpha_9),
-                                 MlasBroadcastFloat32x4(MlasLogisticConstants.alpha_7));
-    p = MlasMultiplyAddFloat32x4(p, ValueSquared, MlasBroadcastFloat32x4(MlasLogisticConstants.alpha_5));
-    p = MlasMultiplyAddFloat32x4(p, ValueSquared, MlasBroadcastFloat32x4(MlasLogisticConstants.alpha_3));
-    p = MlasMultiplyAddFloat32x4(p, ValueSquared, MlasBroadcastFloat32x4(MlasLogisticConstants.alpha_1));
-    p = MlasMultiplyFloat32x4(p, Value);
+        MLAS_FLOAT32X4 ValueSquared = MlasMultiplyFloat32x4(Value, Value);
 
-    MLAS_FLOAT32X4 q;
-    q = MlasMultiplyAddFloat32x4(ValueSquared, MlasBroadcastFloat32x4(MlasLogisticConstants.beta_10),
-                                 MlasBroadcastFloat32x4(MlasLogisticConstants.beta_8));
-    q = MlasMultiplyAddFloat32x4(q, ValueSquared, MlasBroadcastFloat32x4(MlasLogisticConstants.beta_6));
-    q = MlasMultiplyAddFloat32x4(q, ValueSquared, MlasBroadcastFloat32x4(MlasLogisticConstants.beta_4));
-    q = MlasMultiplyAddFloat32x4(q, ValueSquared, MlasBroadcastFloat32x4(MlasLogisticConstants.beta_2));
-    q = MlasMultiplyAddFloat32x4(q, ValueSquared, MlasBroadcastFloat32x4(MlasLogisticConstants.beta_0));
+        MLAS_FLOAT32X4 p;
+        p = MlasMultiplyAddFloat32x4(ValueSquared, MlasBroadcastFloat32x4(MlasLogisticConstants.alpha_9),
+            MlasBroadcastFloat32x4(MlasLogisticConstants.alpha_7));
+        p = MlasMultiplyAddFloat32x4(p, ValueSquared, MlasBroadcastFloat32x4(MlasLogisticConstants.alpha_5));
+        p = MlasMultiplyAddFloat32x4(p, ValueSquared, MlasBroadcastFloat32x4(MlasLogisticConstants.alpha_3));
+        p = MlasMultiplyAddFloat32x4(p, ValueSquared, MlasBroadcastFloat32x4(MlasLogisticConstants.alpha_1));
+        p = MlasMultiplyFloat32x4(p, Value);
 
-    MlasStoreFloat32x4(Output, MlasAddFloat32x4(MlasDivideFloat32x4(p, q), MlasBroadcastFloat32x4(0.5f)));
+        MLAS_FLOAT32X4 q;
+        q = MlasMultiplyAddFloat32x4(ValueSquared, MlasBroadcastFloat32x4(MlasLogisticConstants.beta_10),
+            MlasBroadcastFloat32x4(MlasLogisticConstants.beta_8));
+        q = MlasMultiplyAddFloat32x4(q, ValueSquared, MlasBroadcastFloat32x4(MlasLogisticConstants.beta_6));
+        q = MlasMultiplyAddFloat32x4(q, ValueSquared, MlasBroadcastFloat32x4(MlasLogisticConstants.beta_4));
+        q = MlasMultiplyAddFloat32x4(q, ValueSquared, MlasBroadcastFloat32x4(MlasLogisticConstants.beta_2));
+        q = MlasMultiplyAddFloat32x4(q, ValueSquared, MlasBroadcastFloat32x4(MlasLogisticConstants.beta_0));
 
-    Input += 4;
-    Output += 4;
-    N -= 4;
-  }
-#endif
+        MlasStoreFloat32x4(Output, MlasAddFloat32x4(MlasDivideFloat32x4(p, q), MlasBroadcastFloat32x4(0.5f)));
 
-  while (N > 0) {
-    float Value = *Input++;
+        Input += 4;
+        Output += 4;
+        N -= 4;
+    }
 
-<<<<<<< HEAD
-    Value = (std::min)(MlasLogisticConstants.UpperRange, (std::max)(MlasLogisticConstants.LowerRange, Value));
-=======
+    while (N > 0) {
+
+        float Value = *Input++;
+
         Value = std::min(MlasLogisticConstants.UpperRange, std::max(MlasLogisticConstants.LowerRange, Value));
->>>>>>> a7ce5b2b
 
-    float ValueSquared = Value * Value;
+        float ValueSquared = Value * Value;
 
-    float p;
-    p = ValueSquared * MlasLogisticConstants.alpha_9 + MlasLogisticConstants.alpha_7;
-    p = p * ValueSquared + MlasLogisticConstants.alpha_5;
-    p = p * ValueSquared + MlasLogisticConstants.alpha_3;
-    p = p * ValueSquared + MlasLogisticConstants.alpha_1;
-    p = p * Value;
+        float p;
+        p = ValueSquared * MlasLogisticConstants.alpha_9 + MlasLogisticConstants.alpha_7;
+        p = p * ValueSquared + MlasLogisticConstants.alpha_5;
+        p = p * ValueSquared + MlasLogisticConstants.alpha_3;
+        p = p * ValueSquared + MlasLogisticConstants.alpha_1;
+        p = p * Value;
 
-    float q;
-    q = ValueSquared * MlasLogisticConstants.beta_10 + MlasLogisticConstants.beta_8;
-    q = q * ValueSquared + MlasLogisticConstants.beta_6;
-    q = q * ValueSquared + MlasLogisticConstants.beta_4;
-    q = q * ValueSquared + MlasLogisticConstants.beta_2;
-    q = q * ValueSquared + MlasLogisticConstants.beta_0;
+        float q;
+        q = ValueSquared * MlasLogisticConstants.beta_10 + MlasLogisticConstants.beta_8;
+        q = q * ValueSquared + MlasLogisticConstants.beta_6;
+        q = q * ValueSquared + MlasLogisticConstants.beta_4;
+        q = q * ValueSquared + MlasLogisticConstants.beta_2;
+        q = q * ValueSquared + MlasLogisticConstants.beta_0;
 
-    *Output++ = (p / q) + 0.5f;
+        *Output++ = (p / q) + 0.5f;
 
-    N -= 1;
-  }
+        N -= 1;
+    }
 }
 
 void
