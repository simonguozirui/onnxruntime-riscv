--- conflicted
+++ resolved
@@ -639,11 +639,7 @@
                       break;
                     }
 
-<<<<<<< HEAD
-#if defined(MLAS_NEON_INTRINSICS) || defined(MLAS_TARGET_CPU_ONLY)
-=======
-#if defined(MLAS_NEON_INTRINSICS) || defined(MLAS_VSX_INTRINSICS)
->>>>>>> a917023f
+#if defined(MLAS_NEON_INTRINSICS) || defined(MLAS_VSX_INTRINSICS) || defined(MLAS_TARGET_CPU_ONLY)
                     MlasStoreLaneFloat32x4<0>(Output, Reduction);
                     MlasStoreLaneFloat32x4<2>(Output + 1, Reduction);
 #elif defined(MLAS_SSE2_INTRINSICS)
@@ -1015,11 +1011,7 @@
                             break;
                         }
 
-<<<<<<< HEAD
-#if defined(MLAS_NEON_INTRINSICS) || defined(MLAS_TARGET_CPU_ONLY)
-=======
-#if defined(MLAS_NEON_INTRINSICS) || defined(MLAS_VSX_INTRINSICS)
->>>>>>> a917023f
+#if defined(MLAS_NEON_INTRINSICS) || defined(MLAS_VSX_INTRINSICS) || defined(MLAS_TARGET_CPU_ONLY)
                         MlasStoreLaneFloat32x4<0>(Output, Reduction);
                         MlasStoreLaneFloat32x4<2>(Output + 1, Reduction);
 #elif defined(MLAS_SSE2_INTRINSICS)
