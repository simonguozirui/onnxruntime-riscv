/*++

Copyright (c) Microsoft Corporation. All rights reserved.

Licensed under the MIT License.

Module Name:

    pooling.cpp

Abstract:

    This module implements the pooling operation.

--*/

#include "mlasi.h"

//
// Define the parameters to execute segments of a pooling operation on worker
// threads.
//

struct MLAS_POOL_WORK_BLOCK
{
    MLAS_POOLING_KIND PoolingKind;
    size_t InputShape[3];
    size_t InputSize;
    size_t OutputShape[3];
    int64_t KernelShape[3];
    int64_t Padding[6];
    int64_t StrideShape[3];
};

//
// Define the prototype of the pooling kernel routine.
//

typedef
void
(MLAS_POOL_KERNEL_ROUTINE)(
    const MLAS_POOL_WORK_BLOCK* WorkBlock,
    size_t ChannelCount,
    const float* Input,
    float* Output
    );

typedef MLAS_POOL_KERNEL_ROUTINE* PMLAS_POOL_KERNEL_ROUTINE;

//
// Define the number of elements to allocate on the stack for the reduction
// buffer in the vectorized kernels.
//

#define MLAS_POOL_REDUCTION_BUFFER_STACK    2048

//
// Define the number of reduction buffer elements reserved for over-reading
// an entire vector to avoid special handling at the right edge of the
// buffer.
//

#define MLAS_POOL_REDUCTION_BUFFER_PADDING  ((sizeof(MLAS_FLOAT32X4) / sizeof(float)) - 1)

//
// Abstraction for maximum pooling.
//

struct MLAS_MAXIMUM_POOLING
{
    static float InitialValue()
    {
        return std::numeric_limits<float>::lowest();
    }

    static MLAS_FLOAT32X4 InitialVector()
    {
        return MlasBroadcastFloat32x4(InitialValue());
    }

    static float Reduce(float Reduction, float Value)
    {
        return std::max(Reduction, Value);
    }

    static MLAS_FLOAT32X4 Reduce(MLAS_FLOAT32X4 Reduction, MLAS_FLOAT32X4 Value)
    {
        return MlasMaximumFloat32x4(Reduction, Value);
    }

    static float Reduce(MLAS_FLOAT32X4 Reduction)
    {
        return MlasReduceMaximumFloat32x4(Reduction);
    }
#elif defined(MLAS_TARGET_CPU_ONLY)

    static float ReduceFloat32x4(MLAS_FLOAT32X4 Reduction) {
      float max = std::max({Reduction[0], Reduction[1], Reduction[2], Reduction[3]});
      return max;
    }

    static float AveragePool(float Reduction, float Size)
    {
        MLAS_UNREFERENCED_PARAMETER(Size);

        return Reduction;
    }

    struct DividerVectorContext
    {
        void PrepareExcludePad(size_t PaddingLeftWidth, size_t InputWidth, size_t KernelWidth)
        {
            MLAS_UNREFERENCED_PARAMETER(PaddingLeftWidth);
            MLAS_UNREFERENCED_PARAMETER(InputWidth);
            MLAS_UNREFERENCED_PARAMETER(KernelWidth);
        }

        void PrepareIncludePad(size_t KernelSize)
        {
            MLAS_UNREFERENCED_PARAMETER(KernelSize);
        }

        void StartNextOutputRow(size_t InputRowsCount)
        {
            MLAS_UNREFERENCED_PARAMETER(InputRowsCount);
        }

        MLAS_FLOAT32X4 DivideExcludePad(MLAS_FLOAT32X4 Reduction)
        {
            return Reduction;
        }

        MLAS_FLOAT32X4 DivideIncludePad(MLAS_FLOAT32X4 Reduction)
        {
            return Reduction;
        }
    };
};

//
// Abstraction for average pooling.
//

MLAS_DECLSPEC_ALIGN(static const float MlasInitialReductionInputIndex[], sizeof(MLAS_FLOAT32X4)) = { 0.0f, 1.0f, 2.0f, 3.0f };

struct MLAS_AVERAGE_POOLING
{
    static float InitialValue()
    {
        return 0.0f;
    }

    static MLAS_FLOAT32X4 InitialVector()
    {
        return MlasZeroFloat32x4();
    }

    static float Reduce(float Reduction, float Value)
    {
        return Reduction + Value;
    }

    static MLAS_FLOAT32X4 Reduce(MLAS_FLOAT32X4 Reduction, MLAS_FLOAT32X4 Value)
    {
        return MlasAddFloat32x4(Reduction, Value);
    }

    static float Reduce(MLAS_FLOAT32X4 Reduction)
    {
        return MlasReduceAddFloat32x4(Reduction);
    }

<<<<<<< HEAD
#elif defined(MLAS_NEON32_INTRINSICS)

    static float32x2_t ReducePairwise(float32x2_t Vector0, float32x2_t Vector1)
    {
        return vpadd_f32(Vector0, Vector1);
    }

#elif defined(MLAS_TARGET_CPU_ONLY)

    static float ReduceFloat32x4(MLAS_FLOAT32X4 Reduction) {
      return Reduction[0] + Reduction[1] + Reduction[2] + Reduction[3];
    }

#endif

=======
>>>>>>> a7ce5b2b
    static float AveragePool(float Reduction, float Size)
    {
        return Reduction / Size;
    }

    struct DividerVectorContext
    {
        MLAS_FLOAT32X4 KernelSizeBroadcast;
        MLAS_FLOAT32X4 KernelWidthBroadcast;
        MLAS_FLOAT32X4 PaddingLowerBound;
        MLAS_FLOAT32X4 PaddingUpperBound;
        MLAS_FLOAT32X4 ReductionInputIndex;
        MLAS_FLOAT32X4 InputRowsBroadcast;

        void PrepareExcludePad(size_t PaddingLeftWidth, size_t InputWidth, size_t KernelWidth)
        {
            KernelWidthBroadcast = MlasBroadcastFloat32x4(float(unsigned(KernelWidth)));
            PaddingLowerBound = MlasBroadcastFloat32x4(float(unsigned(PaddingLeftWidth)));
            PaddingUpperBound = MlasBroadcastFloat32x4(float(unsigned(PaddingLeftWidth + InputWidth)));
        }

        void PrepareIncludePad(size_t KernelSize)
        {
            KernelSizeBroadcast = MlasBroadcastFloat32x4(float(unsigned(KernelSize)));
        }

        void StartNextOutputRow(size_t InputRowsCount)
        {
            ReductionInputIndex = MlasLoadFloat32x4(MlasInitialReductionInputIndex);
            InputRowsBroadcast = MlasBroadcastFloat32x4(float(unsigned(InputRowsCount)));
        }

        MLAS_FLOAT32X4 DivideExcludePad(MLAS_FLOAT32X4 Reduction)
        {
            MLAS_FLOAT32X4 Divisor;

            //
            // Compute the ending input index for each column and bound the index
            // range by the padding indices, then compute the number of input
            // column contributions from the delta.
            //

            MLAS_FLOAT32X4 ReductionInputEndingIndex =
                MlasAddFloat32x4(ReductionInputIndex, KernelWidthBroadcast);

            MLAS_FLOAT32X4 LowerInputIndex =
                MlasMaximumFloat32x4(ReductionInputIndex, PaddingLowerBound);
            MLAS_FLOAT32X4 UpperInputIndex =
                MlasMinimumFloat32x4(ReductionInputEndingIndex, PaddingUpperBound);

            MLAS_FLOAT32X4 InputIndexDelta =
                MlasSubtractFloat32x4(UpperInputIndex, LowerInputIndex);

            //
            // Advance the input index vector for the next iteration.
            //

            ReductionInputIndex =
                MlasAddFloat32x4(ReductionInputIndex, MlasBroadcastFloat32x4(4.0f));

            //
            // Compute the per-column number of input elements used for the sum.
            //
            // At the end of the input row, the index range computed above may be
            // zero for unused trailing vector elements, so avoid any divide by zero
            // penalty by enforcing a minimum of 1.0f.
            //

            Divisor = MlasMultiplyFloat32x4(InputIndexDelta, InputRowsBroadcast);
            Divisor = MlasMaximumFloat32x4(Divisor, MlasBroadcastFloat32x4(1.0f));

            return MlasDivideFloat32x4(Reduction, Divisor);
        }

        MLAS_FLOAT32X4 DivideIncludePad(MLAS_FLOAT32X4 Reduction)
        {
            return MlasDivideFloat32x4(Reduction, KernelSizeBroadcast);
        }
    };
};

template<typename PoolingType>
void
MlasPool1DKernel(
    const MLAS_POOL_WORK_BLOCK* WorkBlock,
    size_t ChannelCount,
    const float* Input,
    float* Output
    )
/*++

Routine Description:

    This routine implements the 1D pooling operation using generic constructs.

Arguments:

    WorkBlock - Supplies the structure that contains the pooling parameters.

    ChannelCount - Supplies the number of channels to process.

    Input - Supplies the input tensor.

    Output - Supplies the output tensor.

Return Value:

    None.

--*/
{
    constexpr size_t WidthShapeIndex = 0;

    const MLAS_POOLING_KIND PoolingKind = WorkBlock->PoolingKind;

    const size_t InputWidth = WorkBlock->InputShape[WidthShapeIndex];
    const size_t OutputWidth = WorkBlock->OutputShape[WidthShapeIndex];

    const int64_t KernelWidth = WorkBlock->KernelShape[WidthShapeIndex];
    const int64_t PaddingLeftWidth = WorkBlock->Padding[WidthShapeIndex];
    const int64_t StrideWidth = WorkBlock->StrideShape[WidthShapeIndex];

    for (size_t c = 0; c < ChannelCount; c++) {

        for (size_t pw = 0; pw < OutputWidth; pw++) {

            const int64_t iwStart64 = pw * StrideWidth - PaddingLeftWidth;
            const int64_t iwEnd64 = iwStart64 + KernelWidth;

            const size_t iwStart = size_t(std::max(iwStart64, int64_t(0)));
            const size_t iwEnd = size_t(std::min(iwEnd64, int64_t(InputWidth)));

            float m = PoolingType::InitialValue();

            for (size_t iw = size_t(iwStart); iw < size_t(iwEnd); iw++) {
                m = PoolingType::Reduce(m, Input[iw]);
            }

            if (PoolingKind == MlasAveragePoolingExcludePad) {
                m = PoolingType::AveragePool(m, float(iwEnd - iwStart));
            } else {
                m = PoolingType::AveragePool(m, float(KernelWidth));
            }

            *Output++ = m;
        }

        Input += InputWidth;
    }
}

template<typename PoolingType>
void
MlasPool2DKernel(
    const MLAS_POOL_WORK_BLOCK* WorkBlock,
    size_t ChannelCount,
    const float* Input,
    float* Output
    )
/*++

Routine Description:

    This routine implements the 2D pooling operation using generic constructs.

Arguments:

    WorkBlock - Supplies the structure that contains the pooling parameters.

    ChannelCount - Supplies the number of channels to process.

    Input - Supplies the input tensor.

    Output - Supplies the output tensor.

Return Value:

    None.

--*/
{
    constexpr size_t HeightShapeIndex = 0;
    constexpr size_t WidthShapeIndex = 1;

    const MLAS_POOLING_KIND PoolingKind = WorkBlock->PoolingKind;

    const size_t InputHeight = WorkBlock->InputShape[HeightShapeIndex];
    const size_t InputWidth = WorkBlock->InputShape[WidthShapeIndex];
    const size_t InputSize = WorkBlock->InputSize;
    const size_t OutputHeight = WorkBlock->OutputShape[HeightShapeIndex];
    const size_t OutputWidth = WorkBlock->OutputShape[WidthShapeIndex];

    const int64_t KernelHeight = WorkBlock->KernelShape[HeightShapeIndex];
    const int64_t KernelWidth = WorkBlock->KernelShape[WidthShapeIndex];
    const int64_t PaddingLeftHeight = WorkBlock->Padding[HeightShapeIndex];
    const int64_t PaddingLeftWidth = WorkBlock->Padding[WidthShapeIndex];
    const int64_t StrideHeight = WorkBlock->StrideShape[HeightShapeIndex];
    const int64_t StrideWidth = WorkBlock->StrideShape[WidthShapeIndex];

    for (size_t c = 0; c < ChannelCount; c++) {

        for (size_t ph = 0; ph < OutputHeight; ph++) {

            const int64_t ihStart64 = ph * StrideHeight - PaddingLeftHeight;
            const int64_t ihEnd64 = ihStart64 + KernelHeight;

            const size_t ihStart = size_t(std::max(ihStart64, int64_t(0)));
            const size_t ihEnd = size_t(std::min(ihEnd64, int64_t(InputHeight)));

            for (size_t pw = 0; pw < OutputWidth; pw++) {

                const int64_t iwStart64 = pw * StrideWidth - PaddingLeftWidth;
                const int64_t iwEnd64 = iwStart64 + KernelWidth;

                const size_t iwStart = size_t(std::max(iwStart64, int64_t(0)));
                const size_t iwEnd = size_t(std::min(iwEnd64, int64_t(InputWidth)));

                float m = PoolingType::InitialValue();

                for (size_t ih = ihStart; ih < ihEnd; ih++) {
                    for (size_t iw = iwStart; iw < iwEnd; iw++) {
                        m = PoolingType::Reduce(m, Input[ih * InputWidth + iw]);
                    }
                }

                if (PoolingKind == MlasAveragePoolingExcludePad) {
                    m = PoolingType::AveragePool(m, float((ihEnd - ihStart) * (iwEnd - iwStart)));
                } else {
                    m = PoolingType::AveragePool(m, float(KernelHeight * KernelWidth));
                }

                *Output++ = m;
            }
        }

        Input += InputSize;
    }
}

template<typename PoolingType>
void
MlasPool2DVectorKernel(
    const MLAS_POOL_WORK_BLOCK* WorkBlock,
    size_t ChannelCount,
    const float* Input,
    float* Output
    )
/*++

Routine Description:

    This routine implements an optimized 2D pooling operation using vector
    instructions.

Arguments:

    WorkBlock - Supplies the structure that contains the pooling parameters.

    ChannelCount - Supplies the number of channels to process.

    Input - Supplies the input tensor.

    Output - Supplies the output tensor.

Return Value:

    None.

--*/
{
    constexpr size_t Dimensions = 2;

    constexpr size_t HeightShapeIndex = 0;
    constexpr size_t WidthShapeIndex = 1;

    const MLAS_POOLING_KIND PoolingKind = WorkBlock->PoolingKind;

    const size_t InputHeight = WorkBlock->InputShape[HeightShapeIndex];
    const size_t InputWidth = WorkBlock->InputShape[WidthShapeIndex];
    const size_t InputSize = WorkBlock->InputSize;
    const size_t OutputHeight = WorkBlock->OutputShape[HeightShapeIndex];
    const size_t OutputWidth = WorkBlock->OutputShape[WidthShapeIndex];

    const size_t KernelHeight = size_t(WorkBlock->KernelShape[HeightShapeIndex]);
    const size_t KernelWidth = size_t(WorkBlock->KernelShape[WidthShapeIndex]);
    const size_t PaddingLeftHeight = size_t(WorkBlock->Padding[HeightShapeIndex]);
    const size_t PaddingLeftWidth = size_t(WorkBlock->Padding[WidthShapeIndex]);
    const size_t PaddingRightWidth = size_t(WorkBlock->Padding[Dimensions + WidthShapeIndex]);
    const size_t StrideHeight = size_t(WorkBlock->StrideShape[HeightShapeIndex]);
    const size_t StrideWidth = size_t(WorkBlock->StrideShape[WidthShapeIndex]);

    float ReductionBuffer[MLAS_POOL_REDUCTION_BUFFER_STACK];

    //
    // Fill the edges of the reduction buffer with the padding value.
    //

    float* FillReductionBuffer = ReductionBuffer;
    float* FillReductionBufferEnd = FillReductionBuffer + PaddingLeftWidth;

    while (FillReductionBuffer < FillReductionBufferEnd) {
        *FillReductionBuffer++ = PoolingType::InitialValue();
    }

    FillReductionBuffer = FillReductionBuffer + InputWidth;
    FillReductionBufferEnd = FillReductionBuffer + PaddingRightWidth + MLAS_POOL_REDUCTION_BUFFER_PADDING;

    while (FillReductionBuffer < FillReductionBufferEnd) {
        *FillReductionBuffer++ = PoolingType::InitialValue();
    }

    //
    // Apply the pooling operation to each channel.
    //

    typename PoolingType::DividerVectorContext divider;
    divider.PrepareExcludePad(PaddingLeftWidth, InputWidth, KernelWidth);
    divider.PrepareIncludePad(KernelHeight * KernelWidth);

    for (size_t c = 0; c < ChannelCount; c++) {

        for (size_t ph = 0; ph < OutputHeight; ph++) {

            size_t ihStart = ph * StrideHeight - PaddingLeftHeight;
            size_t ihEnd = ihStart + KernelHeight;

            if (ihStart >= InputHeight) {
                ihStart = 0;
            }

            if (ihEnd > InputHeight) {
                ihEnd = InputHeight;
            }

            divider.StartNextOutputRow(ihEnd - ihStart);

            //
            // Reduce the input across the kernel height and store in a local
            // reduction buffer.
            //

            const float* InputRowStart = &Input[ihStart * InputWidth];
            const size_t InputRowsCount = ihEnd - ihStart - 1;
            size_t InputWidthRemaining = InputWidth;
            float* ReductionOutput = &ReductionBuffer[PaddingLeftWidth];

            while (InputWidthRemaining >= 4) {

                const float* InputRow = InputRowStart;
                size_t InputRowsRemaining = InputRowsCount;
                MLAS_FLOAT32X4 Reduction = MlasLoadFloat32x4(InputRow);

                while (InputRowsRemaining > 0) {
                    InputRow += InputWidth;
                    Reduction = PoolingType::Reduce(Reduction, MlasLoadFloat32x4(InputRow));
                    InputRowsRemaining--;
                }

                MlasStoreFloat32x4(ReductionOutput, Reduction);
                ReductionOutput += 4;

                InputRowStart += 4;
                InputWidthRemaining -= 4;
            }

            while (InputWidthRemaining > 0) {

                const float* InputRow = InputRowStart;
                size_t InputRowsRemaining = InputRowsCount;
                float Reduction = *InputRow;

                while (InputRowsRemaining > 0) {
                    InputRow += InputWidth;
                    Reduction = PoolingType::Reduce(Reduction, *InputRow);
                    InputRowsRemaining--;
                }

                *ReductionOutput++ = Reduction;

                InputRowStart += 1;
                InputWidthRemaining -= 1;
            }

            //
            // Reduce the input across the kernel width and store to the output
            // tensor.
            //

            size_t OutputWidthRemaining = OutputWidth;
            const float* ReductionInputStart = ReductionBuffer;

            do {

                const float* ReductionInput = ReductionInputStart;
                const float* ReductionInputEnd = ReductionInput + KernelWidth;
                MLAS_FLOAT32X4 Reduction = MlasLoadFloat32x4(ReductionInput++);

                while (ReductionInput < ReductionInputEnd) {
                  Reduction = PoolingType::Reduce(Reduction, MlasLoadFloat32x4(ReductionInput++));
                }

                if (PoolingKind == MlasAveragePoolingExcludePad) {
                    Reduction = divider.DivideExcludePad(Reduction);
                } else {
                    Reduction = divider.DivideIncludePad(Reduction);
                }

                if (StrideWidth == 1) {

                    if (OutputWidthRemaining < 4) {

                        if (OutputWidthRemaining >= 2) {
                          MlasStoreLowHalfFloat32x4(Output, Reduction);

                          if (OutputWidthRemaining > 2) {
                            MlasStoreLaneFloat32x4<2>(Output + 2, Reduction);
                            }

                        } else {
                          MlasStoreLaneFloat32x4<0>(Output, Reduction);
                        }

                        Output += OutputWidthRemaining;

                        break;
                    }

                    MlasStoreFloat32x4(Output, Reduction);

                    Output += 4;
                    OutputWidthRemaining -= 4;

                } else {

                    if (OutputWidthRemaining == 1) {
                      MlasStoreLaneFloat32x4<0>(Output++, Reduction);
                      break;
                    }

<<<<<<< HEAD
#if defined(MLAS_NEON_INTRINSICS) || defined(MLAS_VSX_INTRINSICS) || defined(MLAS_TARGET_CPU_ONLY)
                    MlasStoreLaneFloat32x4<0>(Output, Reduction);
                    MlasStoreLaneFloat32x4<2>(Output + 1, Reduction);
#elif defined(MLAS_SSE2_INTRINSICS)
=======
#if defined(MLAS_SSE2_INTRINSICS)
>>>>>>> a7ce5b2b
                    Reduction = _mm_shuffle_ps(Reduction, Reduction, _MM_SHUFFLE(2, 0, 2, 0));
                    MlasStoreLowHalfFloat32x4(Output, Reduction);
#else
                    MlasStoreLaneFloat32x4<0>(Output, Reduction);
                    MlasStoreLaneFloat32x4<2>(Output + 1, Reduction);
#endif

                    Output += 2;
                    OutputWidthRemaining -= 2;
                }

                ReductionInputStart += 4;

            } while (OutputWidthRemaining > 0);
        }

        Input += InputSize;
    }
}

template<typename PoolingType>
void
MlasPool3DKernel(
    const MLAS_POOL_WORK_BLOCK* WorkBlock,
    size_t ChannelCount,
    const float* Input,
    float* Output
    )
/*++

Routine Description:

    This routine implements the 3D pooling operation using generic constructs.

Arguments:

    WorkBlock - Supplies the structure that contains the pooling parameters.

    ChannelCount - Supplies the number of channels to process.

    Input - Supplies the input tensor.

    Output - Supplies the output tensor.

Return Value:

    None.

--*/
{
    constexpr size_t DepthShapeIndex = 0;
    constexpr size_t HeightShapeIndex = 1;
    constexpr size_t WidthShapeIndex = 2;

    const MLAS_POOLING_KIND PoolingKind = WorkBlock->PoolingKind;

    const size_t InputDepth = WorkBlock->InputShape[DepthShapeIndex];
    const size_t InputHeight = WorkBlock->InputShape[HeightShapeIndex];
    const size_t InputWidth = WorkBlock->InputShape[WidthShapeIndex];
    const size_t InputSize = WorkBlock->InputSize;
    const size_t OutputDepth = WorkBlock->OutputShape[DepthShapeIndex];
    const size_t OutputHeight = WorkBlock->OutputShape[HeightShapeIndex];
    const size_t OutputWidth = WorkBlock->OutputShape[WidthShapeIndex];

    const int64_t KernelDepth = WorkBlock->KernelShape[DepthShapeIndex];
    const int64_t KernelHeight = WorkBlock->KernelShape[HeightShapeIndex];
    const int64_t KernelWidth = WorkBlock->KernelShape[WidthShapeIndex];
    const int64_t PaddingLeftDepth = WorkBlock->Padding[DepthShapeIndex];
    const int64_t PaddingLeftHeight = WorkBlock->Padding[HeightShapeIndex];
    const int64_t PaddingLeftWidth = WorkBlock->Padding[WidthShapeIndex];
    const int64_t StrideDepth = WorkBlock->StrideShape[DepthShapeIndex];
    const int64_t StrideHeight = WorkBlock->StrideShape[HeightShapeIndex];
    const int64_t StrideWidth = WorkBlock->StrideShape[WidthShapeIndex];

    for (size_t c = 0; c < ChannelCount; c++) {

        for (size_t pd = 0; pd < OutputDepth; pd++) {

            const int64_t idStart64 = pd * StrideDepth - PaddingLeftDepth;
            const int64_t idEnd64 = idStart64 + KernelDepth;

            const size_t idStart = size_t(std::max(idStart64, int64_t(0)));
            const size_t idEnd = size_t(std::min(idEnd64, int64_t(InputDepth)));

            for (size_t ph = 0; ph < OutputHeight; ph++) {

                const int64_t ihStart64 = ph * StrideHeight - PaddingLeftHeight;
                const int64_t ihEnd64 = ihStart64 + KernelHeight;

                const size_t ihStart = size_t(std::max(ihStart64, int64_t(0)));
                const size_t ihEnd = size_t(std::min(ihEnd64, int64_t(InputHeight)));

                for (size_t pw = 0; pw < OutputWidth; pw++) {

                    const int64_t iwStart64 = pw * StrideWidth - PaddingLeftWidth;
                    const int64_t iwEnd64 = iwStart64 + KernelWidth;

                    const size_t iwStart = size_t(std::max(iwStart64, int64_t(0)));
                    const size_t iwEnd = size_t(std::min(iwEnd64, int64_t(InputWidth)));

                    float m = PoolingType::InitialValue();

                    for (size_t id = idStart; id < idEnd; id++) {
                        for (size_t ih = ihStart; ih < ihEnd; ih++) {
                            for (size_t iw = iwStart; iw < iwEnd; iw++) {
                                m = PoolingType::Reduce(m, Input[id * InputHeight * InputWidth + ih * InputWidth + iw]);
                            }
                        }
                    }

                    if (PoolingKind == MlasAveragePoolingExcludePad) {
                        m = PoolingType::AveragePool(m, float((idEnd - idStart) * (ihEnd - ihStart) * (iwEnd - iwStart)));
                    } else {
                        m = PoolingType::AveragePool(m, float(KernelDepth * KernelHeight * KernelWidth));
                    }

                    *Output++ = m;
                }
            }
        }

        Input += InputSize;
    }
}

template<typename PoolingType>
void
MlasPool3DVectorKernel(
    const MLAS_POOL_WORK_BLOCK* WorkBlock,
    size_t ChannelCount,
    const float* Input,
    float* Output
    )
/*++

Routine Description:

    This routine implements an optimized 2D pooling operation using vector
    instructions.

Arguments:

    WorkBlock - Supplies the structure that contains the pooling parameters.

    ChannelCount - Supplies the number of channels to process.

    Input - Supplies the input tensor.

    Output - Supplies the output tensor.

Return Value:

    None.

--*/
{
    constexpr size_t Dimensions = 3;

    constexpr size_t DepthShapeIndex = 0;
    constexpr size_t HeightShapeIndex = 1;
    constexpr size_t WidthShapeIndex = 2;

    const MLAS_POOLING_KIND PoolingKind = WorkBlock->PoolingKind;

    const size_t InputDepth = WorkBlock->InputShape[DepthShapeIndex];
    const size_t InputHeight = WorkBlock->InputShape[HeightShapeIndex];
    const size_t InputWidth = WorkBlock->InputShape[WidthShapeIndex];
    const size_t InputSize = WorkBlock->InputSize;
    const size_t OutputDepth = WorkBlock->OutputShape[DepthShapeIndex];
    const size_t OutputHeight = WorkBlock->OutputShape[HeightShapeIndex];
    const size_t OutputWidth = WorkBlock->OutputShape[WidthShapeIndex];

    const size_t KernelDepth = size_t(WorkBlock->KernelShape[DepthShapeIndex]);
    const size_t KernelHeight = size_t(WorkBlock->KernelShape[HeightShapeIndex]);
    const size_t KernelWidth = size_t(WorkBlock->KernelShape[WidthShapeIndex]);
    const size_t PaddingLeftDepth = size_t(WorkBlock->Padding[DepthShapeIndex]);
    const size_t PaddingLeftHeight = size_t(WorkBlock->Padding[HeightShapeIndex]);
    const size_t PaddingLeftWidth = size_t(WorkBlock->Padding[WidthShapeIndex]);
    const size_t PaddingRightWidth = size_t(WorkBlock->Padding[Dimensions + WidthShapeIndex]);
    const size_t StrideDepth = size_t(WorkBlock->StrideShape[DepthShapeIndex]);
    const size_t StrideHeight = size_t(WorkBlock->StrideShape[HeightShapeIndex]);
    const size_t StrideWidth = size_t(WorkBlock->StrideShape[WidthShapeIndex]);

    float ReductionBuffer[MLAS_POOL_REDUCTION_BUFFER_STACK];

    //
    // Fill the edges of the reduction buffer with the padding value.
    //

    float* FillReductionBuffer = ReductionBuffer;
    float* FillReductionBufferEnd = FillReductionBuffer + PaddingLeftWidth;

    while (FillReductionBuffer < FillReductionBufferEnd) {
        *FillReductionBuffer++ = PoolingType::InitialValue();
    }

    FillReductionBuffer = FillReductionBuffer + InputWidth;
    FillReductionBufferEnd = FillReductionBuffer + PaddingRightWidth + MLAS_POOL_REDUCTION_BUFFER_PADDING;

    while (FillReductionBuffer < FillReductionBufferEnd) {
        *FillReductionBuffer++ = PoolingType::InitialValue();
    }

    //
    // Apply the pooling operation to each channel.
    //

    typename PoolingType::DividerVectorContext divider;
    divider.PrepareExcludePad(PaddingLeftWidth, InputWidth, KernelWidth);
    divider.PrepareIncludePad(KernelDepth * KernelHeight * KernelWidth);

    for (size_t c = 0; c < ChannelCount; c++) {

        for (size_t pd = 0; pd < OutputDepth; pd++) {

            size_t idStart = pd * StrideDepth - PaddingLeftDepth;
            size_t idEnd = idStart + KernelDepth;

            if (idStart >= InputDepth) {
                idStart = 0;
            }

            if (idEnd > InputDepth) {
                idEnd = InputDepth;
            }

            for (size_t ph = 0; ph < OutputHeight; ph++) {

                size_t ihStart = ph * StrideHeight - PaddingLeftHeight;
                size_t ihEnd = ihStart + KernelHeight;

                if (ihStart >= InputHeight) {
                    ihStart = 0;
                }

                if (ihEnd > InputHeight) {
                    ihEnd = InputHeight;
                }

                divider.StartNextOutputRow((idEnd - idStart) * (ihEnd - ihStart));

                //
                // Reduce the input across the kernel height and store in a local
                // reduction buffer.
                //

                const float* InputRowStart = &Input[idStart * InputHeight * InputWidth + ihStart * InputWidth];
                const size_t InputPlanesCount = idEnd - idStart;
                const size_t InputRowsCount = ihEnd - ihStart;
                size_t InputWidthRemaining = InputWidth;
                float* ReductionOutput = &ReductionBuffer[PaddingLeftWidth];
                const size_t InputAdvancePlane = (InputHeight - InputRowsCount) * InputWidth;

                while (InputWidthRemaining >= 4) {

                    const float* InputRow = InputRowStart;
                    size_t InputPlanesRemaining = InputPlanesCount;
                    MLAS_FLOAT32X4 Reduction = PoolingType::InitialVector();

                    do {

                        size_t InputRowsRemaining = InputRowsCount;

                        do {

                            Reduction = PoolingType::Reduce(Reduction, MlasLoadFloat32x4(InputRow));
                            InputRow += InputWidth;
                            InputRowsRemaining--;

                        } while (InputRowsRemaining > 0);

                        InputRow += InputAdvancePlane;
                        InputPlanesRemaining--;

                    } while (InputPlanesRemaining > 0);

                    MlasStoreFloat32x4(ReductionOutput, Reduction);
                    ReductionOutput += 4;

                    InputRowStart += 4;
                    InputWidthRemaining -= 4;
                }

                while (InputWidthRemaining > 0) {

                    const float* InputRow = InputRowStart;
                    size_t InputPlanesRemaining = InputPlanesCount;
                    float Reduction = PoolingType::InitialValue();

                    do {

                        size_t InputRowsRemaining = InputRowsCount;

                        do {

                            Reduction = PoolingType::Reduce(Reduction, *InputRow);
                            InputRow += InputWidth;
                            InputRowsRemaining--;

                        } while (InputRowsRemaining > 0);

                        InputRow += InputAdvancePlane;
                        InputPlanesRemaining--;

                    } while (InputPlanesRemaining > 0);

                    *ReductionOutput++ = Reduction;

                    InputRowStart += 1;
                    InputWidthRemaining -= 1;
                }

                //
                // Reduce the input across the kernel width and store to the output
                // tensor.
                //

                size_t OutputWidthRemaining = OutputWidth;
                const float* ReductionInputStart = ReductionBuffer;

                do {

                    const float* ReductionInput = ReductionInputStart;
                    const float* ReductionInputEnd = ReductionInput + KernelWidth;
                    MLAS_FLOAT32X4 Reduction = MlasLoadFloat32x4(ReductionInput++);

                    while (ReductionInput < ReductionInputEnd) {
                        Reduction = PoolingType::Reduce(Reduction, MlasLoadFloat32x4(ReductionInput++));
                    }

                    if (PoolingKind == MlasAveragePoolingExcludePad) {
                        Reduction = divider.DivideExcludePad(Reduction);
                    } else {
                        Reduction = divider.DivideIncludePad(Reduction);
                    }

                    if (StrideWidth == 1) {

                        if (OutputWidthRemaining < 4) {

                            if (OutputWidthRemaining >= 2) {

                                MlasStoreLowHalfFloat32x4(Output, Reduction);

                                if (OutputWidthRemaining > 2) {
                                    MlasStoreLaneFloat32x4<2>(Output + 2, Reduction);
                                }

                            } else {
                                MlasStoreLaneFloat32x4<0>(Output, Reduction);
                            }

                            Output += OutputWidthRemaining;

                            break;
                        }

                        MlasStoreFloat32x4(Output, Reduction);

                        Output += 4;
                        OutputWidthRemaining -= 4;

                    } else {

                        if (OutputWidthRemaining == 1) {
                            MlasStoreLaneFloat32x4<0>(Output++, Reduction);
                            break;
                        }

<<<<<<< HEAD
#if defined(MLAS_NEON_INTRINSICS) || defined(MLAS_VSX_INTRINSICS) || defined(MLAS_TARGET_CPU_ONLY)
                        MlasStoreLaneFloat32x4<0>(Output, Reduction);
                        MlasStoreLaneFloat32x4<2>(Output + 1, Reduction);
#elif defined(MLAS_SSE2_INTRINSICS)
=======
#if defined(MLAS_SSE2_INTRINSICS)
>>>>>>> a7ce5b2b
                        Reduction = _mm_shuffle_ps(Reduction, Reduction, _MM_SHUFFLE(2, 0, 2, 0));
                        MlasStoreLowHalfFloat32x4(Output, Reduction);
#else
                        MlasStoreLaneFloat32x4<0>(Output, Reduction);
                        MlasStoreLaneFloat32x4<2>(Output + 1, Reduction);
#endif

                        Output += 2;
                        OutputWidthRemaining -= 2;
                    }

                    ReductionInputStart += 4;

                } while (OutputWidthRemaining > 0);
            }
        }

        Input += InputSize;
    }
}

template<typename PoolingType>
void
MlasPoolGlobalKernel(
    const MLAS_POOL_WORK_BLOCK* WorkBlock,
    size_t ChannelCount,
    const float* Input,
    float* Output
    )
/*++

Routine Description:

    This routine implements a global pooling operation.

Arguments:

    WorkBlock - Supplies the structure that contains the pooling parameters.

    ChannelCount - Supplies the number of channels to process.

    Input - Supplies the input tensor.

    Output - Supplies the output tensor.

Return Value:

    None.

--*/
{
    const size_t InputSize = WorkBlock->InputSize;
    const float InputSizeFloat = float(InputSize);

    //
    // Apply the pooling operation to each channel.
    //

    for (size_t c = 0; c < ChannelCount; c++) {

        size_t InputSizeRemaining = InputSize;

        //
        // Iterate over the input buffer a vector at a time.
        //

        MLAS_FLOAT32X4 Reduction = PoolingType::InitialVector();

        while (InputSizeRemaining >= 4) {
            Reduction = PoolingType::Reduce(Reduction, MlasLoadFloat32x4(Input));
            Input += 4;
            InputSizeRemaining -= 4;
        }

        //
        // Reduce the vector to a single float value.
        //

<<<<<<< HEAD
#if defined(MLAS_NEON64_INTRINSICS) || defined(MLAS_TARGET_CPU_ONLY)

        float ReductionValue = PoolingType::ReduceFloat32x4(Reduction);

#elif defined(MLAS_NEON32_INTRINSICS)

        float32x2_t ReductionLow = vget_low_f32(Reduction);
        float32x2_t ReductionHigh = vget_high_f32(Reduction);

        ReductionLow = PoolingType::ReducePairwise(ReductionLow, ReductionHigh);
        ReductionLow = PoolingType::ReducePairwise(ReductionLow, ReductionHigh);

        float ReductionValue = vget_lane_f32(ReductionLow, 0);

#elif defined(MLAS_SSE2_INTRINSICS)

        Reduction = PoolingType::Reduce(Reduction, _mm_shuffle_ps(Reduction, Reduction, _MM_SHUFFLE(3, 2, 3, 2)));
        Reduction = PoolingType::Reduce(Reduction, _mm_shuffle_ps(Reduction, Reduction, _MM_SHUFFLE(1, 1, 1, 1)));

        float ReductionValue = _mm_cvtss_f32(Reduction);

#elif defined(MLAS_VSX_INTRINSICS)

        Reduction = PoolingType::Reduce(Reduction, MLAS_FLOAT32X4(vec_splat((__vector int64_t)Reduction, 1)));
        Reduction = PoolingType::Reduce(Reduction, vec_splat(Reduction, 1));

        float ReductionValue = Reduction[0];

#else
#error Unsupported architecture.
#endif
=======
        float ReductionValue = PoolingType::Reduce(Reduction);
>>>>>>> a7ce5b2b

        //
        // Iterate over the remaining input buffer an element at a time.
        //

        while (InputSizeRemaining > 0) {
            ReductionValue = PoolingType::Reduce(ReductionValue, *Input++);
            InputSizeRemaining -= 1;
        }

        //
        // Apply average pooling if necessary.
        //

        ReductionValue = PoolingType::AveragePool(ReductionValue, InputSizeFloat);

        *Output++ = ReductionValue;
    }
}

//
// Stores pointers to the pooling kernel routines.
//

static const PMLAS_POOL_KERNEL_ROUTINE MlasPoolGenericKernels[][3] =
{
    {
        MlasPool1DKernel<MLAS_MAXIMUM_POOLING>,
        MlasPool2DKernel<MLAS_MAXIMUM_POOLING>,
        MlasPool3DKernel<MLAS_MAXIMUM_POOLING>,
    },
    {
        MlasPool1DKernel<MLAS_AVERAGE_POOLING>,
        MlasPool2DKernel<MLAS_AVERAGE_POOLING>,
        MlasPool3DKernel<MLAS_AVERAGE_POOLING>,
    },
    {
        MlasPool1DKernel<MLAS_AVERAGE_POOLING>,
        MlasPool2DKernel<MLAS_AVERAGE_POOLING>,
        MlasPool3DKernel<MLAS_AVERAGE_POOLING>,
    },
};

static const PMLAS_POOL_KERNEL_ROUTINE MlasPoolGlobalKernels[] =
{
    MlasPoolGlobalKernel<MLAS_MAXIMUM_POOLING>,
    MlasPoolGlobalKernel<MLAS_AVERAGE_POOLING>,
    MlasPoolGlobalKernel<MLAS_AVERAGE_POOLING>,
};

static const PMLAS_POOL_KERNEL_ROUTINE MlasPoolVectorKernels[][2] =
{
    {
        MlasPool2DVectorKernel<MLAS_MAXIMUM_POOLING>,
        MlasPool3DVectorKernel<MLAS_MAXIMUM_POOLING>,
    },
    {
        MlasPool2DVectorKernel<MLAS_AVERAGE_POOLING>,
        MlasPool3DVectorKernel<MLAS_AVERAGE_POOLING>,
    },
    {
        MlasPool2DVectorKernel<MLAS_AVERAGE_POOLING>,
        MlasPool3DVectorKernel<MLAS_AVERAGE_POOLING>,
    },
};

void
MLASCALL
MlasPool(
    MLAS_POOLING_KIND PoolingKind,
    size_t Dimensions,
    const int64_t* InputShape,
    const int64_t* KernelShape,
    const int64_t* Padding,
    const int64_t* StrideShape,
    const int64_t* OutputShape,
    const float* Input,
    float* Output,
    MLAS_THREADPOOL* ThreadPool
    )
/*++

Routine Description:

    This routine implements the pooling operation.

Arguments:

    PoolingKind - Supplies the kind of pooling operation to perform.

    Dimensions - Supplies the number of dimensions.

    InputShape - Supplies the shape of the input tensor.

    KernelShape - Supplies the shape of the kernel transform.

    Padding - Supplies the number of padding elements at the edge of the input
        tensor.

    StrideShape - Supplies the shape of the stride.

    OutputShape - Supplies the shape of the output tensor.

    Input - Supplies the input tensor.

    Output - Supplies the output tensor.

    ThreadPool - Supplies the thread pool object to use, else nullptr if the
        base library threading support should be used.

Return Value:

    None.

--*/
{
    MLAS_POOL_WORK_BLOCK WorkBlock;

    WorkBlock.PoolingKind = PoolingKind;

    //
    // Compute the total number of channels to process and advance the input
    // and output shapes over the batch and channel counts.
    //

    size_t TotalChannelCount = size_t(InputShape[0]) * size_t(InputShape[1]);

    InputShape += 2;
    OutputShape += 2;

    //
    // Save the pooling parameters.
    //

    size_t InputSize = 1;
    size_t OutputSize = 1;

    bool InputAndKernelShapeMatch = true;
    bool AllStridesAreOne = true;
    bool AllPaddingIsZero = true;
    bool AllKernelsAreSmall = true;

    if (Dimensions > 3) {
        throw std::runtime_error("bad dimensions");
    }

    for (size_t dim = 0; dim < Dimensions; dim++) {

        WorkBlock.InputShape[dim] = size_t(InputShape[dim]);
        WorkBlock.OutputShape[dim] = size_t(OutputShape[dim]);

        if (KernelShape != nullptr) {
            WorkBlock.KernelShape[dim] = KernelShape[dim];
        } else {
            WorkBlock.KernelShape[dim] = InputShape[dim];
        }

        if (Padding != nullptr) {
            WorkBlock.Padding[dim] = Padding[dim];
            WorkBlock.Padding[dim + Dimensions] = Padding[dim + Dimensions];
        } else {
            WorkBlock.Padding[dim] = 0;
            WorkBlock.Padding[dim + Dimensions] = 0;
        }

        if (StrideShape != nullptr) {
            WorkBlock.StrideShape[dim] = StrideShape[dim];
        } else {
            WorkBlock.StrideShape[dim] = 1;
        }

        InputSize *= WorkBlock.InputShape[dim];
        OutputSize *= WorkBlock.OutputShape[dim];

        InputAndKernelShapeMatch &= (WorkBlock.KernelShape[dim] == int64_t(WorkBlock.InputShape[dim]));
        AllStridesAreOne &= (WorkBlock.StrideShape[dim] == 1);
        AllPaddingIsZero &= (WorkBlock.Padding[dim] == 0 && WorkBlock.Padding[dim + Dimensions] == 0);
        AllKernelsAreSmall &= (WorkBlock.KernelShape[dim] <= 32);
    }

    WorkBlock.InputSize = InputSize;

    //
    // Determine which pooling kernel routine to use.
    //
    // The vectorized kernels only support strides of 1 or 2. The kernel size
    // should be kept low in order to keep the divisors for average pooling to
    // be exactly representable as float. The input width plus padding must fit
    // in the reduction buffer.
    //

    PMLAS_POOL_KERNEL_ROUTINE PoolKernelRoutine = MlasPoolGenericKernels[PoolingKind][Dimensions - 1];

    if (InputAndKernelShapeMatch && AllStridesAreOne && AllPaddingIsZero) {
        PoolKernelRoutine = MlasPoolGlobalKernels[PoolingKind];

    } else if (Dimensions >= 2 && WorkBlock.StrideShape[Dimensions - 1] <= 2 && AllKernelsAreSmall) {

        int64_t ReductionBufferRemaining = MLAS_POOL_REDUCTION_BUFFER_STACK - MLAS_POOL_REDUCTION_BUFFER_PADDING;

        if (ReductionBufferRemaining >= WorkBlock.Padding[Dimensions - 1]) {
            ReductionBufferRemaining -= WorkBlock.Padding[Dimensions - 1];
        } else {
            ReductionBufferRemaining = 0;
        }

        if (ReductionBufferRemaining >= WorkBlock.Padding[Dimensions * 2 - 1]) {
            ReductionBufferRemaining -= WorkBlock.Padding[Dimensions * 2 - 1];
        } else {
            ReductionBufferRemaining = 0;
        }

#if !defined(MLAS_TARGET_CPU_ONLY)
        if (ReductionBufferRemaining >= int64_t(WorkBlock.InputShape[Dimensions - 1])) {
            PoolKernelRoutine = MlasPoolVectorKernels[PoolingKind][Dimensions - 2];
        }
#endif
    }

#ifdef MLAS_NO_ONNXRUNTIME_THREADPOOL
    MLAS_UNREFERENCED_PARAMETER(ThreadPool);
    //
    // Execute the pooling kernel routine.
    //

#if defined(_OPENMP)

#pragma omp parallel for
    for (int64_t c = 0; c < int64_t(TotalChannelCount); c++) {
      PoolKernelRoutine(&WorkBlock, 1, Input + c * InputSize, Output + c * OutputSize);
    }

#else

    PoolKernelRoutine(&WorkBlock, TotalChannelCount, Input, Output);

#endif
#else
    //
    // Use an external thread pool if one is provided.
    // TODO: change to use MlasExecuteThreaded
    onnxruntime::concurrency::ThreadPool::TryBatchParallelFor(ThreadPool, static_cast<ptrdiff_t>(TotalChannelCount), [&](ptrdiff_t c) {
      PoolKernelRoutine(&WorkBlock, 1, Input + c * InputSize, Output + c * OutputSize);
    }, 0);
    return;
#endif
}<|MERGE_RESOLUTION|>--- conflicted
+++ resolved
@@ -92,12 +92,6 @@
     {
         return MlasReduceMaximumFloat32x4(Reduction);
     }
-#elif defined(MLAS_TARGET_CPU_ONLY)
-
-    static float ReduceFloat32x4(MLAS_FLOAT32X4 Reduction) {
-      float max = std::max({Reduction[0], Reduction[1], Reduction[2], Reduction[3]});
-      return max;
-    }
 
     static float AveragePool(float Reduction, float Size)
     {
@@ -170,24 +164,6 @@
         return MlasReduceAddFloat32x4(Reduction);
     }
 
-<<<<<<< HEAD
-#elif defined(MLAS_NEON32_INTRINSICS)
-
-    static float32x2_t ReducePairwise(float32x2_t Vector0, float32x2_t Vector1)
-    {
-        return vpadd_f32(Vector0, Vector1);
-    }
-
-#elif defined(MLAS_TARGET_CPU_ONLY)
-
-    static float ReduceFloat32x4(MLAS_FLOAT32X4 Reduction) {
-      return Reduction[0] + Reduction[1] + Reduction[2] + Reduction[3];
-    }
-
-#endif
-
-=======
->>>>>>> a7ce5b2b
     static float AveragePool(float Reduction, float Size)
     {
         return Reduction / Size;
@@ -586,7 +562,7 @@
                 MLAS_FLOAT32X4 Reduction = MlasLoadFloat32x4(ReductionInput++);
 
                 while (ReductionInput < ReductionInputEnd) {
-                  Reduction = PoolingType::Reduce(Reduction, MlasLoadFloat32x4(ReductionInput++));
+                    Reduction = PoolingType::Reduce(Reduction, MlasLoadFloat32x4(ReductionInput++));
                 }
 
                 if (PoolingKind == MlasAveragePoolingExcludePad) {
@@ -600,14 +576,15 @@
                     if (OutputWidthRemaining < 4) {
 
                         if (OutputWidthRemaining >= 2) {
-                          MlasStoreLowHalfFloat32x4(Output, Reduction);
-
-                          if (OutputWidthRemaining > 2) {
-                            MlasStoreLaneFloat32x4<2>(Output + 2, Reduction);
+
+                            MlasStoreLowHalfFloat32x4(Output, Reduction);
+
+                            if (OutputWidthRemaining > 2) {
+                                MlasStoreLaneFloat32x4<2>(Output + 2, Reduction);
                             }
 
                         } else {
-                          MlasStoreLaneFloat32x4<0>(Output, Reduction);
+                            MlasStoreLaneFloat32x4<0>(Output, Reduction);
                         }
 
                         Output += OutputWidthRemaining;
@@ -623,18 +600,11 @@
                 } else {
 
                     if (OutputWidthRemaining == 1) {
-                      MlasStoreLaneFloat32x4<0>(Output++, Reduction);
-                      break;
+                        MlasStoreLaneFloat32x4<0>(Output++, Reduction);
+                        break;
                     }
 
-<<<<<<< HEAD
-#if defined(MLAS_NEON_INTRINSICS) || defined(MLAS_VSX_INTRINSICS) || defined(MLAS_TARGET_CPU_ONLY)
-                    MlasStoreLaneFloat32x4<0>(Output, Reduction);
-                    MlasStoreLaneFloat32x4<2>(Output + 1, Reduction);
-#elif defined(MLAS_SSE2_INTRINSICS)
-=======
 #if defined(MLAS_SSE2_INTRINSICS)
->>>>>>> a7ce5b2b
                     Reduction = _mm_shuffle_ps(Reduction, Reduction, _MM_SHUFFLE(2, 0, 2, 0));
                     MlasStoreLowHalfFloat32x4(Output, Reduction);
 #else
@@ -1004,14 +974,7 @@
                             break;
                         }
 
-<<<<<<< HEAD
-#if defined(MLAS_NEON_INTRINSICS) || defined(MLAS_VSX_INTRINSICS) || defined(MLAS_TARGET_CPU_ONLY)
-                        MlasStoreLaneFloat32x4<0>(Output, Reduction);
-                        MlasStoreLaneFloat32x4<2>(Output + 1, Reduction);
-#elif defined(MLAS_SSE2_INTRINSICS)
-=======
 #if defined(MLAS_SSE2_INTRINSICS)
->>>>>>> a7ce5b2b
                         Reduction = _mm_shuffle_ps(Reduction, Reduction, _MM_SHUFFLE(2, 0, 2, 0));
                         MlasStoreLowHalfFloat32x4(Output, Reduction);
 #else
@@ -1090,41 +1053,7 @@
         // Reduce the vector to a single float value.
         //
 
-<<<<<<< HEAD
-#if defined(MLAS_NEON64_INTRINSICS) || defined(MLAS_TARGET_CPU_ONLY)
-
-        float ReductionValue = PoolingType::ReduceFloat32x4(Reduction);
-
-#elif defined(MLAS_NEON32_INTRINSICS)
-
-        float32x2_t ReductionLow = vget_low_f32(Reduction);
-        float32x2_t ReductionHigh = vget_high_f32(Reduction);
-
-        ReductionLow = PoolingType::ReducePairwise(ReductionLow, ReductionHigh);
-        ReductionLow = PoolingType::ReducePairwise(ReductionLow, ReductionHigh);
-
-        float ReductionValue = vget_lane_f32(ReductionLow, 0);
-
-#elif defined(MLAS_SSE2_INTRINSICS)
-
-        Reduction = PoolingType::Reduce(Reduction, _mm_shuffle_ps(Reduction, Reduction, _MM_SHUFFLE(3, 2, 3, 2)));
-        Reduction = PoolingType::Reduce(Reduction, _mm_shuffle_ps(Reduction, Reduction, _MM_SHUFFLE(1, 1, 1, 1)));
-
-        float ReductionValue = _mm_cvtss_f32(Reduction);
-
-#elif defined(MLAS_VSX_INTRINSICS)
-
-        Reduction = PoolingType::Reduce(Reduction, MLAS_FLOAT32X4(vec_splat((__vector int64_t)Reduction, 1)));
-        Reduction = PoolingType::Reduce(Reduction, vec_splat(Reduction, 1));
-
-        float ReductionValue = Reduction[0];
-
-#else
-#error Unsupported architecture.
-#endif
-=======
         float ReductionValue = PoolingType::Reduce(Reduction);
->>>>>>> a7ce5b2b
 
         //
         // Iterate over the remaining input buffer an element at a time.
@@ -1319,6 +1248,7 @@
     PMLAS_POOL_KERNEL_ROUTINE PoolKernelRoutine = MlasPoolGenericKernels[PoolingKind][Dimensions - 1];
 
     if (InputAndKernelShapeMatch && AllStridesAreOne && AllPaddingIsZero) {
+
         PoolKernelRoutine = MlasPoolGlobalKernels[PoolingKind];
 
     } else if (Dimensions >= 2 && WorkBlock.StrideShape[Dimensions - 1] <= 2 && AllKernelsAreSmall) {
@@ -1337,11 +1267,9 @@
             ReductionBufferRemaining = 0;
         }
 
-#if !defined(MLAS_TARGET_CPU_ONLY)
         if (ReductionBufferRemaining >= int64_t(WorkBlock.InputShape[Dimensions - 1])) {
             PoolKernelRoutine = MlasPoolVectorKernels[PoolingKind][Dimensions - 2];
         }
-#endif
     }
 
 #ifdef MLAS_NO_ONNXRUNTIME_THREADPOOL
