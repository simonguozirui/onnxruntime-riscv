/*++

Copyright (c) Microsoft Corporation.  All rights reserved.

Licensed under the MIT License.

Module Name:

    mlasi.h

Abstract:

    This module contains the private data structures and procedure prototypes
    for the Microsoft Machine Learning algebra subprogram library.

--*/

#pragma once

#include <mlas.h>
#include <memory.h>
#include <algorithm>
#include <limits>
#include <cmath>

#if defined(_WIN32)
#include <windows.h>
#include <intrin.h>
#else
#if defined(__arm__) || defined(__aarch64__)
#include <arm_neon.h>
#endif
#if defined(__x86_64__) || defined(__i386__)
#include <cpuid.h>
#include <immintrin.h>
#endif
#if defined(__VSX__)
#include <altivec.h>
// Undefine unwanted aliases from altivec.h.
#undef vector
#undef pixel
#undef bool
#endif
#endif

//
// Macro to place variables at a specified alignment.
//

#ifdef _WIN32
#define MLAS_DECLSPEC_ALIGN(variable, alignment) DECLSPEC_ALIGN(alignment) variable
#else
#define MLAS_DECLSPEC_ALIGN(variable, alignment) variable __attribute__ ((aligned(alignment)))
#endif

//
// Macro to force inline expansion of a function.
//

#if defined(_MSC_VER)
#define MLAS_FORCEINLINE __forceinline
#else
#define MLAS_FORCEINLINE __attribute__ ((always_inline)) inline
#endif

//
// Macro to tag globals as internal data shared with kernels written in
// assembly. These globals are marked with having hidden visibility to avoid
// needing to access the data through the global object table.
//

#if defined(_MSC_VER)
#define MLAS_INTERNAL_DATA extern "C"
#else
#define MLAS_INTERNAL_DATA extern "C" __attribute ((visibility("hidden")))
#endif

//
// Macro to suppress unreferenced parameter warnings.
//

#define MLAS_UNREFERENCED_PARAMETER(parameter) ((void)(parameter))

//
// Select the target architecture.
//

#if defined(_M_AMD64) || defined(__x86_64__)
#define MLAS_TARGET_AMD64
#elif defined(_M_IX86) || defined(__i386__)
#define MLAS_TARGET_IX86
#elif defined(_M_ARM64) || defined(__aarch64__)
#define MLAS_TARGET_ARM64
#elif defined(_M_ARM) || defined(__arm__)
#define MLAS_TARGET_ARM
#else
#define MLAS_TARGET_CPU_ONLY
#endif

#if defined(MLAS_TARGET_AMD64) || defined(MLAS_TARGET_IX86)
#define MLAS_TARGET_AMD64_IX86
#endif
<<<<<<< HEAD
=======
#if defined(_M_ARM64) || defined(__aarch64__)
#define MLAS_TARGET_ARM64
#endif
#if defined(_M_ARM) || defined(__arm__)
#define MLAS_TARGET_ARM
#endif
#if defined(__VSX__)
#define MLAS_TARGET_POWER
#endif
>>>>>>> a917023f

//
// Select the threading model.
//
// N.B. MLAS_NO_ONNXRUNTIME_THREADPOOL is used to build MLAS test code outside
// of the ONNX Runtime source tree. OpenMP may or may not be enabled in this
// configuration.
//

#if !defined(MLAS_NO_ONNXRUNTIME_THREADPOOL)
#include "core/platform/threadpool.h"
#endif

#if defined(_OPENMP)
#include <omp.h>
#endif

//
// Define the maximum number of threads supported by this implementation.
//

#define MLAS_MAXIMUM_THREAD_COUNT                   16

//
// Define the default strides to step through slices of the input matrices.
//

#define MLAS_SGEMM_STRIDEN                          128
#define MLAS_SGEMM_STRIDEK                          128
#define MLAS_DGEMM_STRIDEN                          64
#define MLAS_DGEMM_STRIDEK                          128

//
// Define the alignment for segmenting a GEMM operation across multiple
// threads.
//
// All of the SGEMM kernels can efficiently handle 16 elements. AVX512F can
// efficiently handle 32 elements, but making this value dynamic is not worth
// the effort at this time.
//

#define MLAS_SGEMM_STRIDEN_THREAD_ALIGN             16
#define MLAS_DGEMM_STRIDEN_THREAD_ALIGN             8
#define MLAS_QGEMM_STRIDEN_THREAD_ALIGN             16

//
// Define the prototypes of the platform optimized routines.
//

#if defined(MLAS_TARGET_AMD64_IX86) || defined(MLAS_TARGET_POWER)

typedef
size_t
(MLASCALL MLAS_GEMM_FLOAT_KERNEL)(
    const float* A,
    const float* B,
    float* C,
    size_t CountK,
    size_t CountM,
    size_t CountN,
    size_t lda,
    size_t ldc,
    float alpha,
    bool ZeroMode
    );

typedef
size_t
(MLASCALL MLAS_GEMM_DOUBLE_KERNEL)(
    const double* A,
    const double* B,
    double* C,
    size_t CountK,
    size_t CountM,
    size_t CountN,
    size_t lda,
    size_t ldc,
    double alpha,
    bool ZeroMode
    );

#else

typedef
size_t
(MLASCALL MLAS_GEMM_FLOAT_KERNEL)(
    const float* A,
    const float* B,
    float* C,
    size_t CountK,
    size_t CountM,
    size_t CountN,
    size_t lda,
    size_t ldc,
    float alpha
    );

typedef
size_t
(MLASCALL MLAS_GEMM_DOUBLE_KERNEL)(
    const double* A,
    const double* B,
    double* C,
    size_t CountK,
    size_t CountM,
    size_t CountN,
    size_t lda,
    size_t ldc,
    double alpha
    );

#endif

typedef MLAS_GEMM_FLOAT_KERNEL* PMLAS_GEMM_FLOAT_KERNEL;

typedef MLAS_GEMM_DOUBLE_KERNEL* PMLAS_GEMM_DOUBLE_KERNEL;

typedef
void
(MLASCALL MLAS_SGEMM_KERNEL_M1_ROUTINE)(
    const float* A,
    const float* B,
    float* C,
    size_t CountK,
    size_t CountN,
    size_t ldb,
    float beta
    );

typedef MLAS_SGEMM_KERNEL_M1_ROUTINE* PMLAS_SGEMM_KERNEL_M1_ROUTINE;

typedef
void
(MLASCALL MLAS_SGEMM_TRANSPOSE_PACKB_BLOCK_ROUTINE)(
    float* D,
    const float* B,
    size_t ldb
    );

typedef MLAS_SGEMM_TRANSPOSE_PACKB_BLOCK_ROUTINE* PMLAS_SGEMM_TRANSPOSE_PACKB_BLOCK_ROUTINE;

typedef
void
(MLASCALL MLAS_GEMM_U8S8_COPY_PACKA_ROUTINE)(
    uint8_t* D,
    const uint8_t* A,
    size_t lda,
    size_t CountM,
    size_t CountK,
    int32_t* RowSumVector,
    int16_t offb
    );

typedef MLAS_GEMM_U8S8_COPY_PACKA_ROUTINE* PMLAS_GEMM_U8S8_COPY_PACKA_ROUTINE;

typedef
void
(MLASCALL MLAS_GEMM_U8S8_COPY_PACKB_ROUTINE)(
    int8_t* D,
    const int8_t* B,
    size_t ldb,
    size_t CountN,
    size_t CountK,
    int32_t* ColumnSumVector,
    int16_t offa
    );

typedef MLAS_GEMM_U8S8_COPY_PACKB_ROUTINE* PMLAS_GEMM_U8S8_COPY_PACKB_ROUTINE;

typedef
size_t
(MLASCALL MLAS_GEMM_U8S8_KERNEL)(
    const uint8_t* A,
    const int8_t* B,
    int32_t* C,
    size_t QuadCountK,
    size_t CountM,
    size_t CountN,
    size_t ldc,
    const int32_t* RowSumVector,
    const int32_t* ColumnSumVector,
    int32_t DepthValue,
    bool ZeroMode
    );

typedef MLAS_GEMM_U8S8_KERNEL* PMLAS_GEMM_U8S8_KERNEL;

typedef
size_t
(MLASCALL MLAS_GEMV_U8S8_KERNEL)(
    const uint8_t* A,
    const int8_t* B,
    int32_t* C,
    size_t CountK,
    size_t CountN,
    size_t ldb
    );

typedef MLAS_GEMV_U8S8_KERNEL* PMLAS_GEMV_U8S8_KERNEL;

typedef
void
(MLASCALL MLAS_GEMM_U8U8_COPY_PACKA_ROUTINE)(
    int16_t* D,
    const uint8_t* A,
    size_t lda,
    size_t CountM,
    size_t CountK,
    int32_t* RowSumVector,
    int16_t offb
    );

typedef MLAS_GEMM_U8U8_COPY_PACKA_ROUTINE* PMLAS_GEMM_U8U8_COPY_PACKA_ROUTINE;

typedef
void
(MLASCALL MLAS_GEMM_U8U8_COPY_PACKB_ROUTINE)(
    uint8_t* D,
    const uint8_t* B,
    size_t ldb,
    size_t CountN,
    size_t CountK,
    int32_t* ColumnSumVector,
    int16_t offa
    );

typedef MLAS_GEMM_U8U8_COPY_PACKB_ROUTINE* PMLAS_GEMM_U8U8_COPY_PACKB_ROUTINE;

typedef
size_t
(MLASCALL MLAS_GEMM_U8U8_KERNEL)(
    const int16_t* A,
    const uint8_t* B,
    int32_t* C,
    size_t PairCountK,
    size_t CountM,
    size_t CountN,
    size_t ldc,
    const int32_t* RowSumVector,
    const int32_t* ColumnSumVector,
    int32_t DepthValue,
    bool ZeroMode
    );

typedef MLAS_GEMM_U8U8_KERNEL* PMLAS_GEMM_U8U8_KERNEL;

typedef
void
(MLASCALL MLAS_GEMM_X8X8_OPERATION)(
    size_t M,
    size_t N,
    size_t K,
    const uint8_t* A,
    size_t lda,
    int16_t offa,
    const uint8_t* B,
    size_t ldb,
    int16_t offb,
    int32_t* C,
    size_t ldc
    );

typedef MLAS_GEMM_X8X8_OPERATION* PMLAS_GEMM_X8X8_OPERATION;

typedef
void
(MLASCALL MLAS_CONV_FLOAT_KERNEL)(
    const float* Input,
    const float* Filter,
    float* Output,
    size_t StrideWidth,
    size_t DilationWidth,
    size_t FilterCount,
    size_t InputStride,
    size_t FilterStride,
    size_t OutputStride,
    size_t KernelHeight,
    size_t KernelWidth,
    const float* InputBase,
    size_t InputWidth,
    size_t DilatedInputWidth,
    size_t OutputCountLeftPad,
    size_t OutputCount,
    size_t OutputCountRightPad,
    const float* Bias,
    unsigned Flags
    );

typedef MLAS_CONV_FLOAT_KERNEL* PMLAS_CONV_FLOAT_KERNEL;

typedef
void
(MLASCALL MLAS_CONV_DEPTHWISE_FLOAT_KERNEL)(
    const float* Input,
    const float* Filter,
    float* Output,
    size_t StrideWidth,
    size_t DilationWidth,
    size_t InputStride,
    size_t KernelHeight,
    size_t KernelWidth,
    const float* InputBase,
    size_t InputWidth,
    size_t DilatedInputWidth,
    size_t OutputCountLeftPad,
    size_t OutputCount,
    size_t OutputCountRightPad,
    const float* Bias,
    unsigned Flags
    );

typedef MLAS_CONV_DEPTHWISE_FLOAT_KERNEL* PMLAS_CONV_DEPTHWISE_FLOAT_KERNEL;

typedef
void
(MLASCALL MLAS_CONV_POINTWISE_FLOAT_KERNEL)(
    const float* Input,
    const float* Filter,
    float* Output,
    size_t StrideWidth,
    size_t InputChannels,
    size_t FilterCount,
    size_t InputStride,
    size_t FilterStride,
    size_t OutputStride,
    size_t OutputCount,
    const float* Bias,
    unsigned Flags
    );

typedef MLAS_CONV_POINTWISE_FLOAT_KERNEL* PMLAS_CONV_POINTWISE_FLOAT_KERNEL;

typedef
void
(MLASCALL MLAS_POOL_FLOAT_KERNEL)(
    const float* Input,
    float* Output,
    size_t StrideWidth,
    size_t DilationWidth,
    size_t InputStride,
    size_t ActualKernelSize,
    size_t KernelHeight,
    size_t KernelWidth,
    const float* InputBase,
    size_t InputWidth,
    size_t DilatedInputWidth,
    size_t OutputCountLeftPad,
    size_t OutputCount,
    size_t OutputCountRightPad
    );

typedef MLAS_POOL_FLOAT_KERNEL* PMLAS_POOL_FLOAT_KERNEL;

typedef
void
(MLASCALL MLAS_ELEMENTWISE_KERNEL_ROUTINE)(
    const float* Input,
    float* Output,
    size_t N
    );

typedef MLAS_ELEMENTWISE_KERNEL_ROUTINE* PMLAS_ELEMENTWISE_KERNEL_ROUTINE;

extern "C" {

#if defined(MLAS_TARGET_AMD64_IX86)
    MLAS_GEMM_FLOAT_KERNEL MlasGemmFloatKernelSse;
    MLAS_GEMM_FLOAT_KERNEL MlasGemmFloatKernelAvx;
#if defined(MLAS_TARGET_AMD64)
    MLAS_GEMM_FLOAT_KERNEL MlasGemmFloatKernelFma3;
    MLAS_GEMM_FLOAT_KERNEL MlasGemmFloatKernelAvx512F;
    MLAS_GEMM_DOUBLE_KERNEL MlasGemmDoubleKernelSse;
    MLAS_GEMM_DOUBLE_KERNEL MlasGemmDoubleKernelAvx;
    MLAS_GEMM_DOUBLE_KERNEL MlasGemmDoubleKernelFma3;
    MLAS_GEMM_DOUBLE_KERNEL MlasGemmDoubleKernelAvx512F;
#endif
#elif defined(MLAS_TARGET_POWER)
    MLAS_GEMM_FLOAT_KERNEL MlasSgemmKernel;
#else
    MLAS_GEMM_FLOAT_KERNEL MlasSgemmKernelZero;
    MLAS_GEMM_FLOAT_KERNEL MlasSgemmKernelAdd;
    MLAS_GEMM_DOUBLE_KERNEL MlasDgemmKernelZero;
    MLAS_GEMM_DOUBLE_KERNEL MlasDgemmKernelAdd;
#endif

#if defined(MLAS_TARGET_AMD64)
    MLAS_SGEMM_KERNEL_M1_ROUTINE MlasSgemmKernelM1Avx;
    MLAS_SGEMM_KERNEL_M1_ROUTINE MlasSgemmKernelM1TransposeBAvx;
#endif

#if defined(MLAS_TARGET_AMD64)
    MLAS_SGEMM_TRANSPOSE_PACKB_BLOCK_ROUTINE MlasSgemmTransposePackB16x4Sse;
    MLAS_SGEMM_TRANSPOSE_PACKB_BLOCK_ROUTINE MlasSgemmTransposePackB16x4Avx;
#endif

#if defined(MLAS_TARGET_AMD64_IX86)
    MLAS_GEMM_U8S8_COPY_PACKA_ROUTINE MlasGemmU8S8CopyPackASse;
    MLAS_GEMM_U8S8_COPY_PACKB_ROUTINE MlasGemmU8S8CopyPackBSse;
    MLAS_GEMM_U8S8_KERNEL MlasGemmU8S8KernelSse;
    MLAS_GEMM_U8U8_COPY_PACKA_ROUTINE MlasGemmU8U8CopyPackASse;
    MLAS_GEMM_U8U8_COPY_PACKB_ROUTINE MlasGemmU8U8CopyPackBSse;
    MLAS_GEMM_U8U8_KERNEL MlasGemmU8U8KernelSse;
#if defined(MLAS_TARGET_AMD64)
    MLAS_GEMM_U8S8_COPY_PACKA_ROUTINE MlasGemmU8S8CopyPackAAvx2;
    MLAS_GEMM_U8S8_COPY_PACKB_ROUTINE MlasGemmU8S8CopyPackBAvx2;
    MLAS_GEMM_U8S8_KERNEL MlasGemmU8S8KernelAvx2;
    MLAS_GEMV_U8S8_KERNEL MlasGemvU8S8KernelAvx2;
    MLAS_GEMM_U8S8_KERNEL MlasGemmU8S8KernelAvx512Core;
    MLAS_GEMV_U8S8_KERNEL MlasGemvU8S8KernelAvx512Core;
    MLAS_GEMM_U8S8_KERNEL MlasGemmU8S8KernelAvx512Vnni;
    MLAS_GEMV_U8S8_KERNEL MlasGemvU8S8KernelAvx512Vnni;
    MLAS_GEMM_U8U8_COPY_PACKA_ROUTINE MlasGemmU8U8CopyPackAAvx2;
    MLAS_GEMM_U8U8_COPY_PACKB_ROUTINE MlasGemmU8U8CopyPackBAvx2;
    MLAS_GEMM_U8U8_KERNEL MlasGemmU8U8KernelAvx2;
    MLAS_GEMM_U8U8_KERNEL MlasGemmU8U8KernelAvx512Core;
    MLAS_GEMM_U8U8_KERNEL MlasGemmU8U8KernelAvx512Vnni;
#endif
#endif

#if defined(MLAS_TARGET_AMD64)
    MLAS_CONV_FLOAT_KERNEL MlasConvNchwFloatKernelSse;
    MLAS_CONV_FLOAT_KERNEL MlasConvNchwcFloatKernelSse;
    MLAS_CONV_DEPTHWISE_FLOAT_KERNEL MlasConvDepthwiseFloatKernelSse;
    MLAS_CONV_POINTWISE_FLOAT_KERNEL MlasConvPointwiseFloatKernelSse;
    MLAS_CONV_FLOAT_KERNEL MlasConvNchwFloatKernelAvx;
    MLAS_CONV_FLOAT_KERNEL MlasConvNchwcFloatKernelAvx;
    MLAS_CONV_DEPTHWISE_FLOAT_KERNEL MlasConvDepthwiseFloatKernelAvx;
    MLAS_CONV_POINTWISE_FLOAT_KERNEL MlasConvPointwiseFloatKernelAvx;
    MLAS_CONV_FLOAT_KERNEL MlasConvNchwFloatKernelFma3;
    MLAS_CONV_FLOAT_KERNEL MlasConvNchwcFloatKernelFma3;
    MLAS_CONV_DEPTHWISE_FLOAT_KERNEL MlasConvDepthwiseFloatKernelFma3;
    MLAS_CONV_POINTWISE_FLOAT_KERNEL MlasConvPointwiseFloatKernelFma3;
    MLAS_CONV_FLOAT_KERNEL MlasConvNchwFloatKernelAvx512F;
    MLAS_CONV_FLOAT_KERNEL MlasConvNchwcFloatKernelAvx512F;
    MLAS_CONV_DEPTHWISE_FLOAT_KERNEL MlasConvDepthwiseFloatKernelAvx512F;
    MLAS_CONV_POINTWISE_FLOAT_KERNEL MlasConvPointwiseFloatKernelAvx512F;
    MLAS_POOL_FLOAT_KERNEL MlasPoolMaximumFloatKernelSse;
    MLAS_POOL_FLOAT_KERNEL MlasPoolMaximumFloatKernelAvx;
    MLAS_POOL_FLOAT_KERNEL MlasPoolMaximumFloatKernelAvx512F;
    MLAS_POOL_FLOAT_KERNEL MlasPoolAverageExcludePadFloatKernelSse;
    MLAS_POOL_FLOAT_KERNEL MlasPoolAverageExcludePadFloatKernelAvx;
    MLAS_POOL_FLOAT_KERNEL MlasPoolAverageExcludePadFloatKernelAvx512F;
    MLAS_POOL_FLOAT_KERNEL MlasPoolAverageIncludePadFloatKernelSse;
    MLAS_POOL_FLOAT_KERNEL MlasPoolAverageIncludePadFloatKernelAvx;
    MLAS_POOL_FLOAT_KERNEL MlasPoolAverageIncludePadFloatKernelAvx512F;
#else
    MLAS_CONV_FLOAT_KERNEL MlasConvNchwFloatKernel;
    MLAS_CONV_FLOAT_KERNEL MlasConvNchwcFloatKernel;
    MLAS_CONV_DEPTHWISE_FLOAT_KERNEL MlasConvDepthwiseFloatKernel;
    MLAS_CONV_POINTWISE_FLOAT_KERNEL MlasConvPointwiseFloatKernel;
    MLAS_POOL_FLOAT_KERNEL MlasPoolMaximumFloatKernel;
    MLAS_POOL_FLOAT_KERNEL MlasPoolAverageExcludePadFloatKernel;
    MLAS_POOL_FLOAT_KERNEL MlasPoolAverageIncludePadFloatKernel;
#endif

    MLAS_ELEMENTWISE_KERNEL_ROUTINE MlasLogisticKernel;
    MLAS_ELEMENTWISE_KERNEL_ROUTINE MlasTanhKernel;
    MLAS_ELEMENTWISE_KERNEL_ROUTINE MlasErfKernel;
#if defined(MLAS_TARGET_AMD64)
    MLAS_ELEMENTWISE_KERNEL_ROUTINE MlasLogisticKernelFma3;
    MLAS_ELEMENTWISE_KERNEL_ROUTINE MlasTanhKernelFma3;
    MLAS_ELEMENTWISE_KERNEL_ROUTINE MlasErfKernelFma3;
#endif

}

//
// Define the default preferred byte alignment for buffers.
//
// MLAS_TARGET_AMD64_IX86: The typical architecture uses AVX instructions
// accessing 256-bit vectors. MLAS_TARGET_AMD64 returns a larger value if the
// platform supports 512-bit vectors to ensure that vectors are not split.
//
// MLAS_TARGET_ARM64: The kernels use "load pair" instructions to access 128-bit
// vectors, so this value keeps both vectors in the same cache line.
//
// MLAS_TARGET_ARM: Using 16 for a single 128-bit vector may be sufficient for
// this architecture, but the ONNX Runtime has historically used this larger
// value.
//

#define MLAS_DEFAULT_PREFERRED_BUFFER_ALIGNMENT     32

//
// Define the target number of per-thread multiplies before using another
// thread to perform additional work.
//

#define MLAS_SGEMM_THREAD_COMPLEXITY                (64 * 1024)
#define MLAS_DGEMM_THREAD_COMPLEXITY                (64 * 1024)
#define MLAS_QGEMM_THREAD_COMPLEXITY                (64 * 1024)

//
// Single-threaded single precision matrix/matrix multiply operation.
//

void
MlasSgemmOperation(
    CBLAS_TRANSPOSE TransA,
    CBLAS_TRANSPOSE TransB,
    size_t M,
    size_t N,
    size_t K,
    float alpha,
    const float* A,
    size_t lda,
    const float* B,
    size_t ldb,
    float beta,
    float* C,
    size_t ldc
    );

//
// Environment information class.
//

struct MLAS_PLATFORM {

    MLAS_PLATFORM(void);

#if defined(MLAS_TARGET_AMD64_IX86)
    PMLAS_GEMM_FLOAT_KERNEL GemmFloatKernel;
    PMLAS_GEMM_U8S8_COPY_PACKA_ROUTINE GemmU8S8CopyPackARoutine;
    PMLAS_GEMM_U8S8_COPY_PACKB_ROUTINE GemmU8S8CopyPackBRoutine;
    PMLAS_GEMM_U8S8_KERNEL GemmU8S8Kernel;
    PMLAS_GEMM_U8U8_COPY_PACKA_ROUTINE GemmU8U8CopyPackARoutine;
    PMLAS_GEMM_U8U8_COPY_PACKB_ROUTINE GemmU8U8CopyPackBRoutine;
    PMLAS_GEMM_U8U8_KERNEL GemmU8U8Kernel;
#endif

#if defined(MLAS_TARGET_AMD64)
    PMLAS_SGEMM_KERNEL_M1_ROUTINE KernelM1Routine;
    PMLAS_SGEMM_KERNEL_M1_ROUTINE KernelM1TransposeBRoutine;
    PMLAS_SGEMM_TRANSPOSE_PACKB_BLOCK_ROUTINE TransposePackB16x4Routine;
    PMLAS_GEMM_DOUBLE_KERNEL GemmDoubleKernel;
    PMLAS_GEMV_U8S8_KERNEL GemvU8S8Kernel;
    PMLAS_CONV_FLOAT_KERNEL ConvNchwFloatKernel;
    PMLAS_CONV_FLOAT_KERNEL ConvNchwcFloatKernel;
    PMLAS_CONV_DEPTHWISE_FLOAT_KERNEL ConvDepthwiseFloatKernel;
    PMLAS_CONV_POINTWISE_FLOAT_KERNEL ConvPointwiseFloatKernel;
    PMLAS_POOL_FLOAT_KERNEL PoolFloatKernel[MlasPoolingKindCount];
    PMLAS_ELEMENTWISE_KERNEL_ROUTINE LogisticKernelRoutine;
    PMLAS_ELEMENTWISE_KERNEL_ROUTINE TanhKernelRoutine;
    PMLAS_ELEMENTWISE_KERNEL_ROUTINE ErfKernelRoutine;
    uint32_t NchwcBlockSize;
    uint32_t PreferredBufferAlignment;
#endif
};

extern MLAS_PLATFORM MlasPlatform;

//
// Threading support.
//

typedef
void
(MLAS_THREADED_ROUTINE)(
    void* Context,
    int32_t Index
    );

typedef MLAS_THREADED_ROUTINE* PMLAS_THREADED_ROUTINE;

void
MlasExecuteThreaded(
    PMLAS_THREADED_ROUTINE ThreadedRoutine,
    void* Context,
    int32_t Iterations,
    MLAS_THREADPOOL* ThreadPool
    );

inline
int32_t
MlasGetMaximumThreadCount(
    MLAS_THREADPOOL* ThreadPool
    )
{
#if defined(MLAS_NO_ONNXRUNTIME_THREADPOOL)
    MLAS_UNREFERENCED_PARAMETER(ThreadPool);

#if defined(_OPENMP)
    return (omp_get_num_threads() == 1) ? omp_get_max_threads() : 1;
#else
    return 1;
#endif
#else
	return onnxruntime::concurrency::ThreadPool::NumThreads(ThreadPool);
#endif
}

inline
void
MlasPartitionWork(
    int32_t ThreadId,
    int32_t ThreadCount,
    size_t TotalWork,
    size_t* WorkIndex,
    size_t* WorkRemaining
    )
{
    const size_t WorkPerThread = TotalWork / ThreadCount;
    const size_t WorkPerThreadExtra = TotalWork % ThreadCount;

    if (uint32_t(ThreadId) < WorkPerThreadExtra) {
        *WorkIndex = (WorkPerThread + 1) * ThreadId;
        *WorkRemaining = WorkPerThread + 1;
    } else {
        *WorkIndex = WorkPerThread * ThreadId + WorkPerThreadExtra;
        *WorkRemaining = WorkPerThread;
    }
}

//
// Define the missing ARM64 NEON intrinsic macros from arm64_neon.h that enable
// cross-compiler support.
//
// Also define additional standard NEON intrinsics using the MSVC aliases.
//

#if defined(_M_ARM64)
#ifndef vmaxvq_f32
#define vmaxvq_f32(src) neon_fmaxv(src)
#endif
#endif

//
// Cross-platform wrappers for 32-bit vector intrinsics.
//

#if defined(MLAS_TARGET_ARM)
#define MLAS_NEON_INTRINSICS
#define MLAS_NEON32_INTRINSICS
#elif defined(MLAS_TARGET_ARM64)
#define MLAS_NEON_INTRINSICS
#define MLAS_NEON64_INTRINSICS
#elif defined(MLAS_TARGET_POWER)
#define MLAS_VSX_INTRINSICS
#elif defined(MLAS_TARGET_AMD64_IX86)
#define MLAS_SSE2_INTRINSICS
#if defined(__SSE4_1__) || (defined(_MSC_VER) && defined(__AVX__))
#define MLAS_SSE41_INTRINSICS
#endif
#if defined(__AVX__)
#define MLAS_AVX_INTRINSICS
#endif
#if defined(__AVX2__)
#define MLAS_AVX2_INTRINSICS
#endif
#if defined(__FMA__) || (defined(_MSC_VER) && defined(__AVX2__))
#define MLAS_FMA3_INTRINSICS
#endif
#endif

#if defined(MLAS_NEON_INTRINSICS)
typedef float32x4_t MLAS_FLOAT32X4;
typedef int32x4_t MLAS_INT32X4;
#elif defined(MLAS_SSE2_INTRINSICS)
typedef __m128 MLAS_FLOAT32X4;
typedef __m128i MLAS_INT32X4;
<<<<<<< HEAD
#elif defined(MLAS_TARGET_CPU_ONLY)
typedef float MLAS_FLOAT32X4 __attribute__((vector_size(16)));
=======
#elif defined(MLAS_VSX_INTRINSICS)
typedef __vector float MLAS_FLOAT32X4;
typedef __vector int MLAS_INT32X4;
typedef __vector unsigned MLAS_UINT32X4;
>>>>>>> a917023f
#endif

MLAS_FORCEINLINE
MLAS_INT32X4
MlasBroadcastInt32x4(int32_t Value)
{
#if defined(MLAS_NEON_INTRINSICS)
    return vdupq_n_s32(Value);
#elif defined(MLAS_SSE2_INTRINSICS)
    return _mm_set1_epi32(Value);
#else
    return MLAS_INT32X4{Value, Value, Value, Value};
#endif
}

MLAS_FORCEINLINE
MLAS_FLOAT32X4
MlasBroadcastFloat32x4(float Value)
{
#if defined(MLAS_NEON_INTRINSICS)
    return vdupq_n_f32(Value);
#elif defined(MLAS_SSE2_INTRINSICS)
    return _mm_set1_ps(Value);
#else
    return MLAS_FLOAT32X4{Value, Value, Value, Value};
#endif
}

MLAS_FORCEINLINE
MLAS_FLOAT32X4
MlasBroadcastFloat32x4(const float* Value)
{
#if defined(MLAS_NEON_INTRINSICS)
    return vld1q_dup_f32(Value);
#elif defined(MLAS_SSE2_INTRINSICS)
    return _mm_load_ps1(Value);
#else
    return MLAS_FLOAT32X4{*Value, *Value, *Value, *Value};
#endif
}

MLAS_FORCEINLINE
MLAS_FLOAT32X4
MlasZeroFloat32x4(void)
{
#if defined(MLAS_NEON_INTRINSICS)
    return vdupq_n_f32(0.0f);
#elif defined(MLAS_SSE2_INTRINSICS)
    return _mm_setzero_ps();
#else
<<<<<<< HEAD
  MLAS_FLOAT32X4 zero = {0.0f, 0.0f, 0.0f, 0.0f};
  return zero;
=======
    return MlasBroadcastFloat32x4(0.0f);
>>>>>>> a917023f
#endif
}

MLAS_FORCEINLINE
MLAS_FLOAT32X4
MlasLoadFloat32x4(const float* Buffer)
{
#if defined(MLAS_NEON_INTRINSICS)
    return vld1q_f32(Buffer);
#elif defined(MLAS_SSE2_INTRINSICS)
    return _mm_loadu_ps(Buffer);
<<<<<<< HEAD
#else
  MLAS_FLOAT32X4 loaded = {Buffer[0], Buffer[1], Buffer[2], Buffer[3]};
  return loaded;
=======
#elif defined(MLAS_VSX_INTRINSICS)
    return vec_vsx_ld(0, Buffer);
>>>>>>> a917023f
#endif
}

MLAS_FORCEINLINE
void
MlasStoreFloat32x4(float* Buffer, MLAS_FLOAT32X4 Vector)
{
#if defined(MLAS_NEON_INTRINSICS)
    vst1q_f32(Buffer, Vector);
#elif defined(MLAS_SSE2_INTRINSICS)
    _mm_storeu_ps(Buffer, Vector);
<<<<<<< HEAD
#else
  Buffer[0] = Vector[0];
  Buffer[1] = Vector[1];
  Buffer[2] = Vector[2];
  Buffer[3] = Vector[3];
=======
#elif defined(MLAS_VSX_INTRINSICS)
    vec_vsx_st(Vector, 0, Buffer);
>>>>>>> a917023f
#endif
}

MLAS_FORCEINLINE
void
MlasStoreAlignedFloat32x4(float* Buffer, MLAS_FLOAT32X4 Vector)
{
#if defined(MLAS_NEON_INTRINSICS)
    vst1q_f32(Buffer, Vector);
#elif defined(MLAS_SSE2_INTRINSICS)
    _mm_store_ps(Buffer, Vector);
<<<<<<< HEAD
#else
  MlasStoreFloat32x4(Buffer, Vector);
=======
#elif defined(MLAS_VSX_INTRINSICS)
    // Workaround for bad GCC warning that these parameters are set but not used.
    MLAS_UNREFERENCED_PARAMETER(Buffer);
    MLAS_UNREFERENCED_PARAMETER(Vector);
    vec_st(Vector, 0, Buffer);
>>>>>>> a917023f
#endif
}

MLAS_FORCEINLINE
void
MlasStoreLowHalfFloat32x4(float* Buffer, MLAS_FLOAT32X4 Vector)
{
#if defined(MLAS_NEON_INTRINSICS)
    vst1_f32(Buffer, vget_low_f32(Vector));
#elif defined(MLAS_SSE2_INTRINSICS)
    _mm_storel_pi((__m64*)Buffer, Vector);
<<<<<<< HEAD
#else
  Buffer[0] = Vector[0];
  Buffer[1] = Vector[1];
=======
#elif defined(MLAS_VSX_INTRINSICS)
    *((int64_t*)Buffer) = ((__vector int64_t)Vector)[0];
>>>>>>> a917023f
#endif
}

template<unsigned Lane>
MLAS_FORCEINLINE
void
MlasStoreLaneFloat32x4(float* Buffer, MLAS_FLOAT32X4 Vector)
{
#if defined(MLAS_NEON_INTRINSICS)
    vst1q_lane_f32(Buffer, Vector, Lane);
#elif defined(MLAS_SSE2_INTRINSICS)
    // N.B. When building with AVX instructions, compilers optimize the following
    // to a single vextractps instruction.
    _mm_store_ss(Buffer, _mm_shuffle_ps(Vector, Vector, _MM_SHUFFLE(Lane, Lane, Lane, Lane)));
#else
<<<<<<< HEAD
  *Buffer = Vector[Lane];
=======
    *Buffer = Vector[Lane];
>>>>>>> a917023f
#endif
}

template<unsigned Lane>
MLAS_FORCEINLINE
float
MlasExtractLaneFloat32x4(MLAS_FLOAT32X4 Vector)
{
#if defined(MLAS_NEON_INTRINSICS)
    return vgetq_lane_f32(Vector, Lane);
#elif defined(MLAS_SSE2_INTRINSICS)
    return _mm_cvtss_f32(_mm_shuffle_ps(Vector, Vector, _MM_SHUFFLE(Lane, Lane, Lane, Lane)));
#else
<<<<<<< HEAD
  return Vector[Lane];
=======
    return Vector[Lane];
>>>>>>> a917023f
#endif
}

#if defined(MLAS_SSE2_INTRINSICS)

template<>
MLAS_FORCEINLINE
void
MlasStoreLaneFloat32x4<0>(float* Buffer, MLAS_FLOAT32X4 Vector)
{
    _mm_store_ss(Buffer, Vector);
}

template<>
MLAS_FORCEINLINE
float
MlasExtractLaneFloat32x4<0>(MLAS_FLOAT32X4 Vector)
{
    return _mm_cvtss_f32(Vector);
}

#endif

<<<<<<< HEAD
inline
MLAS_FLOAT32X4
MlasBroadcastFloat32x4(float Value)
{
#if defined(MLAS_NEON_INTRINSICS)
    return vdupq_n_f32(Value);
#elif defined(MLAS_SSE2_INTRINSICS)
    return _mm_set1_ps(Value);
#else
  MLAS_FLOAT32X4 splat = {Value, Value, Value, Value};
  return splat;
#endif
}

inline
MLAS_FLOAT32X4
MlasBroadcastFloat32x4(const float* Value)
{
#if defined(MLAS_NEON_INTRINSICS)
    return vld1q_dup_f32(Value);
#elif defined(MLAS_SSE2_INTRINSICS)
    return _mm_load_ps1(Value);
#else
  MLAS_FLOAT32X4 splat = {*Value, *Value, *Value, *Value};
  return splat;
#endif
}

inline
=======
MLAS_FORCEINLINE
>>>>>>> a917023f
MLAS_FLOAT32X4
MlasAddFloat32x4(MLAS_FLOAT32X4 Vector1, MLAS_FLOAT32X4 Vector2)
{
#if defined(MLAS_NEON_INTRINSICS)
    return vaddq_f32(Vector1, Vector2);
#elif defined(MLAS_SSE2_INTRINSICS)
    return _mm_add_ps(Vector1, Vector2);
#else
<<<<<<< HEAD
  return Vector1 + Vector2;
=======
    return Vector1 + Vector2;
>>>>>>> a917023f
#endif
}

MLAS_FORCEINLINE
MLAS_FLOAT32X4
MlasSubtractFloat32x4(MLAS_FLOAT32X4 Vector1, MLAS_FLOAT32X4 Vector2)
{
#if defined(MLAS_NEON_INTRINSICS)
    return vsubq_f32(Vector1, Vector2);
#elif defined(MLAS_SSE2_INTRINSICS)
    return _mm_sub_ps(Vector1, Vector2);
#else
<<<<<<< HEAD
  return Vector1 - Vector2;
=======
    return Vector1 - Vector2;
>>>>>>> a917023f
#endif
}

MLAS_FORCEINLINE
MLAS_FLOAT32X4
MlasMultiplyFloat32x4(MLAS_FLOAT32X4 Vector1, MLAS_FLOAT32X4 Vector2)
{
#if defined(MLAS_NEON_INTRINSICS)
    return vmulq_f32(Vector1, Vector2);
#elif defined(MLAS_SSE2_INTRINSICS)
    return _mm_mul_ps(Vector1, Vector2);
#else
<<<<<<< HEAD
  return Vector1 * Vector2;
=======
    return Vector1 * Vector2;
>>>>>>> a917023f
#endif
}

MLAS_FORCEINLINE
MLAS_FLOAT32X4
MlasMultiplyAddFloat32x4(MLAS_FLOAT32X4 Vector1, MLAS_FLOAT32X4 Vector2, MLAS_FLOAT32X4 Vector3)
{
#if defined(MLAS_NEON_INTRINSICS)
    return vmlaq_f32(Vector3, Vector1, Vector2);
#elif defined(MLAS_FMA3_INTRINSICS)
    return _mm_fmadd_ps(Vector1, Vector2, Vector3);
#elif defined(MLAS_SSE2_INTRINSICS)
    return _mm_add_ps(_mm_mul_ps(Vector1, Vector2), Vector3);
<<<<<<< HEAD
#else
  return Vector1 * Vector2 + Vector3;
=======
#elif defined(MLAS_VSX_INTRINSICS)
    return vec_madd(Vector1, Vector2, Vector3);
#else
    return Vector1 * Vector2 + Vector3;
>>>>>>> a917023f
#endif
}

MLAS_FORCEINLINE
MLAS_FLOAT32X4
MlasDivideFloat32x4(MLAS_FLOAT32X4 Vector1, MLAS_FLOAT32X4 Vector2)
{
#if defined(MLAS_NEON64_INTRINSICS)
    return vdivq_f32(Vector1, Vector2);
#elif defined(MLAS_NEON32_INTRINSICS)
    Vector1 = vsetq_lane_f32(vgetq_lane_f32(Vector1, 0) / vgetq_lane_f32(Vector2, 0), Vector1, 0);
    Vector1 = vsetq_lane_f32(vgetq_lane_f32(Vector1, 1) / vgetq_lane_f32(Vector2, 1), Vector1, 1);
    Vector1 = vsetq_lane_f32(vgetq_lane_f32(Vector1, 2) / vgetq_lane_f32(Vector2, 2), Vector1, 2);
    Vector1 = vsetq_lane_f32(vgetq_lane_f32(Vector1, 3) / vgetq_lane_f32(Vector2, 3), Vector1, 3);
    return Vector1;
#elif defined(MLAS_SSE2_INTRINSICS)
    return _mm_div_ps(Vector1, Vector2);
#else
<<<<<<< HEAD
  return Vector1 / Vector2;
=======
    return Vector1 / Vector2;
>>>>>>> a917023f
#endif
}

MLAS_FORCEINLINE
MLAS_FLOAT32X4
MlasMaximumFloat32x4(MLAS_FLOAT32X4 Vector1, MLAS_FLOAT32X4 Vector2)
{
#if defined(MLAS_NEON_INTRINSICS)
    return vmaxq_f32(Vector1, Vector2);
#elif defined(MLAS_SSE2_INTRINSICS)
    return _mm_max_ps(Vector1, Vector2);
#else
<<<<<<< HEAD
  return (Vector1 > Vector2 ? Vector1 : Vector2);
=======
    return vec_sel(Vector2, Vector1, vec_cmpgt(Vector1, Vector2));
>>>>>>> a917023f
#endif
}

MLAS_FORCEINLINE
MLAS_FLOAT32X4
MlasMinimumFloat32x4(MLAS_FLOAT32X4 Vector1, MLAS_FLOAT32X4 Vector2)
{
#if defined(MLAS_NEON_INTRINSICS)
    return vminq_f32(Vector1, Vector2);
#elif defined(MLAS_SSE2_INTRINSICS)
    return _mm_min_ps(Vector1, Vector2);
#else
<<<<<<< HEAD
  return (Vector1 < Vector2 ? Vector1 : Vector2);
#endif
}

#if !defined(MLAS_TARGET_CPU_ONLY)

inline
=======
    return vec_sel(Vector2, Vector1, vec_cmpgt(Vector2, Vector1));
#endif
}

MLAS_FORCEINLINE
>>>>>>> a917023f
MLAS_FLOAT32X4
MlasGreaterThanFloat32x4(MLAS_FLOAT32X4 Vector1, MLAS_FLOAT32X4 Vector2)
{
#if defined(MLAS_NEON_INTRINSICS)
    return vreinterpretq_f32_u32(vcgtq_f32(Vector1, Vector2));
#elif defined(MLAS_SSE2_INTRINSICS)
    return _mm_cmpgt_ps(Vector1, Vector2);
#elif defined(MLAS_VSX_INTRINSICS)
    return MLAS_FLOAT32X4(vec_cmpgt(Vector1, Vector2));
#else
#error Unsupported architecture.
#endif
}

MLAS_FORCEINLINE
MLAS_FLOAT32X4
MlasAndFloat32x4(MLAS_FLOAT32X4 Vector1, MLAS_FLOAT32X4 Vector2)
{
#if defined(MLAS_NEON_INTRINSICS)
    return vreinterpretq_f32_u32(vandq_u32(vreinterpretq_u32_f32(Vector1), vreinterpretq_u32_f32(Vector2)));
#elif defined(MLAS_SSE2_INTRINSICS)
    return _mm_and_ps(Vector1, Vector2);
#else
    return MLAS_FLOAT32X4(MLAS_INT32X4(Vector1) & MLAS_INT32X4(Vector2));
#endif
}

MLAS_FORCEINLINE
MLAS_FLOAT32X4
MlasOrFloat32x4(MLAS_FLOAT32X4 Vector1, MLAS_FLOAT32X4 Vector2)
{
#if defined(MLAS_NEON_INTRINSICS)
    return vreinterpretq_f32_u32(vorrq_u32(vreinterpretq_u32_f32(Vector1), vreinterpretq_u32_f32(Vector2)));
#elif defined(MLAS_SSE2_INTRINSICS)
    return _mm_or_ps(Vector1, Vector2);
#else
    return MLAS_FLOAT32X4(MLAS_INT32X4(Vector1) | MLAS_INT32X4(Vector2));
#endif
}

MLAS_FORCEINLINE
MLAS_FLOAT32X4
MlasAndNotFloat32x4(MLAS_FLOAT32X4 VectorNot, MLAS_FLOAT32X4 Vector)
{
#if defined(MLAS_NEON_INTRINSICS)
    return vreinterpretq_f32_u32(vandq_u32(vmvnq_u32(vreinterpretq_u32_f32(VectorNot)), vreinterpretq_u32_f32(Vector)));
#elif defined(MLAS_SSE2_INTRINSICS)
    return _mm_andnot_ps(VectorNot, Vector);
#else
    return MLAS_FLOAT32X4(~MLAS_INT32X4(VectorNot) & MLAS_INT32X4(Vector));
#endif
}

MLAS_FORCEINLINE
MLAS_FLOAT32X4
MlasXorFloat32x4(MLAS_FLOAT32X4 Vector1, MLAS_FLOAT32X4 Vector2)
{
#if defined(MLAS_NEON_INTRINSICS)
    return vreinterpretq_f32_u32(veorq_u32(vreinterpretq_u32_f32(Vector1), vreinterpretq_u32_f32(Vector2)));
#elif defined(MLAS_SSE2_INTRINSICS)
    return _mm_xor_ps(Vector1, Vector2);
#else
    return MLAS_FLOAT32X4(MLAS_INT32X4(Vector1) ^ MLAS_INT32X4(Vector2));
#endif
}

// calc 2^int(N)
MLAS_FORCEINLINE
MLAS_FLOAT32X4
MlasPowerOf2Float32x4(MLAS_FLOAT32X4 Vector)
{
#if defined(MLAS_NEON_INTRINSICS)
    MLAS_INT32X4 emm0 = vaddq_s32(vcvtq_s32_f32(Vector), MlasBroadcastInt32x4(127));
    return vreinterpretq_f32_s32(vshlq_n_s32(emm0, 23));
#elif defined(MLAS_SSE2_INTRINSICS)
    MLAS_INT32X4 emm0 = _mm_add_epi32(_mm_cvttps_epi32(Vector), MlasBroadcastInt32x4(127));
    return _mm_castsi128_ps(_mm_slli_epi32(emm0, 23));
#elif defined(MLAS_VSX_INTRINSICS)
    MLAS_INT32X4 emm0 = vec_cts(Vector, 0) + MlasBroadcastInt32x4(127);
    return MLAS_FLOAT32X4(vec_sl(emm0, MLAS_UINT32X4(MlasBroadcastInt32x4(23))));
#endif
}

#endif

//
// Cross-platform wrappers for 64-bit vector intrinsics.
//

#if defined(MLAS_SSE2_INTRINSICS)
typedef __m128d MLAS_FLOAT64X2;
#else
#define MLAS_FLOAT64X2_UNSUPPORTED
#endif

#ifndef MLAS_FLOAT64X2_UNSUPPORTED

MLAS_FORCEINLINE
MLAS_FLOAT64X2
MlasBroadcastFloat64x2(double Value)
{
#if defined(MLAS_SSE2_INTRINSICS)
    return _mm_set1_pd(Value);
#endif
}

MLAS_FORCEINLINE
MLAS_FLOAT64X2
MlasZeroFloat64x2(void)
{
#if defined(MLAS_SSE2_INTRINSICS)
    return _mm_setzero_pd();
#endif
}

MLAS_FORCEINLINE
MLAS_FLOAT64X2
MlasLoadFloat64x2(const double* Buffer)
{
#if defined(MLAS_SSE2_INTRINSICS)
    return _mm_loadu_pd(Buffer);
#endif
}

MLAS_FORCEINLINE
void
MlasStoreFloat64x2(double* Buffer, MLAS_FLOAT64X2 Vector)
{
#if defined(MLAS_SSE2_INTRINSICS)
    _mm_storeu_pd(Buffer, Vector);
#endif
}

MLAS_FORCEINLINE
void
MlasStoreAlignedFloat64x2(double* Buffer, MLAS_FLOAT64X2 Vector)
{
#if defined(MLAS_SSE2_INTRINSICS)
    _mm_store_pd(Buffer, Vector);
#endif
}

MLAS_FORCEINLINE
MLAS_FLOAT64X2
MlasMultiplyFloat64x2(MLAS_FLOAT64X2 Vector1, MLAS_FLOAT64X2 Vector2)
{
#if defined(MLAS_SSE2_INTRINSICS)
    return _mm_mul_pd(Vector1, Vector2);
#endif
}

#endif

//
// Reads a platform specific time stamp counter.
//

MLAS_FORCEINLINE
uint64_t
MlasReadTimeStampCounter(void)
{
#ifdef _WIN32
#if defined(MLAS_TARGET_AMD64_IX86)
    return ReadTimeStampCounter();
#else
    LARGE_INTEGER PerformanceCounter;

    QueryPerformanceCounter(&PerformanceCounter);

    return (ULONG64)PerformanceCounter.QuadPart;
#endif
#else
#if defined(MLAS_TARGET_AMD64)
    uint32_t eax, edx;

    __asm__ __volatile__
    (
        "rdtsc"
        : "=a" (eax), "=d" (edx)
    );

    return ((uint64_t)edx << 32) | eax;
#else
    return 0;
#endif
#endif
}<|MERGE_RESOLUTION|>--- conflicted
+++ resolved
@@ -89,29 +89,17 @@
 #define MLAS_TARGET_AMD64
 #elif defined(_M_IX86) || defined(__i386__)
 #define MLAS_TARGET_IX86
+#elif defined(MLAS_TARGET_AMD64) || defined(MLAS_TARGET_IX86)
+#define MLAS_TARGET_AMD64_IX86
 #elif defined(_M_ARM64) || defined(__aarch64__)
 #define MLAS_TARGET_ARM64
 #elif defined(_M_ARM) || defined(__arm__)
 #define MLAS_TARGET_ARM
+#elif defined(__VSX__)
+#define MLAS_TARGET_POWER
 #else
 #define MLAS_TARGET_CPU_ONLY
 #endif
-
-#if defined(MLAS_TARGET_AMD64) || defined(MLAS_TARGET_IX86)
-#define MLAS_TARGET_AMD64_IX86
-#endif
-<<<<<<< HEAD
-=======
-#if defined(_M_ARM64) || defined(__aarch64__)
-#define MLAS_TARGET_ARM64
-#endif
-#if defined(_M_ARM) || defined(__arm__)
-#define MLAS_TARGET_ARM
-#endif
-#if defined(__VSX__)
-#define MLAS_TARGET_POWER
-#endif
->>>>>>> a917023f
 
 //
 // Select the threading model.
@@ -773,15 +761,13 @@
 #elif defined(MLAS_SSE2_INTRINSICS)
 typedef __m128 MLAS_FLOAT32X4;
 typedef __m128i MLAS_INT32X4;
-<<<<<<< HEAD
-#elif defined(MLAS_TARGET_CPU_ONLY)
-typedef float MLAS_FLOAT32X4 __attribute__((vector_size(16)));
-=======
 #elif defined(MLAS_VSX_INTRINSICS)
 typedef __vector float MLAS_FLOAT32X4;
 typedef __vector int MLAS_INT32X4;
 typedef __vector unsigned MLAS_UINT32X4;
->>>>>>> a917023f
+#else
+typedef float MLAS_FLOAT32X4 __attribute__((vector_size(16)));
+typedef int MLAS_INT32X4 __attribute__((vector_size(16)));
 #endif
 
 MLAS_FORCEINLINE
@@ -832,12 +818,7 @@
 #elif defined(MLAS_SSE2_INTRINSICS)
     return _mm_setzero_ps();
 #else
-<<<<<<< HEAD
-  MLAS_FLOAT32X4 zero = {0.0f, 0.0f, 0.0f, 0.0f};
-  return zero;
-=======
     return MlasBroadcastFloat32x4(0.0f);
->>>>>>> a917023f
 #endif
 }
 
@@ -849,35 +830,29 @@
     return vld1q_f32(Buffer);
 #elif defined(MLAS_SSE2_INTRINSICS)
     return _mm_loadu_ps(Buffer);
-<<<<<<< HEAD
+#elif defined(MLAS_VSX_INTRINSICS)
+    return vec_vsx_ld(0, Buffer);
 #else
   MLAS_FLOAT32X4 loaded = {Buffer[0], Buffer[1], Buffer[2], Buffer[3]};
   return loaded;
-=======
+#endif
+}
+
+MLAS_FORCEINLINE
+void
+MlasStoreFloat32x4(float* Buffer, MLAS_FLOAT32X4 Vector)
+{
+#if defined(MLAS_NEON_INTRINSICS)
+    vst1q_f32(Buffer, Vector);
+#elif defined(MLAS_SSE2_INTRINSICS)
+    _mm_storeu_ps(Buffer, Vector);
 #elif defined(MLAS_VSX_INTRINSICS)
-    return vec_vsx_ld(0, Buffer);
->>>>>>> a917023f
-#endif
-}
-
-MLAS_FORCEINLINE
-void
-MlasStoreFloat32x4(float* Buffer, MLAS_FLOAT32X4 Vector)
-{
-#if defined(MLAS_NEON_INTRINSICS)
-    vst1q_f32(Buffer, Vector);
-#elif defined(MLAS_SSE2_INTRINSICS)
-    _mm_storeu_ps(Buffer, Vector);
-<<<<<<< HEAD
+    vec_vsx_st(Vector, 0, Buffer);
 #else
   Buffer[0] = Vector[0];
   Buffer[1] = Vector[1];
   Buffer[2] = Vector[2];
   Buffer[3] = Vector[3];
-=======
-#elif defined(MLAS_VSX_INTRINSICS)
-    vec_vsx_st(Vector, 0, Buffer);
->>>>>>> a917023f
 #endif
 }
 
@@ -889,16 +864,13 @@
     vst1q_f32(Buffer, Vector);
 #elif defined(MLAS_SSE2_INTRINSICS)
     _mm_store_ps(Buffer, Vector);
-<<<<<<< HEAD
-#else
-  MlasStoreFloat32x4(Buffer, Vector);
-=======
 #elif defined(MLAS_VSX_INTRINSICS)
     // Workaround for bad GCC warning that these parameters are set but not used.
     MLAS_UNREFERENCED_PARAMETER(Buffer);
     MLAS_UNREFERENCED_PARAMETER(Vector);
     vec_st(Vector, 0, Buffer);
->>>>>>> a917023f
+#else
+  MlasStoreFloat32x4(Buffer, Vector);
 #endif
 }
 
@@ -910,14 +882,11 @@
     vst1_f32(Buffer, vget_low_f32(Vector));
 #elif defined(MLAS_SSE2_INTRINSICS)
     _mm_storel_pi((__m64*)Buffer, Vector);
-<<<<<<< HEAD
+#elif defined(MLAS_VSX_INTRINSICS)
+    *((int64_t*)Buffer) = ((__vector int64_t)Vector)[0];
 #else
   Buffer[0] = Vector[0];
   Buffer[1] = Vector[1];
-=======
-#elif defined(MLAS_VSX_INTRINSICS)
-    *((int64_t*)Buffer) = ((__vector int64_t)Vector)[0];
->>>>>>> a917023f
 #endif
 }
 
@@ -933,11 +902,7 @@
     // to a single vextractps instruction.
     _mm_store_ss(Buffer, _mm_shuffle_ps(Vector, Vector, _MM_SHUFFLE(Lane, Lane, Lane, Lane)));
 #else
-<<<<<<< HEAD
-  *Buffer = Vector[Lane];
-=======
     *Buffer = Vector[Lane];
->>>>>>> a917023f
 #endif
 }
 
@@ -951,11 +916,7 @@
 #elif defined(MLAS_SSE2_INTRINSICS)
     return _mm_cvtss_f32(_mm_shuffle_ps(Vector, Vector, _MM_SHUFFLE(Lane, Lane, Lane, Lane)));
 #else
-<<<<<<< HEAD
-  return Vector[Lane];
-=======
     return Vector[Lane];
->>>>>>> a917023f
 #endif
 }
 
@@ -979,39 +940,7 @@
 
 #endif
 
-<<<<<<< HEAD
-inline
-MLAS_FLOAT32X4
-MlasBroadcastFloat32x4(float Value)
-{
-#if defined(MLAS_NEON_INTRINSICS)
-    return vdupq_n_f32(Value);
-#elif defined(MLAS_SSE2_INTRINSICS)
-    return _mm_set1_ps(Value);
-#else
-  MLAS_FLOAT32X4 splat = {Value, Value, Value, Value};
-  return splat;
-#endif
-}
-
-inline
-MLAS_FLOAT32X4
-MlasBroadcastFloat32x4(const float* Value)
-{
-#if defined(MLAS_NEON_INTRINSICS)
-    return vld1q_dup_f32(Value);
-#elif defined(MLAS_SSE2_INTRINSICS)
-    return _mm_load_ps1(Value);
-#else
-  MLAS_FLOAT32X4 splat = {*Value, *Value, *Value, *Value};
-  return splat;
-#endif
-}
-
-inline
-=======
-MLAS_FORCEINLINE
->>>>>>> a917023f
+MLAS_FORCEINLINE
 MLAS_FLOAT32X4
 MlasAddFloat32x4(MLAS_FLOAT32X4 Vector1, MLAS_FLOAT32X4 Vector2)
 {
@@ -1020,11 +949,7 @@
 #elif defined(MLAS_SSE2_INTRINSICS)
     return _mm_add_ps(Vector1, Vector2);
 #else
-<<<<<<< HEAD
-  return Vector1 + Vector2;
-=======
     return Vector1 + Vector2;
->>>>>>> a917023f
 #endif
 }
 
@@ -1037,11 +962,7 @@
 #elif defined(MLAS_SSE2_INTRINSICS)
     return _mm_sub_ps(Vector1, Vector2);
 #else
-<<<<<<< HEAD
-  return Vector1 - Vector2;
-=======
     return Vector1 - Vector2;
->>>>>>> a917023f
 #endif
 }
 
@@ -1054,11 +975,7 @@
 #elif defined(MLAS_SSE2_INTRINSICS)
     return _mm_mul_ps(Vector1, Vector2);
 #else
-<<<<<<< HEAD
-  return Vector1 * Vector2;
-=======
     return Vector1 * Vector2;
->>>>>>> a917023f
 #endif
 }
 
@@ -1072,15 +989,10 @@
     return _mm_fmadd_ps(Vector1, Vector2, Vector3);
 #elif defined(MLAS_SSE2_INTRINSICS)
     return _mm_add_ps(_mm_mul_ps(Vector1, Vector2), Vector3);
-<<<<<<< HEAD
-#else
-  return Vector1 * Vector2 + Vector3;
-=======
 #elif defined(MLAS_VSX_INTRINSICS)
     return vec_madd(Vector1, Vector2, Vector3);
 #else
     return Vector1 * Vector2 + Vector3;
->>>>>>> a917023f
 #endif
 }
 
@@ -1099,11 +1011,7 @@
 #elif defined(MLAS_SSE2_INTRINSICS)
     return _mm_div_ps(Vector1, Vector2);
 #else
-<<<<<<< HEAD
-  return Vector1 / Vector2;
-=======
     return Vector1 / Vector2;
->>>>>>> a917023f
 #endif
 }
 
@@ -1115,12 +1023,10 @@
     return vmaxq_f32(Vector1, Vector2);
 #elif defined(MLAS_SSE2_INTRINSICS)
     return _mm_max_ps(Vector1, Vector2);
-#else
-<<<<<<< HEAD
-  return (Vector1 > Vector2 ? Vector1 : Vector2);
-=======
+#elif defined(MLAS_VSX_INTRINSICS)
     return vec_sel(Vector2, Vector1, vec_cmpgt(Vector1, Vector2));
->>>>>>> a917023f
+#else
+    return (Vector1 > Vector2 ? Vector1 : Vector2);
 #endif
 }
 
@@ -1132,22 +1038,17 @@
     return vminq_f32(Vector1, Vector2);
 #elif defined(MLAS_SSE2_INTRINSICS)
     return _mm_min_ps(Vector1, Vector2);
-#else
-<<<<<<< HEAD
-  return (Vector1 < Vector2 ? Vector1 : Vector2);
-#endif
-}
+#elif defined(MLAS_VSX_INTRINSICS)
+    return vec_sel(Vector2, Vector1, vec_cmpgt(Vector2, Vector1));
+#else
+    return (Vector1 < Vector2 ? Vector1 : Vector2);
+#endif
+}
+
 
 #if !defined(MLAS_TARGET_CPU_ONLY)
 
-inline
-=======
-    return vec_sel(Vector2, Vector1, vec_cmpgt(Vector2, Vector1));
-#endif
-}
-
-MLAS_FORCEINLINE
->>>>>>> a917023f
+MLAS_FORCEINLINE
 MLAS_FLOAT32X4
 MlasGreaterThanFloat32x4(MLAS_FLOAT32X4 Vector1, MLAS_FLOAT32X4 Vector2)
 {
@@ -1158,7 +1059,7 @@
 #elif defined(MLAS_VSX_INTRINSICS)
     return MLAS_FLOAT32X4(vec_cmpgt(Vector1, Vector2));
 #else
-#error Unsupported architecture.
+    return MLAS_FLOAT32X4(Vector1 > Vector2);
 #endif
 }
 
@@ -1228,6 +1129,9 @@
 #elif defined(MLAS_VSX_INTRINSICS)
     MLAS_INT32X4 emm0 = vec_cts(Vector, 0) + MlasBroadcastInt32x4(127);
     return MLAS_FLOAT32X4(vec_sl(emm0, MLAS_UINT32X4(MlasBroadcastInt32x4(23))));
+#else
+    MLAS_INT32X4 emm0 = MLAS_INT32X4(Vector) + MlasBroadcastInt32x4(23);
+    return MLAS_FLOAT32X4(emm0 << MlasBroadcastInt32x4(23));
 #endif
 }
 
