/*++

Copyright (c) Microsoft Corporation.  All rights reserved.

Licensed under the MIT License.

Module Name:

    mlasi.h

Abstract:

    This module contains the private data structures and procedure prototypes
    for the Microsoft Machine Learning algebra subprogram library.

--*/

#pragma once

#include <mlas.h>
#include <memory.h>
#include <algorithm>
#include <limits>
#include <cmath>
#include <type_traits>

#if defined(_WIN32)
#ifndef WIN32_LEAN_AND_MEAN
#define WIN32_LEAN_AND_MEAN
#endif
#ifndef NOMINMAX
#define NOMINMAX
#endif
#include <windows.h>
#include <intrin.h>
#else
#if defined(__arm__) || defined(__aarch64__)
#include <arm_neon.h>
#endif
#if defined(__x86_64__) || defined(__i386__)
#include <cpuid.h>
#include <immintrin.h>
#endif
#if defined(__VSX__)
#include <altivec.h>
// Undefine unwanted aliases from altivec.h.
#undef vector
#undef pixel
#undef bool
#endif
#endif

//
// Macro to place variables at a specified alignment.
//

#ifdef _WIN32
#define MLAS_DECLSPEC_ALIGN(variable, alignment) DECLSPEC_ALIGN(alignment) variable
#else
#define MLAS_DECLSPEC_ALIGN(variable, alignment) variable __attribute__ ((aligned(alignment)))
#endif

//
// Macro to force inline expansion of a function.
//

#if defined(_MSC_VER)
#define MLAS_FORCEINLINE __forceinline
#else
#define MLAS_FORCEINLINE __attribute__ ((always_inline)) inline
#endif

//
// Macro to tag globals as internal data shared with kernels written in
// assembly. These globals are marked with having hidden visibility to avoid
// needing to access the data through the global object table.
//

#if defined(_MSC_VER)
#define MLAS_INTERNAL_DATA extern "C"
#else
#define MLAS_INTERNAL_DATA extern "C" __attribute ((visibility("hidden")))
#endif

//
// Macro to suppress unreferenced parameter warnings.
//

#define MLAS_UNREFERENCED_PARAMETER(parameter) ((void)(parameter))

//
// Select the target architecture.
//

#if defined(_M_AMD64) || defined(__x86_64__)
#define MLAS_TARGET_AMD64
#elif defined(_M_IX86) || defined(__i386__)
#define MLAS_TARGET_IX86
#elif defined(MLAS_TARGET_AMD64) || defined(MLAS_TARGET_IX86)
#define MLAS_TARGET_AMD64_IX86
#elif defined(_M_ARM64) || defined(__aarch64__)
#define MLAS_TARGET_ARM64
#elif defined(_M_ARM) || defined(__arm__)
#define MLAS_TARGET_ARM
#elif defined(__VSX__)
#define MLAS_TARGET_POWER
#else
#define MLAS_TARGET_CPU_ONLY
#endif

//
// Select the threading model.
//
// N.B. MLAS_NO_ONNXRUNTIME_THREADPOOL is used to build MLAS test code outside
// of the ONNX Runtime source tree. OpenMP may or may not be enabled in this
// configuration.
//

#if !defined(MLAS_NO_ONNXRUNTIME_THREADPOOL)
#include "core/platform/threadpool.h"
#endif

#if defined(_OPENMP)
#include <omp.h>
#endif

//
// Define the maximum number of threads supported by this implementation.
//

#define MLAS_MAXIMUM_THREAD_COUNT                   16

//
// Define the default strides to step through slices of the input matrices.
//

#define MLAS_SGEMM_STRIDEN                          128
#define MLAS_SGEMM_STRIDEK                          128
#define MLAS_DGEMM_STRIDEN                          64
#define MLAS_DGEMM_STRIDEK                          128

//
// Define the alignment for segmenting a GEMM operation across multiple
// threads.
//
// All of the SGEMM kernels can efficiently handle 16 elements. AVX512F can
// efficiently handle 32 elements, but making this value dynamic is not worth
// the effort at this time.
//

#define MLAS_SGEMM_STRIDEN_THREAD_ALIGN             16
#define MLAS_DGEMM_STRIDEN_THREAD_ALIGN             8
#define MLAS_QGEMM_STRIDEN_THREAD_ALIGN             16

//
// Define the prototypes of the platform optimized routines.
//

#if defined(MLAS_TARGET_AMD64_IX86) || defined(MLAS_TARGET_POWER)

typedef
size_t
(MLASCALL MLAS_GEMM_FLOAT_KERNEL)(
    const float* A,
    const float* B,
    float* C,
    size_t CountK,
    size_t CountM,
    size_t CountN,
    size_t lda,
    size_t ldc,
    float alpha,
    bool ZeroMode
    );

typedef
size_t
(MLASCALL MLAS_GEMM_DOUBLE_KERNEL)(
    const double* A,
    const double* B,
    double* C,
    size_t CountK,
    size_t CountM,
    size_t CountN,
    size_t lda,
    size_t ldc,
    double alpha,
    bool ZeroMode
    );

#else

typedef
size_t
(MLASCALL MLAS_GEMM_FLOAT_KERNEL)(
    const float* A,
    const float* B,
    float* C,
    size_t CountK,
    size_t CountM,
    size_t CountN,
    size_t lda,
    size_t ldc,
    float alpha
    );

typedef
size_t
(MLASCALL MLAS_GEMM_DOUBLE_KERNEL)(
    const double* A,
    const double* B,
    double* C,
    size_t CountK,
    size_t CountM,
    size_t CountN,
    size_t lda,
    size_t ldc,
    double alpha
    );

#endif

typedef MLAS_GEMM_FLOAT_KERNEL* PMLAS_GEMM_FLOAT_KERNEL;

typedef MLAS_GEMM_DOUBLE_KERNEL* PMLAS_GEMM_DOUBLE_KERNEL;

typedef
size_t
(MLASCALL MLAS_GEMV_FLOAT_KERNEL)(
    const float* A,
    const float* B,
    float* C,
    size_t CountK,
    size_t CountN,
    size_t ldb,
    bool ZeroMode
    );

typedef MLAS_GEMV_FLOAT_KERNEL* PMLAS_GEMV_FLOAT_KERNEL;

typedef
void
(MLASCALL MLAS_SGEMM_KERNEL_M1_ROUTINE)(
    const float* A,
    const float* B,
    float* C,
    size_t CountK,
    size_t CountN,
    size_t ldb,
    float beta
    );

typedef MLAS_SGEMM_KERNEL_M1_ROUTINE* PMLAS_SGEMM_KERNEL_M1_ROUTINE;

typedef
void
(MLASCALL MLAS_SGEMM_TRANSPOSE_PACKB_BLOCK_ROUTINE)(
    float* D,
    const float* B,
    size_t ldb
    );

typedef MLAS_SGEMM_TRANSPOSE_PACKB_BLOCK_ROUTINE* PMLAS_SGEMM_TRANSPOSE_PACKB_BLOCK_ROUTINE;

typedef
void
(MLASCALL MLAS_GEMM_U8X8_OPERATION)(
    const struct MLAS_GEMM_U8X8_WORK_BLOCK* WorkBlock
    );

typedef MLAS_GEMM_U8X8_OPERATION* PMLAS_GEMM_U8X8_OPERATION;

typedef
size_t
(MLASCALL MLAS_GEMM_U8S8_KERNEL)(
    const uint8_t* A,
    const uint8_t* B,
    int32_t* C,
    size_t PackedCountK,
    size_t CountM,
    size_t CountN,
    size_t ldc,
    const int32_t* RowSumVector,
    const int32_t* ColumnSumVector,
    int32_t DepthValue,
    bool ZeroMode
    );

typedef MLAS_GEMM_U8S8_KERNEL* PMLAS_GEMM_U8S8_KERNEL;

typedef
size_t
(MLASCALL MLAS_GEMV_U8S8_KERNEL)(
    const uint8_t* A,
    const uint8_t* B,
    int32_t* C,
    size_t CountK,
    size_t CountN,
    size_t ldb
    );

typedef MLAS_GEMV_U8S8_KERNEL* PMLAS_GEMV_U8S8_KERNEL;

typedef
size_t
(MLASCALL MLAS_GEMM_U8U8_KERNEL)(
    const int16_t* A,
    const uint8_t* B,
    int32_t* C,
    size_t PackedCountK,
    size_t CountM,
    size_t CountN,
    size_t ldc,
    const int32_t* RowSumVector,
    const int32_t* ColumnSumVector,
    int32_t DepthValue,
    bool ZeroMode
    );

typedef MLAS_GEMM_U8U8_KERNEL* PMLAS_GEMM_U8U8_KERNEL;

typedef
void
(MLASCALL MLAS_CONV_FLOAT_KERNEL)(
    const float* Input,
    const float* Filter,
    float* Output,
    size_t StrideWidth,
    size_t DilationWidth,
    size_t FilterCount,
    size_t InputStride,
    size_t FilterStride,
    size_t OutputStride,
    size_t KernelHeight,
    size_t KernelWidth,
    const float* InputBase,
    size_t InputWidth,
    size_t DilatedInputWidth,
    size_t OutputCountLeftPad,
    size_t OutputCount,
    size_t OutputCountRightPad,
    const float* Bias,
    unsigned KernelFlags
    );

typedef MLAS_CONV_FLOAT_KERNEL* PMLAS_CONV_FLOAT_KERNEL;

typedef
void
(MLASCALL MLAS_CONV_DEPTHWISE_FLOAT_KERNEL)(
    const float* Input,
    const float* Filter,
    float* Output,
    size_t StrideWidth,
    size_t DilationWidth,
    size_t InputStride,
    size_t KernelHeight,
    size_t KernelWidth,
    const float* InputBase,
    size_t InputWidth,
    size_t DilatedInputWidth,
    size_t OutputCountLeftPad,
    size_t OutputCount,
    size_t OutputCountRightPad,
    const float* Bias,
    unsigned KernelFlags
    );

typedef MLAS_CONV_DEPTHWISE_FLOAT_KERNEL* PMLAS_CONV_DEPTHWISE_FLOAT_KERNEL;

typedef
void
(MLASCALL MLAS_CONV_POINTWISE_FLOAT_KERNEL)(
    const float* Input,
    const float* Filter,
    float* Output,
    size_t StrideWidth,
    size_t InputChannels,
    size_t FilterCount,
    size_t InputStride,
    size_t FilterStride,
    size_t OutputStride,
    size_t OutputCount,
    const float* Bias,
    unsigned KernelFlags
    );

typedef MLAS_CONV_POINTWISE_FLOAT_KERNEL* PMLAS_CONV_POINTWISE_FLOAT_KERNEL;

typedef
void
(MLASCALL MLAS_POOL_FLOAT_KERNEL)(
    const float* Input,
    float* Output,
    size_t StrideWidth,
    size_t DilationWidth,
    size_t InputStride,
    size_t ActualKernelSize,
    size_t KernelHeight,
    size_t KernelWidth,
    const float* InputBase,
    size_t InputWidth,
    size_t DilatedInputWidth,
    size_t OutputCountLeftPad,
    size_t OutputCount,
    size_t OutputCountRightPad
    );

typedef MLAS_POOL_FLOAT_KERNEL* PMLAS_POOL_FLOAT_KERNEL;

typedef
void
(MLASCALL MLAS_COMPUTE_UNARY_FLOAT_KERNEL)(
    const float* Input,
    float* Output,
    size_t N
    );

typedef MLAS_COMPUTE_UNARY_FLOAT_KERNEL* PMLAS_COMPUTE_UNARY_FLOAT_KERNEL;

typedef
float
(MLASCALL MLAS_COMPUTE_SUMEXP_FLOAT_KERNEL)(
    const float* Input,
    float* Output,
    size_t N,
    const float* NegativeMaximum
    );

typedef MLAS_COMPUTE_SUMEXP_FLOAT_KERNEL* PMLAS_COMPUTE_SUMEXP_FLOAT_KERNEL;

typedef
void
(MLASCALL MLAS_COMPUTE_SOFTMAX_OUTPUT_FLOAT_KERNEL)(
    float* Output,
    size_t N,
    const float* Parameters
    );

typedef MLAS_COMPUTE_SOFTMAX_OUTPUT_FLOAT_KERNEL* PMLAS_COMPUTE_SOFTMAX_OUTPUT_FLOAT_KERNEL;

typedef
void
(MLASCALL MLAS_COMPUTE_LOGSOFTMAX_OUTPUT_FLOAT_KERNEL)(
    const float* Input,
    float* Output,
    size_t N,
    const float* Parameters
    );

typedef MLAS_COMPUTE_LOGSOFTMAX_OUTPUT_FLOAT_KERNEL* PMLAS_COMPUTE_LOGSOFTMAX_OUTPUT_FLOAT_KERNEL;

typedef
float
(MLASCALL MLAS_REDUCE_MAXIMUM_FLOAT_KERNEL)(
    const float* Input,
    size_t N
    );

typedef MLAS_REDUCE_MAXIMUM_FLOAT_KERNEL* PMLAS_REDUCE_MAXIMUM_FLOAT_KERNEL;

typedef
void
(MLASCALL MLAS_REDUCE_MINIMUM_MAXIMUM_FLOAT_KERNEL)(
    const float* Input,
    float* Min,
    float* Max,
    size_t N
    );

typedef MLAS_REDUCE_MINIMUM_MAXIMUM_FLOAT_KERNEL* PMLAS_REDUCE_MINIMUM_MAXIMUM_FLOAT_KERNEL;

typedef
void
(MLASCALL MLAS_QLINEAR_BINARY_OP_S8_KERNEL)(
    const int8_t* InputA,
    float ScaleA,
    int32_t ZeroPointA,
    const int8_t* InputB,
    float ScaleB,
    int32_t ZeroPointB,
    float ScaleC,
    int32_t ZeroPointC,
    int8_t* OutputC,
    size_t N,
    bool IsScalarB
    );

typedef MLAS_QLINEAR_BINARY_OP_S8_KERNEL* PMLAS_QLINEAR_BINARY_OP_S8_KERNEL;

typedef
void
(MLASCALL MLAS_QLINEAR_BINARY_OP_U8_KERNEL)(
    const uint8_t* InputA,
    float ScaleA,
    int32_t ZeroPointA,
    const uint8_t* InputB,
    float ScaleB,
    int32_t ZeroPointB,
    float ScaleC,
    int32_t ZeroPointC,
    uint8_t* OutputC,
    size_t N,
    bool IsScalarB
    );

typedef MLAS_QLINEAR_BINARY_OP_U8_KERNEL* PMLAS_QLINEAR_BINARY_OP_U8_KERNEL;

extern "C" {

#if defined(MLAS_TARGET_AMD64_IX86)
    MLAS_GEMM_FLOAT_KERNEL MlasGemmFloatKernelSse;
    MLAS_GEMM_FLOAT_KERNEL MlasGemmFloatKernelAvx;
#if defined(MLAS_TARGET_AMD64)
    MLAS_GEMM_FLOAT_KERNEL MlasGemmFloatKernelFma3;
    MLAS_GEMM_FLOAT_KERNEL MlasGemmFloatKernelAvx512F;
    MLAS_GEMM_DOUBLE_KERNEL MlasGemmDoubleKernelSse;
    MLAS_GEMM_DOUBLE_KERNEL MlasGemmDoubleKernelAvx;
    MLAS_GEMM_DOUBLE_KERNEL MlasGemmDoubleKernelFma3;
    MLAS_GEMM_DOUBLE_KERNEL MlasGemmDoubleKernelAvx512F;
#endif
#elif defined(MLAS_TARGET_POWER)
    MLAS_GEMM_FLOAT_KERNEL MlasSgemmKernel;
#else
    MLAS_GEMM_FLOAT_KERNEL MlasSgemmKernelZero;
    MLAS_GEMM_FLOAT_KERNEL MlasSgemmKernelAdd;
    MLAS_GEMM_DOUBLE_KERNEL MlasDgemmKernelZero;
    MLAS_GEMM_DOUBLE_KERNEL MlasDgemmKernelAdd;
#endif

#if defined(MLAS_TARGET_AMD64)
    MLAS_SGEMM_KERNEL_M1_ROUTINE MlasSgemmKernelM1Avx;
    MLAS_SGEMM_KERNEL_M1_ROUTINE MlasSgemmKernelM1TransposeBAvx;
#elif defined(MLAS_TARGET_ARM64)
    MLAS_GEMV_FLOAT_KERNEL MlasGemvFloatKernel;
#endif

#if defined(MLAS_TARGET_AMD64)
    MLAS_SGEMM_TRANSPOSE_PACKB_BLOCK_ROUTINE MlasSgemmTransposePackB16x4Sse;
    MLAS_SGEMM_TRANSPOSE_PACKB_BLOCK_ROUTINE MlasSgemmTransposePackB16x4Avx;
#endif

#if defined(MLAS_TARGET_AMD64)
    MLAS_GEMM_U8S8_KERNEL MlasGemmU8S8KernelAvx2;
    MLAS_GEMV_U8S8_KERNEL MlasGemvU8S8KernelAvx2;
    MLAS_GEMM_U8S8_KERNEL MlasGemmU8S8KernelAvx512Core;
    MLAS_GEMV_U8S8_KERNEL MlasGemvU8S8KernelAvx512Core;
    MLAS_GEMM_U8S8_KERNEL MlasGemmU8S8KernelAvx512Vnni;
    MLAS_GEMV_U8S8_KERNEL MlasGemvU8S8KernelAvx512Vnni;
    MLAS_GEMM_U8U8_KERNEL MlasGemmU8U8KernelAvx2;
    MLAS_GEMM_U8U8_KERNEL MlasGemmU8U8KernelAvx512Core;
#endif

#if defined(MLAS_TARGET_AMD64)
    MLAS_CONV_FLOAT_KERNEL MlasConvNchwFloatKernelSse;
    MLAS_CONV_FLOAT_KERNEL MlasConvNchwcFloatKernelSse;
    MLAS_CONV_DEPTHWISE_FLOAT_KERNEL MlasConvDepthwiseFloatKernelSse;
    MLAS_CONV_POINTWISE_FLOAT_KERNEL MlasConvPointwiseFloatKernelSse;
    MLAS_CONV_FLOAT_KERNEL MlasConvNchwFloatKernelAvx;
    MLAS_CONV_FLOAT_KERNEL MlasConvNchwcFloatKernelAvx;
    MLAS_CONV_DEPTHWISE_FLOAT_KERNEL MlasConvDepthwiseFloatKernelAvx;
    MLAS_CONV_POINTWISE_FLOAT_KERNEL MlasConvPointwiseFloatKernelAvx;
    MLAS_CONV_FLOAT_KERNEL MlasConvNchwFloatKernelFma3;
    MLAS_CONV_FLOAT_KERNEL MlasConvNchwcFloatKernelFma3;
    MLAS_CONV_DEPTHWISE_FLOAT_KERNEL MlasConvDepthwiseFloatKernelFma3;
    MLAS_CONV_POINTWISE_FLOAT_KERNEL MlasConvPointwiseFloatKernelFma3;
    MLAS_CONV_FLOAT_KERNEL MlasConvNchwFloatKernelAvx512F;
    MLAS_CONV_FLOAT_KERNEL MlasConvNchwcFloatKernelAvx512F;
    MLAS_CONV_DEPTHWISE_FLOAT_KERNEL MlasConvDepthwiseFloatKernelAvx512F;
    MLAS_CONV_POINTWISE_FLOAT_KERNEL MlasConvPointwiseFloatKernelAvx512F;
    MLAS_POOL_FLOAT_KERNEL MlasPoolMaximumFloatKernelSse;
    MLAS_POOL_FLOAT_KERNEL MlasPoolMaximumFloatKernelAvx;
    MLAS_POOL_FLOAT_KERNEL MlasPoolMaximumFloatKernelAvx512F;
    MLAS_POOL_FLOAT_KERNEL MlasPoolAverageExcludePadFloatKernelSse;
    MLAS_POOL_FLOAT_KERNEL MlasPoolAverageExcludePadFloatKernelAvx;
    MLAS_POOL_FLOAT_KERNEL MlasPoolAverageExcludePadFloatKernelAvx512F;
    MLAS_POOL_FLOAT_KERNEL MlasPoolAverageIncludePadFloatKernelSse;
    MLAS_POOL_FLOAT_KERNEL MlasPoolAverageIncludePadFloatKernelAvx;
    MLAS_POOL_FLOAT_KERNEL MlasPoolAverageIncludePadFloatKernelAvx512F;
#else
    MLAS_CONV_FLOAT_KERNEL MlasConvNchwFloatKernel;
    MLAS_CONV_FLOAT_KERNEL MlasConvNchwcFloatKernel;
    MLAS_CONV_DEPTHWISE_FLOAT_KERNEL MlasConvDepthwiseFloatKernel;
    MLAS_CONV_POINTWISE_FLOAT_KERNEL MlasConvPointwiseFloatKernel;
    MLAS_POOL_FLOAT_KERNEL MlasPoolMaximumFloatKernel;
    MLAS_POOL_FLOAT_KERNEL MlasPoolAverageExcludePadFloatKernel;
    MLAS_POOL_FLOAT_KERNEL MlasPoolAverageIncludePadFloatKernel;
#endif

    MLAS_COMPUTE_UNARY_FLOAT_KERNEL MlasErfKernel;
    MLAS_COMPUTE_UNARY_FLOAT_KERNEL MlasComputeExpF32Kernel;
    MLAS_COMPUTE_UNARY_FLOAT_KERNEL MlasLogisticKernel;
    MLAS_COMPUTE_UNARY_FLOAT_KERNEL MlasTanhKernel;
    MLAS_COMPUTE_SUMEXP_FLOAT_KERNEL MlasComputeSumExpF32Kernel;
    MLAS_COMPUTE_SOFTMAX_OUTPUT_FLOAT_KERNEL MlasComputeSoftmaxOutputF32Kernel;
    MLAS_COMPUTE_LOGSOFTMAX_OUTPUT_FLOAT_KERNEL MlasComputeLogSoftmaxOutputF32Kernel;
    MLAS_QLINEAR_BINARY_OP_S8_KERNEL MlasQLinearAddS8Kernel;
    MLAS_QLINEAR_BINARY_OP_U8_KERNEL MlasQLinearAddU8Kernel;
#if defined(MLAS_TARGET_AMD64)
    MLAS_COMPUTE_UNARY_FLOAT_KERNEL MlasErfKernelFma3;
    MLAS_COMPUTE_UNARY_FLOAT_KERNEL MlasComputeExpF32KernelFma3;
    MLAS_COMPUTE_UNARY_FLOAT_KERNEL MlasComputeExpF32KernelAvx512F;
    MLAS_COMPUTE_UNARY_FLOAT_KERNEL MlasLogisticKernelFma3;
    MLAS_COMPUTE_UNARY_FLOAT_KERNEL MlasTanhKernelFma3;
    MLAS_COMPUTE_SUMEXP_FLOAT_KERNEL MlasComputeSumExpF32KernelFma3;
    MLAS_COMPUTE_SUMEXP_FLOAT_KERNEL MlasComputeSumExpF32KernelAvx512F;
    MLAS_COMPUTE_SOFTMAX_OUTPUT_FLOAT_KERNEL MlasComputeSoftmaxOutputF32KernelAvx;
    MLAS_COMPUTE_LOGSOFTMAX_OUTPUT_FLOAT_KERNEL MlasComputeLogSoftmaxOutputF32KernelAvx;
    MLAS_QLINEAR_BINARY_OP_S8_KERNEL MlasQLinearAddS8KernelAvx2;
    MLAS_QLINEAR_BINARY_OP_U8_KERNEL MlasQLinearAddU8KernelAvx2;
#endif

    MLAS_REDUCE_MAXIMUM_FLOAT_KERNEL MlasReduceMaximumF32Kernel;
    MLAS_REDUCE_MINIMUM_MAXIMUM_FLOAT_KERNEL MlasReduceMinimumMaximumF32Kernel;
#if defined(MLAS_TARGET_AMD64)
    MLAS_REDUCE_MAXIMUM_FLOAT_KERNEL MlasReduceMaximumF32KernelAvx;
    MLAS_REDUCE_MINIMUM_MAXIMUM_FLOAT_KERNEL MlasReduceMinimumMaximumF32KernelAvx;
#endif

}

//
// Define the default preferred byte alignment for buffers.
//
// MLAS_TARGET_AMD64_IX86: The typical architecture uses AVX instructions
// accessing 256-bit vectors. MLAS_TARGET_AMD64 returns a larger value if the
// platform supports 512-bit vectors to ensure that vectors are not split.
//
// MLAS_TARGET_ARM64: The kernels use "load pair" instructions to access 128-bit
// vectors, so this value keeps both vectors in the same cache line.
//
// MLAS_TARGET_ARM: Using 16 for a single 128-bit vector may be sufficient for
// this architecture, but the ONNX Runtime has historically used this larger
// value.
//

#define MLAS_DEFAULT_PREFERRED_BUFFER_ALIGNMENT     32

//
// Define the target number of per-thread multiplies before using another
// thread to perform additional work.
//

#define MLAS_SGEMM_THREAD_COMPLEXITY                (64 * 1024)
#define MLAS_DGEMM_THREAD_COMPLEXITY                (64 * 1024)
#define MLAS_QGEMM_THREAD_COMPLEXITY                (64 * 1024)

//
// Single-threaded single precision matrix/matrix multiply operation.
//

void
MlasSgemmOperation(
    CBLAS_TRANSPOSE TransA,
    CBLAS_TRANSPOSE TransB,
    size_t M,
    size_t N,
    size_t K,
    float alpha,
    const float* A,
    size_t lda,
    const float* B,
    size_t ldb,
    float beta,
    float* C,
    size_t ldc
    );

//
// Quantized integer matrix/matrix multiply operation.
//

struct MLAS_GEMM_U8X8_KERNEL_SSE;
struct MLAS_GEMM_U8S8_KERNEL_AVX2;
struct MLAS_GEMM_U8U8_KERNEL_AVX2;

template<typename KernelType>
void
MLASCALL
MlasGemmU8X8Operation(
    const MLAS_GEMM_U8X8_WORK_BLOCK* WorkBlock
    );

template<typename KernelType>
void
MLASCALL
MlasGemmU8X8PackedOperation(
    const MLAS_GEMM_U8X8_WORK_BLOCK* WorkBlock
    );

//
// Environment information class.
//

struct MLAS_PLATFORM {

    MLAS_PLATFORM(void);

#if defined(MLAS_TARGET_AMD64_IX86)
    PMLAS_GEMM_FLOAT_KERNEL GemmFloatKernel;
#endif

#if defined(MLAS_TARGET_AMD64)
    PMLAS_SGEMM_KERNEL_M1_ROUTINE KernelM1Routine;
    PMLAS_SGEMM_KERNEL_M1_ROUTINE KernelM1TransposeBRoutine;
    PMLAS_SGEMM_TRANSPOSE_PACKB_BLOCK_ROUTINE TransposePackB16x4Routine;
    PMLAS_GEMM_DOUBLE_KERNEL GemmDoubleKernel;
    PMLAS_GEMM_U8X8_OPERATION GemmU8S8Operation;
    PMLAS_GEMM_U8X8_OPERATION GemmU8S8PackedOperation;
    PMLAS_GEMM_U8S8_KERNEL GemmU8S8Kernel;
    PMLAS_GEMV_U8S8_KERNEL GemvU8S8Kernel;
    PMLAS_GEMM_U8X8_OPERATION GemmU8U8Operation;
    PMLAS_GEMM_U8X8_OPERATION GemmU8U8PackedOperation;
    PMLAS_GEMM_U8U8_KERNEL GemmU8U8Kernel;
    PMLAS_CONV_FLOAT_KERNEL ConvNchwFloatKernel;
    PMLAS_CONV_FLOAT_KERNEL ConvNchwcFloatKernel;
    PMLAS_CONV_DEPTHWISE_FLOAT_KERNEL ConvDepthwiseFloatKernel;
    PMLAS_CONV_POINTWISE_FLOAT_KERNEL ConvPointwiseFloatKernel;
    PMLAS_POOL_FLOAT_KERNEL PoolFloatKernel[MlasPoolingKindCount];
    PMLAS_COMPUTE_UNARY_FLOAT_KERNEL ErfKernelRoutine;
    PMLAS_QLINEAR_BINARY_OP_S8_KERNEL QLinearAddS8Kernel;
    PMLAS_QLINEAR_BINARY_OP_U8_KERNEL QLinearAddU8Kernel;
    PMLAS_COMPUTE_UNARY_FLOAT_KERNEL ComputeExpF32Kernel;
    PMLAS_COMPUTE_UNARY_FLOAT_KERNEL LogisticKernelRoutine;
    PMLAS_COMPUTE_UNARY_FLOAT_KERNEL TanhKernelRoutine;
    PMLAS_COMPUTE_SUMEXP_FLOAT_KERNEL ComputeSumExpF32Kernel;
    PMLAS_COMPUTE_SOFTMAX_OUTPUT_FLOAT_KERNEL ComputeSoftmaxOutputF32Kernel;
    PMLAS_COMPUTE_LOGSOFTMAX_OUTPUT_FLOAT_KERNEL ComputeLogSoftmaxOutputF32Kernel;
    PMLAS_REDUCE_MAXIMUM_FLOAT_KERNEL ReduceMaximumF32Kernel;
    PMLAS_REDUCE_MINIMUM_MAXIMUM_FLOAT_KERNEL ReduceMinimumMaximumF32Kernel;
    uint32_t NchwcBlockSize;
    uint32_t PreferredBufferAlignment;
#endif
};

extern MLAS_PLATFORM MlasPlatform;

//
// Threading support.
//

typedef
void
(MLAS_THREADED_ROUTINE)(
    void* Context,
    int32_t Index
    );

typedef MLAS_THREADED_ROUTINE* PMLAS_THREADED_ROUTINE;

void
MlasExecuteThreaded(
    PMLAS_THREADED_ROUTINE ThreadedRoutine,
    void* Context,
    int32_t Iterations,
    MLAS_THREADPOOL* ThreadPool
    );

inline
int32_t
MlasGetMaximumThreadCount(
    MLAS_THREADPOOL* ThreadPool
    )
{
#if defined(MLAS_NO_ONNXRUNTIME_THREADPOOL)
    MLAS_UNREFERENCED_PARAMETER(ThreadPool);

#if defined(_OPENMP)
    return (omp_get_num_threads() == 1) ? omp_get_max_threads() : 1;
#else
    return 1;
#endif
#else
    return onnxruntime::concurrency::ThreadPool::DegreeOfParallelism(ThreadPool);
#endif
}

inline
void
MlasPartitionWork(
    int32_t ThreadId,
    int32_t ThreadCount,
    size_t TotalWork,
    size_t* WorkIndex,
    size_t* WorkRemaining
    )
{
    const size_t WorkPerThread = TotalWork / ThreadCount;
    const size_t WorkPerThreadExtra = TotalWork % ThreadCount;

    if (uint32_t(ThreadId) < WorkPerThreadExtra) {
        *WorkIndex = (WorkPerThread + 1) * ThreadId;
        *WorkRemaining = WorkPerThread + 1;
    } else {
        *WorkIndex = WorkPerThread * ThreadId + WorkPerThreadExtra;
        *WorkRemaining = WorkPerThread;
    }
}

//
// Define the missing ARM64 NEON intrinsic macros from arm64_neon.h that enable
// cross-compiler support.
//
// Also define additional standard NEON intrinsics using the MSVC aliases.
//

#if defined(_M_ARM64)
#ifndef vmaxvq_f32
#define vmaxvq_f32(src) neon_fmaxv(src)
#endif
#ifndef vminvq_f32
#define vminvq_f32(src) neon_fminv(src)
#endif
#endif

//
// Cross-platform wrappers for 32-bit vector intrinsics.
//

#if defined(MLAS_TARGET_ARM)
#define MLAS_NEON_INTRINSICS
#define MLAS_NEON32_INTRINSICS
#elif defined(MLAS_TARGET_ARM64)
#define MLAS_NEON_INTRINSICS
#define MLAS_NEON64_INTRINSICS
#elif defined(MLAS_TARGET_POWER)
#define MLAS_VSX_INTRINSICS
#elif defined(MLAS_TARGET_AMD64_IX86)
#define MLAS_SSE2_INTRINSICS
#if defined(__SSE4_1__) || (defined(_MSC_VER) && defined(__AVX__))
#define MLAS_SSE41_INTRINSICS
#endif
#if defined(__AVX__)
#define MLAS_AVX_INTRINSICS
#endif
#if defined(__AVX2__)
#define MLAS_AVX2_INTRINSICS
#endif
#if defined(__FMA__) || (defined(_MSC_VER) && defined(__AVX2__))
#define MLAS_FMA3_INTRINSICS
#endif
#endif

#if defined(MLAS_NEON_INTRINSICS)
typedef float32x4_t MLAS_FLOAT32X4;
typedef int32x4_t MLAS_INT32X4;
#elif defined(MLAS_SSE2_INTRINSICS)
typedef __m128 MLAS_FLOAT32X4;
typedef __m128i MLAS_INT32X4;
#elif defined(MLAS_VSX_INTRINSICS)
typedef __vector float MLAS_FLOAT32X4;
typedef __vector int MLAS_INT32X4;
typedef __vector unsigned MLAS_UINT32X4;
#else
<<<<<<< HEAD
typedef float MLAS_FLOAT32X4 __attribute__((vector_size(16)));
typedef int MLAS_INT32X4 __attribute__((vector_size(16)));
=======
typedef float MLAS_FLOAT32X4 __attribute__ ((vector_size(16)));
typedef int32_t MLAS_INT32X4 __attribute__ ((vector_size(16)));
#endif

MLAS_FORCEINLINE
MLAS_INT32X4
MlasReinterpretAsInt32x4(MLAS_FLOAT32X4 Vector)
{
#if defined(MLAS_NEON_INTRINSICS)
    return vreinterpretq_s32_f32(Vector);
#elif defined(MLAS_SSE2_INTRINSICS)
    return _mm_castps_si128(Vector);
#else
    return MLAS_INT32X4(Vector);
#endif
}

MLAS_FORCEINLINE
MLAS_INT32X4
MlasCastToInt32x4(MLAS_FLOAT32X4 Vector)
{
#if defined(MLAS_NEON_INTRINSICS)
    return vcvtq_s32_f32(Vector);
#elif defined(MLAS_SSE2_INTRINSICS)
    return _mm_cvttps_epi32(Vector);
#elif defined(MLAS_VSX_INTRINSICS)
    return vec_cts(Vector, 0);
#else
    return MLAS_INT32X4{int32_t(Vector[0]), int32_t(Vector[1]), int32_t(Vector[2]), int32_t(Vector[3])};
>>>>>>> a7ce5b2b
#endif
}

MLAS_FORCEINLINE
MLAS_INT32X4
MlasBroadcastInt32x4(int32_t Value)
{
#if defined(MLAS_NEON_INTRINSICS)
    return vdupq_n_s32(Value);
#elif defined(MLAS_SSE2_INTRINSICS)
    return _mm_set1_epi32(Value);
#else
    return MLAS_INT32X4{Value, Value, Value, Value};
#endif
}

MLAS_FORCEINLINE
MLAS_INT32X4
MlasLoadInt32x4(const int32_t* Buffer)
{
#if defined(MLAS_NEON_INTRINSICS)
    return vld1q_s32(Buffer);
#elif defined(MLAS_SSE2_INTRINSICS)
    return _mm_loadu_si128((const __m128i*)Buffer);
#elif defined(MLAS_VSX_INTRINSICS)
    return vec_vsx_ld(0, Buffer);
#else
    return *((MLAS_INT32X4*)Buffer);
#endif
}

MLAS_FORCEINLINE
void
MlasStoreInt32x4(int32_t* Buffer, MLAS_INT32X4 Vector)
{
#if defined(MLAS_NEON_INTRINSICS)
    vst1q_s32(Buffer, Vector);
#elif defined(MLAS_SSE2_INTRINSICS)
    _mm_storeu_si128((__m128i*)Buffer, Vector);
#elif defined(MLAS_VSX_INTRINSICS)
    vec_vsx_st(Vector, 0, Buffer);
#else
    *((MLAS_INT32X4*)Buffer) = Vector;
#endif
}

MLAS_FORCEINLINE
MLAS_INT32X4
MlasAddInt32x4(MLAS_INT32X4 Vector1, MLAS_INT32X4 Vector2)
{
#if defined(MLAS_NEON_INTRINSICS)
    return vaddq_s32(Vector1, Vector2);
#elif defined(MLAS_SSE2_INTRINSICS)
    return _mm_add_epi32(Vector1, Vector2);
#else
    return Vector1 + Vector2;
#endif
}

MLAS_FORCEINLINE
MLAS_INT32X4
MlasSubtractInt32x4(MLAS_INT32X4 Vector1, MLAS_INT32X4 Vector2)
{
#if defined(MLAS_NEON_INTRINSICS)
    return vsubq_s32(Vector1, Vector2);
#elif defined(MLAS_SSE2_INTRINSICS)
    return _mm_sub_epi32(Vector1, Vector2);
#else
    return Vector1 - Vector2;
#endif
}

MLAS_FORCEINLINE
MLAS_INT32X4
MlasAndInt32x4(MLAS_INT32X4 Vector1, MLAS_INT32X4 Vector2)
{
#if defined(MLAS_NEON_INTRINSICS)
    return vandq_s32(Vector1, Vector2);
#elif defined(MLAS_SSE2_INTRINSICS)
    return _mm_and_si128(Vector1, Vector2);
#else
    return Vector1 & Vector2;
#endif
}

MLAS_FORCEINLINE
MLAS_INT32X4
MlasOrInt32x4(MLAS_INT32X4 Vector1, MLAS_INT32X4 Vector2)
{
#if defined(MLAS_NEON_INTRINSICS)
    return vorrq_s32(Vector1, Vector2);
#elif defined(MLAS_SSE2_INTRINSICS)
    return _mm_or_si128(Vector1, Vector2);
#else
    return Vector1 | Vector2;
#endif
}

MLAS_FORCEINLINE
MLAS_INT32X4
MlasAndNotInt32x4(MLAS_INT32X4 VectorNot, MLAS_INT32X4 Vector)
{
#if defined(MLAS_NEON_INTRINSICS)
    return vandq_s32(vmvnq_s32(VectorNot), Vector);
#elif defined(MLAS_SSE2_INTRINSICS)
    return _mm_andnot_si128(VectorNot, Vector);
#else
    return (~VectorNot) & Vector;
#endif
}

MLAS_FORCEINLINE
MLAS_INT32X4
MlasXorInt32x4(MLAS_INT32X4 Vector1, MLAS_INT32X4 Vector2)
{
#if defined(MLAS_NEON_INTRINSICS)
    return veorq_s32(Vector1, Vector2);
#elif defined(MLAS_SSE2_INTRINSICS)
    return _mm_xor_si128(Vector1, Vector2);
#else
    return Vector1 ^ Vector2;
#endif
}

MLAS_FORCEINLINE
MLAS_INT32X4
MlasBlendInt32x4(MLAS_INT32X4 Vector1, MLAS_INT32X4 Vector2, MLAS_INT32X4 Selection)
{
    return MlasOrInt32x4(MlasAndInt32x4(Vector2, Selection), MlasAndNotInt32x4(Selection, Vector1));
}

template<unsigned ShiftCount>
MLAS_FORCEINLINE
MLAS_INT32X4
MlasShiftLeftInt32x4(MLAS_INT32X4 Vector)
{
#if defined(MLAS_NEON_INTRINSICS)
    return vshlq_n_s32(Vector, ShiftCount);
#elif defined(MLAS_SSE2_INTRINSICS)
    return _mm_slli_epi32(Vector, ShiftCount);
#else
    return Vector << ShiftCount;
#endif
}

MLAS_FORCEINLINE
MLAS_INT32X4
MlasMaximumInt32x4(MLAS_INT32X4 Vector1, MLAS_INT32X4 Vector2)
{
#if defined(MLAS_NEON_INTRINSICS)
    return vmaxq_s32(Vector1, Vector2);
#elif defined(MLAS_SSE41_INTRINSICS)
    return _mm_max_epi32(Vector1, Vector2);
#elif defined(MLAS_SSE2_INTRINSICS)
    return MlasBlendInt32x4(Vector2, Vector1, _mm_cmpgt_epi32(Vector1, Vector2));
#elif defined(MLAS_VSX_INTRINSICS)
    return vec_vmaxsw(Vector1, Vector2);
#else
    return MlasBlendInt32x4(Vector2, Vector1, Vector1 > Vector2);
#endif
}

MLAS_FORCEINLINE
MLAS_INT32X4
MlasMinimumInt32x4(MLAS_INT32X4 Vector1, MLAS_INT32X4 Vector2)
{
#if defined(MLAS_NEON_INTRINSICS)
    return vminq_s32(Vector1, Vector2);
#elif defined(MLAS_SSE41_INTRINSICS)
    return _mm_min_epi32(Vector1, Vector2);
#elif defined(MLAS_SSE2_INTRINSICS)
    return MlasBlendInt32x4(Vector2, Vector1, _mm_cmpgt_epi32(Vector2, Vector1));
#elif defined(MLAS_VSX_INTRINSICS)
    return vec_vminsw(Vector1, Vector2);
#else
    return MlasBlendInt32x4(Vector2, Vector1, Vector2 > Vector1);
#endif
}

MLAS_FORCEINLINE
MLAS_FLOAT32X4
MlasReinterpretAsFloat32x4(MLAS_INT32X4 Vector)
{
#if defined(MLAS_NEON_INTRINSICS)
    return vreinterpretq_f32_s32(Vector);
#elif defined(MLAS_SSE2_INTRINSICS)
    return _mm_castsi128_ps(Vector);
#else
    return MLAS_FLOAT32X4(Vector);
#endif
}

MLAS_FORCEINLINE
MLAS_FLOAT32X4
MlasBroadcastFloat32x4(float Value)
{
#if defined(MLAS_NEON_INTRINSICS)
    return vdupq_n_f32(Value);
#elif defined(MLAS_SSE2_INTRINSICS)
    return _mm_set1_ps(Value);
#else
    return MLAS_FLOAT32X4{Value, Value, Value, Value};
#endif
}

MLAS_FORCEINLINE
MLAS_FLOAT32X4
MlasBroadcastFloat32x4(const float* Value)
{
#if defined(MLAS_NEON_INTRINSICS)
    return vld1q_dup_f32(Value);
#elif defined(MLAS_SSE2_INTRINSICS)
    return _mm_load_ps1(Value);
#else
    return MLAS_FLOAT32X4{*Value, *Value, *Value, *Value};
#endif
}

MLAS_FORCEINLINE
MLAS_FLOAT32X4
MlasZeroFloat32x4(void)
{
#if defined(MLAS_NEON_INTRINSICS)
    return vdupq_n_f32(0.0f);
#elif defined(MLAS_SSE2_INTRINSICS)
    return _mm_setzero_ps();
#else
    return MlasBroadcastFloat32x4(0.0f);
#endif
}

MLAS_FORCEINLINE
MLAS_FLOAT32X4
MlasLoadFloat32x4(const float* Buffer)
{
#if defined(MLAS_NEON_INTRINSICS)
    return vld1q_f32(Buffer);
#elif defined(MLAS_SSE2_INTRINSICS)
    return _mm_loadu_ps(Buffer);
#elif defined(MLAS_VSX_INTRINSICS)
    return vec_vsx_ld(0, Buffer);
#else
<<<<<<< HEAD
  MLAS_FLOAT32X4 loaded = {Buffer[0], Buffer[1], Buffer[2], Buffer[3]};
  return loaded;
=======
    return *((MLAS_FLOAT32X4*)Buffer);
>>>>>>> a7ce5b2b
#endif
}

MLAS_FORCEINLINE
void
MlasStoreFloat32x4(float* Buffer, MLAS_FLOAT32X4 Vector)
{
#if defined(MLAS_NEON_INTRINSICS)
    vst1q_f32(Buffer, Vector);
#elif defined(MLAS_SSE2_INTRINSICS)
    _mm_storeu_ps(Buffer, Vector);
#elif defined(MLAS_VSX_INTRINSICS)
    vec_vsx_st(Vector, 0, Buffer);
#else
<<<<<<< HEAD
  Buffer[0] = Vector[0];
  Buffer[1] = Vector[1];
  Buffer[2] = Vector[2];
  Buffer[3] = Vector[3];
=======
    *((MLAS_FLOAT32X4*)Buffer) = Vector;
>>>>>>> a7ce5b2b
#endif
}

MLAS_FORCEINLINE
void
MlasStoreAlignedFloat32x4(float* Buffer, MLAS_FLOAT32X4 Vector)
{
#if defined(MLAS_NEON_INTRINSICS)
    vst1q_f32(Buffer, Vector);
#elif defined(MLAS_SSE2_INTRINSICS)
    _mm_store_ps(Buffer, Vector);
#elif defined(MLAS_VSX_INTRINSICS)
    // Workaround for bad GCC warning that these parameters are set but not used.
    MLAS_UNREFERENCED_PARAMETER(Buffer);
    MLAS_UNREFERENCED_PARAMETER(Vector);
    vec_st(Vector, 0, Buffer);
#else
<<<<<<< HEAD
  MlasStoreFloat32x4(Buffer, Vector);
=======
    MlasStoreFloat32x4(Buffer, Vector);
>>>>>>> a7ce5b2b
#endif
}

template<unsigned Lane>
MLAS_FORCEINLINE
void
MlasStoreLaneFloat32x4(float* Buffer, MLAS_FLOAT32X4 Vector)
{
#if defined(MLAS_NEON_INTRINSICS)
    vst1q_lane_f32(Buffer, Vector, Lane);
#elif defined(MLAS_SSE2_INTRINSICS)
<<<<<<< HEAD
    _mm_storel_pi((__m64*)Buffer, Vector);
#elif defined(MLAS_VSX_INTRINSICS)
    *((int64_t*)Buffer) = ((__vector int64_t)Vector)[0];
#else
  Buffer[0] = Vector[0];
  Buffer[1] = Vector[1];
=======
    // N.B. When building with AVX instructions, compilers optimize the following
    // to a single vextractps instruction.
    _mm_store_ss(Buffer, _mm_shuffle_ps(Vector, Vector, _MM_SHUFFLE(Lane, Lane, Lane, Lane)));
#else
    *Buffer = Vector[Lane];
>>>>>>> a7ce5b2b
#endif
}

MLAS_FORCEINLINE
void
MlasStoreLowHalfFloat32x4(float* Buffer, MLAS_FLOAT32X4 Vector)
{
#if defined(MLAS_NEON_INTRINSICS)
    vst1_f32(Buffer, vget_low_f32(Vector));
#elif defined(MLAS_SSE2_INTRINSICS)
    _mm_storel_pi((__m64*)Buffer, Vector);
#elif defined(MLAS_VSX_INTRINSICS)
    *((int64_t*)Buffer) = ((__vector int64_t)Vector)[0];
#else
    MlasStoreLaneFloat32x4<0>(&Buffer[0], Vector);
    MlasStoreLaneFloat32x4<1>(&Buffer[1], Vector);
#endif
}

template<unsigned Lane>
MLAS_FORCEINLINE
float
MlasExtractLaneFloat32x4(MLAS_FLOAT32X4 Vector)
{
#if defined(MLAS_NEON_INTRINSICS)
    return vgetq_lane_f32(Vector, Lane);
#elif defined(MLAS_SSE2_INTRINSICS)
    return _mm_cvtss_f32(_mm_shuffle_ps(Vector, Vector, _MM_SHUFFLE(Lane, Lane, Lane, Lane)));
#else
    return Vector[Lane];
#endif
}

#if defined(MLAS_SSE2_INTRINSICS)

template<>
MLAS_FORCEINLINE
void
MlasStoreLaneFloat32x4<0>(float* Buffer, MLAS_FLOAT32X4 Vector)
{
    _mm_store_ss(Buffer, Vector);
}

template<>
MLAS_FORCEINLINE
float
MlasExtractLaneFloat32x4<0>(MLAS_FLOAT32X4 Vector)
{
    return _mm_cvtss_f32(Vector);
}

template<unsigned Index0, unsigned Index1, unsigned Index2, unsigned Index3>
MLAS_FORCEINLINE
MLAS_FLOAT32X4
MlasShuffleFloat32x4(MLAS_FLOAT32X4 Vector)
{
    return _mm_shuffle_ps(Vector, Vector, _MM_SHUFFLE(Index3, Index2, Index1, Index0));
}

#endif

#if !defined(MLAS_SSE2_INTRINSICS) && !defined(_MSC_VER)

template<unsigned Index0, unsigned Index1, unsigned Index2, unsigned Index3>
MLAS_FORCEINLINE
MLAS_FLOAT32X4
MlasShuffleFloat32x4(MLAS_FLOAT32X4 Vector1, MLAS_FLOAT32X4 Vector2)
{
#if defined(__clang__)
    return __builtin_shufflevector(Vector1, Vector2, Index0, Index1, Index2, Index3);
#else
    return __builtin_shuffle(Vector1, Vector2, MLAS_INT32X4{Index0, Index1, Index2, Index3});
#endif
}

template<unsigned Index0, unsigned Index1, unsigned Index2, unsigned Index3>
MLAS_FORCEINLINE
MLAS_FLOAT32X4
MlasShuffleFloat32x4(MLAS_FLOAT32X4 Vector)
{
    return MlasShuffleFloat32x4<Index0, Index1, Index2, Index3>(Vector, Vector);
}

#endif

MLAS_FORCEINLINE
MLAS_FLOAT32X4
MlasInterleaveLowFloat32x4(MLAS_FLOAT32X4 Vector1, MLAS_FLOAT32X4 Vector2)
{
#if defined(MLAS_NEON64_INTRINSICS)
    return vzip1q_f32(Vector1, Vector2);
#elif defined(MLAS_NEON32_INTRINSICS)
    float32x4x2_t zipped = vzipq_f32(Vector1, Vector2);
    return zipped.val[0];
#elif defined(MLAS_SSE2_INTRINSICS)
    return _mm_unpacklo_ps(Vector1, Vector2);
#elif defined(MLAS_VSX_INTRINSICS)
    return vec_mergeh(Vector1, Vector2);
#else
    return MlasShuffleFloat32x4<0, 4, 1, 5>(Vector1, Vector2);
#endif
}

MLAS_FORCEINLINE
MLAS_FLOAT32X4
MlasInterleaveHighFloat32x4(MLAS_FLOAT32X4 Vector1, MLAS_FLOAT32X4 Vector2)
{
#if defined(MLAS_NEON64_INTRINSICS)
    return vzip2q_f32(Vector1, Vector2);
#elif defined(MLAS_NEON32_INTRINSICS)
    float32x4x2_t zipped = vzipq_f32(Vector1, Vector2);
    return zipped.val[1];
#elif defined(MLAS_SSE2_INTRINSICS)
    return _mm_unpackhi_ps(Vector1, Vector2);
#elif defined(MLAS_VSX_INTRINSICS)
    return vec_mergel(Vector1, Vector2);
#else
    return MlasShuffleFloat32x4<2, 6, 3, 7>(Vector1, Vector2);
#endif
}

MLAS_FORCEINLINE
MLAS_FLOAT32X4
MlasAddFloat32x4(MLAS_FLOAT32X4 Vector1, MLAS_FLOAT32X4 Vector2)
{
#if defined(MLAS_NEON_INTRINSICS)
    return vaddq_f32(Vector1, Vector2);
#elif defined(MLAS_SSE2_INTRINSICS)
    return _mm_add_ps(Vector1, Vector2);
#else
    return Vector1 + Vector2;
#endif
}

MLAS_FORCEINLINE
MLAS_FLOAT32X4
MlasSubtractFloat32x4(MLAS_FLOAT32X4 Vector1, MLAS_FLOAT32X4 Vector2)
{
#if defined(MLAS_NEON_INTRINSICS)
    return vsubq_f32(Vector1, Vector2);
#elif defined(MLAS_SSE2_INTRINSICS)
    return _mm_sub_ps(Vector1, Vector2);
#else
    return Vector1 - Vector2;
#endif
}

MLAS_FORCEINLINE
MLAS_FLOAT32X4
MlasMultiplyFloat32x4(MLAS_FLOAT32X4 Vector1, MLAS_FLOAT32X4 Vector2)
{
#if defined(MLAS_NEON_INTRINSICS)
    return vmulq_f32(Vector1, Vector2);
#elif defined(MLAS_SSE2_INTRINSICS)
    return _mm_mul_ps(Vector1, Vector2);
#else
    return Vector1 * Vector2;
#endif
}

MLAS_FORCEINLINE
MLAS_FLOAT32X4
MlasMultiplyAddFloat32x4(MLAS_FLOAT32X4 Vector1, MLAS_FLOAT32X4 Vector2, MLAS_FLOAT32X4 Vector3)
{
#if defined(MLAS_NEON_INTRINSICS)
    return vmlaq_f32(Vector3, Vector1, Vector2);
#elif defined(MLAS_FMA3_INTRINSICS)
    return _mm_fmadd_ps(Vector1, Vector2, Vector3);
#elif defined(MLAS_SSE2_INTRINSICS)
    return _mm_add_ps(_mm_mul_ps(Vector1, Vector2), Vector3);
#elif defined(MLAS_VSX_INTRINSICS)
    return vec_madd(Vector1, Vector2, Vector3);
#else
    return Vector1 * Vector2 + Vector3;
#endif
}

MLAS_FORCEINLINE
MLAS_FLOAT32X4
MlasMultiplyAddFloat32x4(MLAS_FLOAT32X4 Vector1, float Scalar2, MLAS_FLOAT32X4 Vector3)
{
    return MlasMultiplyAddFloat32x4(Vector1, MlasBroadcastFloat32x4(Scalar2), Vector3);
}

MLAS_FORCEINLINE
MLAS_FLOAT32X4
MlasMultiplyAddFloat32x4(MLAS_FLOAT32X4 Vector1, MLAS_FLOAT32X4 Vector2, float Scalar3)
{
    return MlasMultiplyAddFloat32x4(Vector1, Vector2, MlasBroadcastFloat32x4(Scalar3));
}

MLAS_FORCEINLINE
MLAS_FLOAT32X4
MlasDivideFloat32x4(MLAS_FLOAT32X4 Vector1, MLAS_FLOAT32X4 Vector2)
{
#if defined(MLAS_NEON64_INTRINSICS)
    return vdivq_f32(Vector1, Vector2);
#elif defined(MLAS_NEON32_INTRINSICS)
    Vector1 = vsetq_lane_f32(vgetq_lane_f32(Vector1, 0) / vgetq_lane_f32(Vector2, 0), Vector1, 0);
    Vector1 = vsetq_lane_f32(vgetq_lane_f32(Vector1, 1) / vgetq_lane_f32(Vector2, 1), Vector1, 1);
    Vector1 = vsetq_lane_f32(vgetq_lane_f32(Vector1, 2) / vgetq_lane_f32(Vector2, 2), Vector1, 2);
    Vector1 = vsetq_lane_f32(vgetq_lane_f32(Vector1, 3) / vgetq_lane_f32(Vector2, 3), Vector1, 3);
    return Vector1;
#elif defined(MLAS_SSE2_INTRINSICS)
    return _mm_div_ps(Vector1, Vector2);
#else
    return Vector1 / Vector2;
#endif
}

MLAS_FORCEINLINE
MLAS_FLOAT32X4
MlasGreaterThanFloat32x4(MLAS_FLOAT32X4 Vector1, MLAS_FLOAT32X4 Vector2)
{
#if defined(MLAS_NEON_INTRINSICS)
    return vreinterpretq_f32_u32(vcgtq_f32(Vector1, Vector2));
#elif defined(MLAS_SSE2_INTRINSICS)
<<<<<<< HEAD
    return _mm_max_ps(Vector1, Vector2);
#elif defined(MLAS_VSX_INTRINSICS)
    return vec_sel(Vector2, Vector1, vec_cmpgt(Vector1, Vector2));
#else
    return (Vector1 > Vector2 ? Vector1 : Vector2);
=======
    return _mm_cmpgt_ps(Vector1, Vector2);
#else
    return Vector1 > Vector2;
>>>>>>> a7ce5b2b
#endif
}

MLAS_FORCEINLINE
MLAS_FLOAT32X4
MlasAndFloat32x4(MLAS_FLOAT32X4 Vector1, MLAS_FLOAT32X4 Vector2)
{
<<<<<<< HEAD
#if defined(MLAS_NEON_INTRINSICS)
    return vminq_f32(Vector1, Vector2);
#elif defined(MLAS_SSE2_INTRINSICS)
    return _mm_min_ps(Vector1, Vector2);
#elif defined(MLAS_VSX_INTRINSICS)
    return vec_sel(Vector2, Vector1, vec_cmpgt(Vector2, Vector1));
#else
    return (Vector1 < Vector2 ? Vector1 : Vector2);
=======
#if defined(MLAS_SSE2_INTRINSICS)
    return _mm_and_ps(Vector1, Vector2);
#else
    return MlasReinterpretAsFloat32x4(MlasAndInt32x4(MlasReinterpretAsInt32x4(Vector1), MlasReinterpretAsInt32x4(Vector2)));
>>>>>>> a7ce5b2b
#endif
}


#if !defined(MLAS_TARGET_CPU_ONLY)

MLAS_FORCEINLINE
MLAS_FLOAT32X4
MlasOrFloat32x4(MLAS_FLOAT32X4 Vector1, MLAS_FLOAT32X4 Vector2)
{
#if defined(MLAS_SSE2_INTRINSICS)
    return _mm_or_ps(Vector1, Vector2);
#else
<<<<<<< HEAD
    return MLAS_FLOAT32X4(Vector1 > Vector2);
=======
    return MlasReinterpretAsFloat32x4(MlasOrInt32x4(MlasReinterpretAsInt32x4(Vector1), MlasReinterpretAsInt32x4(Vector2)));
>>>>>>> a7ce5b2b
#endif
}

MLAS_FORCEINLINE
MLAS_FLOAT32X4
MlasAndNotFloat32x4(MLAS_FLOAT32X4 VectorNot, MLAS_FLOAT32X4 Vector)
{
#if defined(MLAS_SSE2_INTRINSICS)
    return _mm_andnot_ps(VectorNot, Vector);
#else
    return MlasReinterpretAsFloat32x4(MlasAndNotInt32x4(MlasReinterpretAsInt32x4(VectorNot), MlasReinterpretAsInt32x4(Vector)));
#endif
}

MLAS_FORCEINLINE
MLAS_FLOAT32X4
MlasXorFloat32x4(MLAS_FLOAT32X4 Vector1, MLAS_FLOAT32X4 Vector2)
{
#if defined(MLAS_SSE2_INTRINSICS)
    return _mm_xor_ps(Vector1, Vector2);
#else
    return MlasReinterpretAsFloat32x4(MlasXorInt32x4(MlasReinterpretAsInt32x4(Vector1), MlasReinterpretAsInt32x4(Vector2)));
#endif
}

MLAS_FORCEINLINE
MLAS_FLOAT32X4
MlasBlendFloat32x4(MLAS_FLOAT32X4 Vector1, MLAS_FLOAT32X4 Vector2, MLAS_FLOAT32X4 Selection)
{
    return MlasOrFloat32x4(MlasAndFloat32x4(Vector2, Selection), MlasAndNotFloat32x4(Selection, Vector1));
}

MLAS_FORCEINLINE
MLAS_FLOAT32X4
MlasMaximumFloat32x4(MLAS_FLOAT32X4 Vector1, MLAS_FLOAT32X4 Vector2)
{
#if defined(MLAS_NEON_INTRINSICS)
    return vmaxq_f32(Vector1, Vector2);
#elif defined(MLAS_SSE2_INTRINSICS)
    return _mm_max_ps(Vector1, Vector2);
#elif defined(MLAS_VSX_INTRINSICS)
    return vec_sel(Vector2, Vector1, vec_cmpgt(Vector1, Vector2));
#else
    return MlasBlendFloat32x4(Vector2, Vector1, Vector1 > Vector2);
#endif
}

MLAS_FORCEINLINE
MLAS_FLOAT32X4
MlasMinimumFloat32x4(MLAS_FLOAT32X4 Vector1, MLAS_FLOAT32X4 Vector2)
{
#if defined(MLAS_NEON_INTRINSICS)
    return vminq_f32(Vector1, Vector2);
#elif defined(MLAS_SSE2_INTRINSICS)
    return _mm_min_ps(Vector1, Vector2);
#elif defined(MLAS_VSX_INTRINSICS)
    return vec_sel(Vector2, Vector1, vec_cmpgt(Vector2, Vector1));
#else
    return MlasBlendFloat32x4(Vector2, Vector1, Vector2 > Vector1);
#endif
}

MLAS_FORCEINLINE
MLAS_FLOAT32X4
MlasClampFloat32x4(MLAS_FLOAT32X4 Value, float LowerRange, float UpperRange)
{
#if defined(MLAS_SSE2_INTRINSICS)
    // N.B. MINPS and MAXPS propagates the value from the second vector if the
    // value is a NaN.
#endif
    Value = MlasMaximumFloat32x4(MlasBroadcastFloat32x4(LowerRange), Value);
    Value = MlasMinimumFloat32x4(MlasBroadcastFloat32x4(UpperRange), Value);
    return Value;
}

MLAS_FORCEINLINE
float
MlasReduceAddFloat32x4(MLAS_FLOAT32X4 Vector)
{
#if defined(MLAS_NEON64_INTRINSICS)
    Vector = vpaddq_f32(Vector, Vector);
    Vector = vpaddq_f32(Vector, Vector);
    return vgetq_lane_f32(Vector, 0);
#elif defined(MLAS_NEON32_INTRINSICS)
    float32x2_t VectorLow = vget_low_f32(Vector);
    float32x2_t VectorHigh = vget_high_f32(Vector);
    VectorLow = vpadd_f32(VectorLow, VectorHigh);
    VectorLow = vpadd_f32(VectorLow, VectorHigh);
    return vget_lane_f32(VectorLow, 0);
#elif defined(MLAS_VSX_INTRINSICS)
<<<<<<< HEAD
    MLAS_INT32X4 emm0 = vec_cts(Vector, 0) + MlasBroadcastInt32x4(127);
    return MLAS_FLOAT32X4(vec_sl(emm0, MLAS_UINT32X4(MlasBroadcastInt32x4(23))));
#else
    MLAS_INT32X4 emm0 = MLAS_INT32X4(Vector) + MlasBroadcastInt32x4(23);
    return MLAS_FLOAT32X4(emm0 << MlasBroadcastInt32x4(23));
#endif
}

#endif
=======
    Vector = MlasAddFloat32x4(Vector, MLAS_FLOAT32X4(vec_splat((__vector int64_t)Vector, 1)));
    Vector = MlasAddFloat32x4(Vector, vec_splat(Vector, 1));
    return Vector[0];
#else
    Vector = MlasAddFloat32x4(Vector, MlasShuffleFloat32x4<2, 3, 2, 3>(Vector));
    Vector = MlasAddFloat32x4(Vector, MlasShuffleFloat32x4<1, 1, 1, 1>(Vector));
    return MlasExtractLaneFloat32x4<0>(Vector);
#endif
}

MLAS_FORCEINLINE
float
MlasReduceMaximumFloat32x4(MLAS_FLOAT32X4 Vector)
{
#if defined(MLAS_NEON64_INTRINSICS)
    return vmaxvq_f32(Vector);
#elif defined(MLAS_NEON32_INTRINSICS)
    float32x2_t VectorLow = vget_low_f32(Vector);
    float32x2_t VectorHigh = vget_high_f32(Vector);
    VectorLow = vpmax_f32(VectorLow, VectorHigh);
    VectorLow = vpmax_f32(VectorLow, VectorHigh);
    return vget_lane_f32(VectorLow, 0);
#elif defined(MLAS_VSX_INTRINSICS)
    Vector = MlasMaximumFloat32x4(Vector, MLAS_FLOAT32X4(vec_splat((__vector int64_t)Vector, 1)));
    Vector = MlasMaximumFloat32x4(Vector, vec_splat(Vector, 1));
    return Vector[0];
#else
    Vector = MlasMaximumFloat32x4(Vector, MlasShuffleFloat32x4<2, 3, 2, 3>(Vector));
    Vector = MlasMaximumFloat32x4(Vector, MlasShuffleFloat32x4<1, 1, 1, 1>(Vector));
    return MlasExtractLaneFloat32x4<0>(Vector);
#endif
}

MLAS_FORCEINLINE
float
MlasReduceMinimumFloat32x4(MLAS_FLOAT32X4 Vector)
{
#if defined(MLAS_NEON64_INTRINSICS)
    return vminvq_f32(Vector);
#elif defined(MLAS_NEON32_INTRINSICS)
    float32x2_t VectorLow = vget_low_f32(Vector);
    float32x2_t VectorHigh = vget_high_f32(Vector);
    VectorLow = vpmin_f32(VectorLow, VectorHigh);
    VectorLow = vpmin_f32(VectorLow, VectorHigh);
    return vget_lane_f32(VectorLow, 0);
#elif defined(MLAS_VSX_INTRINSICS)
    Vector = MlasMinimumFloat32x4(Vector, MLAS_FLOAT32X4(vec_splat((__vector int64_t)Vector, 1)));
    Vector = MlasMinimumFloat32x4(Vector, vec_splat(Vector, 1));
    return Vector[0];
#else
    Vector = MlasMinimumFloat32x4(Vector, MlasShuffleFloat32x4<2, 3, 2, 3>(Vector));
    Vector = MlasMinimumFloat32x4(Vector, MlasShuffleFloat32x4<1, 1, 1, 1>(Vector));
    return MlasExtractLaneFloat32x4<0>(Vector);
#endif
}

// calc 2^int(N)
MLAS_FORCEINLINE
MLAS_FLOAT32X4
MlasPowerOf2Float32x4(MLAS_FLOAT32X4 Vector)
{
    MLAS_INT32X4 emm0 = MlasAddInt32x4(MlasCastToInt32x4(Vector), MlasBroadcastInt32x4(127));
    return MlasReinterpretAsFloat32x4(MlasShiftLeftInt32x4<23>(emm0));
}
>>>>>>> a7ce5b2b

//
// Cross-platform wrappers for 64-bit vector intrinsics.
//

#if defined(MLAS_SSE2_INTRINSICS)
typedef __m128d MLAS_FLOAT64X2;
#else
#define MLAS_FLOAT64X2_UNSUPPORTED
#endif

#ifndef MLAS_FLOAT64X2_UNSUPPORTED

MLAS_FORCEINLINE
MLAS_FLOAT64X2
MlasBroadcastFloat64x2(double Value)
{
#if defined(MLAS_SSE2_INTRINSICS)
    return _mm_set1_pd(Value);
#endif
}

MLAS_FORCEINLINE
MLAS_FLOAT64X2
MlasZeroFloat64x2(void)
{
#if defined(MLAS_SSE2_INTRINSICS)
    return _mm_setzero_pd();
#endif
}

MLAS_FORCEINLINE
MLAS_FLOAT64X2
MlasLoadFloat64x2(const double* Buffer)
{
#if defined(MLAS_SSE2_INTRINSICS)
    return _mm_loadu_pd(Buffer);
#endif
}

MLAS_FORCEINLINE
void
MlasStoreFloat64x2(double* Buffer, MLAS_FLOAT64X2 Vector)
{
#if defined(MLAS_SSE2_INTRINSICS)
    _mm_storeu_pd(Buffer, Vector);
#endif
}

MLAS_FORCEINLINE
void
MlasStoreAlignedFloat64x2(double* Buffer, MLAS_FLOAT64X2 Vector)
{
#if defined(MLAS_SSE2_INTRINSICS)
    _mm_store_pd(Buffer, Vector);
#endif
}

MLAS_FORCEINLINE
MLAS_FLOAT64X2
MlasMultiplyFloat64x2(MLAS_FLOAT64X2 Vector1, MLAS_FLOAT64X2 Vector2)
{
#if defined(MLAS_SSE2_INTRINSICS)
    return _mm_mul_pd(Vector1, Vector2);
#endif
}

#endif

//
// Reads a platform specific time stamp counter.
//

MLAS_FORCEINLINE
uint64_t
MlasReadTimeStampCounter(void)
{
#ifdef _WIN32
#if defined(MLAS_TARGET_AMD64_IX86)
    return ReadTimeStampCounter();
#else
    LARGE_INTEGER PerformanceCounter;

    QueryPerformanceCounter(&PerformanceCounter);

    return (ULONG64)PerformanceCounter.QuadPart;
#endif
#else
#if defined(MLAS_TARGET_AMD64)
    uint32_t eax, edx;

    __asm__ __volatile__
    (
        "rdtsc"
        : "=a" (eax), "=d" (edx)
    );

    return ((uint64_t)edx << 32) | eax;
#else
    return 0;
#endif
#endif
}<|MERGE_RESOLUTION|>--- conflicted
+++ resolved
@@ -94,18 +94,21 @@
 
 #if defined(_M_AMD64) || defined(__x86_64__)
 #define MLAS_TARGET_AMD64
-#elif defined(_M_IX86) || defined(__i386__)
+#endif
+#if defined(_M_IX86) || defined(__i386__)
 #define MLAS_TARGET_IX86
-#elif defined(MLAS_TARGET_AMD64) || defined(MLAS_TARGET_IX86)
+#endif
+#if defined(MLAS_TARGET_AMD64) || defined(MLAS_TARGET_IX86)
 #define MLAS_TARGET_AMD64_IX86
-#elif defined(_M_ARM64) || defined(__aarch64__)
+#endif
+#if defined(_M_ARM64) || defined(__aarch64__)
 #define MLAS_TARGET_ARM64
-#elif defined(_M_ARM) || defined(__arm__)
+#endif
+#if defined(_M_ARM) || defined(__arm__)
 #define MLAS_TARGET_ARM
-#elif defined(__VSX__)
+#endif
+#if defined(__VSX__)
 #define MLAS_TARGET_POWER
-#else
-#define MLAS_TARGET_CPU_ONLY
 #endif
 
 //
@@ -852,10 +855,6 @@
 typedef __vector int MLAS_INT32X4;
 typedef __vector unsigned MLAS_UINT32X4;
 #else
-<<<<<<< HEAD
-typedef float MLAS_FLOAT32X4 __attribute__((vector_size(16)));
-typedef int MLAS_INT32X4 __attribute__((vector_size(16)));
-=======
 typedef float MLAS_FLOAT32X4 __attribute__ ((vector_size(16)));
 typedef int32_t MLAS_INT32X4 __attribute__ ((vector_size(16)));
 #endif
@@ -885,7 +884,6 @@
     return vec_cts(Vector, 0);
 #else
     return MLAS_INT32X4{int32_t(Vector[0]), int32_t(Vector[1]), int32_t(Vector[2]), int32_t(Vector[3])};
->>>>>>> a7ce5b2b
 #endif
 }
 
@@ -1128,12 +1126,7 @@
 #elif defined(MLAS_VSX_INTRINSICS)
     return vec_vsx_ld(0, Buffer);
 #else
-<<<<<<< HEAD
-  MLAS_FLOAT32X4 loaded = {Buffer[0], Buffer[1], Buffer[2], Buffer[3]};
-  return loaded;
-=======
     return *((MLAS_FLOAT32X4*)Buffer);
->>>>>>> a7ce5b2b
 #endif
 }
 
@@ -1148,14 +1141,7 @@
 #elif defined(MLAS_VSX_INTRINSICS)
     vec_vsx_st(Vector, 0, Buffer);
 #else
-<<<<<<< HEAD
-  Buffer[0] = Vector[0];
-  Buffer[1] = Vector[1];
-  Buffer[2] = Vector[2];
-  Buffer[3] = Vector[3];
-=======
     *((MLAS_FLOAT32X4*)Buffer) = Vector;
->>>>>>> a7ce5b2b
 #endif
 }
 
@@ -1173,11 +1159,7 @@
     MLAS_UNREFERENCED_PARAMETER(Vector);
     vec_st(Vector, 0, Buffer);
 #else
-<<<<<<< HEAD
-  MlasStoreFloat32x4(Buffer, Vector);
-=======
     MlasStoreFloat32x4(Buffer, Vector);
->>>>>>> a7ce5b2b
 #endif
 }
 
@@ -1189,20 +1171,11 @@
 #if defined(MLAS_NEON_INTRINSICS)
     vst1q_lane_f32(Buffer, Vector, Lane);
 #elif defined(MLAS_SSE2_INTRINSICS)
-<<<<<<< HEAD
-    _mm_storel_pi((__m64*)Buffer, Vector);
-#elif defined(MLAS_VSX_INTRINSICS)
-    *((int64_t*)Buffer) = ((__vector int64_t)Vector)[0];
-#else
-  Buffer[0] = Vector[0];
-  Buffer[1] = Vector[1];
-=======
     // N.B. When building with AVX instructions, compilers optimize the following
     // to a single vextractps instruction.
     _mm_store_ss(Buffer, _mm_shuffle_ps(Vector, Vector, _MM_SHUFFLE(Lane, Lane, Lane, Lane)));
 #else
     *Buffer = Vector[Lane];
->>>>>>> a7ce5b2b
 #endif
 }
 
@@ -1420,17 +1393,9 @@
 #if defined(MLAS_NEON_INTRINSICS)
     return vreinterpretq_f32_u32(vcgtq_f32(Vector1, Vector2));
 #elif defined(MLAS_SSE2_INTRINSICS)
-<<<<<<< HEAD
-    return _mm_max_ps(Vector1, Vector2);
-#elif defined(MLAS_VSX_INTRINSICS)
-    return vec_sel(Vector2, Vector1, vec_cmpgt(Vector1, Vector2));
-#else
-    return (Vector1 > Vector2 ? Vector1 : Vector2);
-=======
     return _mm_cmpgt_ps(Vector1, Vector2);
 #else
     return Vector1 > Vector2;
->>>>>>> a7ce5b2b
 #endif
 }
 
@@ -1438,26 +1403,12 @@
 MLAS_FLOAT32X4
 MlasAndFloat32x4(MLAS_FLOAT32X4 Vector1, MLAS_FLOAT32X4 Vector2)
 {
-<<<<<<< HEAD
-#if defined(MLAS_NEON_INTRINSICS)
-    return vminq_f32(Vector1, Vector2);
-#elif defined(MLAS_SSE2_INTRINSICS)
-    return _mm_min_ps(Vector1, Vector2);
-#elif defined(MLAS_VSX_INTRINSICS)
-    return vec_sel(Vector2, Vector1, vec_cmpgt(Vector2, Vector1));
-#else
-    return (Vector1 < Vector2 ? Vector1 : Vector2);
-=======
 #if defined(MLAS_SSE2_INTRINSICS)
     return _mm_and_ps(Vector1, Vector2);
 #else
     return MlasReinterpretAsFloat32x4(MlasAndInt32x4(MlasReinterpretAsInt32x4(Vector1), MlasReinterpretAsInt32x4(Vector2)));
->>>>>>> a7ce5b2b
-#endif
-}
-
-
-#if !defined(MLAS_TARGET_CPU_ONLY)
+#endif
+}
 
 MLAS_FORCEINLINE
 MLAS_FLOAT32X4
@@ -1466,11 +1417,7 @@
 #if defined(MLAS_SSE2_INTRINSICS)
     return _mm_or_ps(Vector1, Vector2);
 #else
-<<<<<<< HEAD
-    return MLAS_FLOAT32X4(Vector1 > Vector2);
-=======
     return MlasReinterpretAsFloat32x4(MlasOrInt32x4(MlasReinterpretAsInt32x4(Vector1), MlasReinterpretAsInt32x4(Vector2)));
->>>>>>> a7ce5b2b
 #endif
 }
 
@@ -1561,17 +1508,6 @@
     VectorLow = vpadd_f32(VectorLow, VectorHigh);
     return vget_lane_f32(VectorLow, 0);
 #elif defined(MLAS_VSX_INTRINSICS)
-<<<<<<< HEAD
-    MLAS_INT32X4 emm0 = vec_cts(Vector, 0) + MlasBroadcastInt32x4(127);
-    return MLAS_FLOAT32X4(vec_sl(emm0, MLAS_UINT32X4(MlasBroadcastInt32x4(23))));
-#else
-    MLAS_INT32X4 emm0 = MLAS_INT32X4(Vector) + MlasBroadcastInt32x4(23);
-    return MLAS_FLOAT32X4(emm0 << MlasBroadcastInt32x4(23));
-#endif
-}
-
-#endif
-=======
     Vector = MlasAddFloat32x4(Vector, MLAS_FLOAT32X4(vec_splat((__vector int64_t)Vector, 1)));
     Vector = MlasAddFloat32x4(Vector, vec_splat(Vector, 1));
     return Vector[0];
@@ -1636,7 +1572,6 @@
     MLAS_INT32X4 emm0 = MlasAddInt32x4(MlasCastToInt32x4(Vector), MlasBroadcastInt32x4(127));
     return MlasReinterpretAsFloat32x4(MlasShiftLeftInt32x4<23>(emm0));
 }
->>>>>>> a7ce5b2b
 
 //
 // Cross-platform wrappers for 64-bit vector intrinsics.
