/*++

Copyright (c) Microsoft Corporation. All rights reserved.

Licensed under the MIT License.

Module Name:

    qgemm.cpp

Abstract:

    This module implements the quantized integer matrix/matrix multiply
    operation (QGEMM).

--*/

#include "mlasi.h"

#ifdef MLAS_SUPPORTS_GEMM_U8X8

//
// Define the parameters to execute segments of a QGEMM operation on worker
// threads.
//

struct MLAS_GEMM_U8X8_WORK_BLOCK {
    int32_t ThreadCountM;
    int32_t ThreadCountN;
    size_t RangeStartM;
    size_t RangeStartN;
    size_t RangeCountM;
    size_t RangeCountN;
    size_t M;
    size_t N;
    size_t K;
    const uint8_t* A;
    size_t lda;
    const void* B;
    size_t ldb;
    int32_t* C;
    size_t ldc;
    uint8_t offa;
    uint8_t offb;
    bool BIsPacked;
    bool BIsSigned;
    const MLAS_QGEMM_OUTPUT_PROCESSOR* OutputProcessor;
};

//
// Define the default striding parameters used for the quantized integer
// matrix/matrix multiply operation.
//

struct MLAS_GEMM_U8X8_STRIDES {
    size_t M;
    size_t N;
    size_t K;
};

void
MlasGemmU8X8ScaleSumBuffer(
    int32_t* Output,
    const int32_t* Input,
    size_t N,
    int32_t Scale
    )
{
    for (size_t n = 0; n < N; n++) {
        Output[n] = Input[n] * Scale;
    }
}

MLAS_FORCEINLINE
void
MlasGemmU8X8ScaleSumBuffer(
    int32_t* SumBuffer,
    size_t N,
    int32_t Scale
    )
{
    return MlasGemmU8X8ScaleSumBuffer(SumBuffer, SumBuffer, N, Scale);
}

void
MlasGemmU8X8OutputFloat(
    const MLAS_GEMM_U8X8_WORK_BLOCK* WorkBlock,
    int32_t* C,
    size_t StartN,
    size_t CountM,
    size_t CountN
    )
/*++

Routine Description:

    This routine converts the output matrix to a floating point format using
    the supplied scale and bias parameters.

Arguments:

    WorkBlock - Supplies the structure containing the GEMM parameters.

    C - Supplies the address of matrix C.

    StartN - Supplies the starting column offset relative to the base of the
        work block. This is used to offset into column vectors accessed via the
        work block.

    CountM - Supplies the number of rows of the output matrix to process.

    CountN - Supplies the number of columns of the output matrix to process.

Return Value:

    None.

--*/
{
    const size_t ldc = WorkBlock->ldc;
    const MLAS_FLOAT32X4 ScaleVector = MlasBroadcastFloat32x4(WorkBlock->Scale);
#if !defined(MLAS_SSE2_INTRINSICS)
    const float ScaleValue = MlasExtractLaneFloat32x4<0>(ScaleVector);
#endif

    //
    // Check if the optional bias vector was supplied.
    //

    const float* BiasFloat = WorkBlock->BiasFloat;

    if (BiasFloat != nullptr) {

        BiasFloat += WorkBlock->RangeStartN + StartN;

        while (CountM-- > 0) {

            const float* bias = BiasFloat;
            int32_t* c = C;
            size_t n = CountN;

            while (n >= 4) {

                MLAS_FLOAT32X4 FloatVector = MlasCastToFloat32x4(MlasLoadInt32x4(c));
                FloatVector = MlasMultiplyFloat32x4(FloatVector, ScaleVector);
                FloatVector = MlasAddFloat32x4(FloatVector, MlasLoadFloat32x4(bias));
                MlasStoreFloat32x4(reinterpret_cast<float*>(c), FloatVector);

                bias += 4;
                c += 4;
                n -= 4;
            }

            for (size_t offset = 0; offset < n; offset++) {

#if defined(MLAS_SSE2_INTRINSICS)
                __m128 FloatVector = _mm_set_ss(float(c[offset]));
                FloatVector = _mm_mul_ss(FloatVector, ScaleVector);
                FloatVector = _mm_add_ss(FloatVector, _mm_load_ss(&bias[offset]));
                _mm_store_ss(reinterpret_cast<float*>(&c[offset]), FloatVector);
#else
                *reinterpret_cast<float*>(&c[offset]) = float(c[offset]) * ScaleValue + bias[offset];
#endif
            }

            C += ldc;
        }

    } else {

        while (CountM-- > 0) {

            int32_t* c = C;
            size_t n = CountN;

            while (n >= 4) {

                MLAS_FLOAT32X4 FloatVector = MlasCastToFloat32x4(MlasLoadInt32x4(c));
                FloatVector = MlasMultiplyFloat32x4(FloatVector, ScaleVector);
                MlasStoreFloat32x4(reinterpret_cast<float*>(c), FloatVector);

                c += 4;
                n -= 4;
            }

            for (size_t offset = 0; offset < n; offset++) {

#if defined(MLAS_SSE2_INTRINSICS)
                __m128 FloatVector = _mm_set_ss((float)c[offset]);
                FloatVector = _mm_mul_ss(FloatVector, ScaleVector);
                _mm_store_ss(reinterpret_cast<float*>(&c[offset]), FloatVector);
#else
                *reinterpret_cast<float*>(&c[offset]) = float(c[offset]) * ScaleValue;
#endif
            }

            C += ldc;
        }
    }
}

template<typename KernelType>
void
MLASCALL
MlasGemmU8X8Operation(
    const MLAS_GEMM_U8X8_WORK_BLOCK* WorkBlock
    )
/*++

Routine Description:

    This routine implements the quantized integer matrix/matrix multiply
    operation (QGEMM).

Arguments:

    WorkBlock - Supplies the structure containing the GEMM parameters.

Return Value:

    None.

--*/
{
    constexpr MLAS_GEMM_U8X8_STRIDES Strides = KernelType::Strides;

    MLAS_DECLSPEC_ALIGN(typename KernelType::PackedAType PanelA[Strides.M * Strides.K], 64);
    MLAS_DECLSPEC_ALIGN(typename KernelType::PackedBType PanelB[Strides.N * Strides.K], 64);

    MLAS_DECLSPEC_ALIGN(int32_t RowSumBuffer[Strides.M], 64);
    MLAS_DECLSPEC_ALIGN(int32_t ColumnSumBuffer[Strides.N], 64);

    const size_t M = WorkBlock->RangeCountM;
    const size_t N = WorkBlock->RangeCountN;
    const size_t K = WorkBlock->K;

    const size_t lda = WorkBlock->lda;
    const size_t ldb = WorkBlock->ldb;
    const size_t ldc = WorkBlock->ldc;

    const uint8_t* A = WorkBlock->A + WorkBlock->RangeStartM * lda;
    const uint8_t* B = (const uint8_t*)WorkBlock->B + WorkBlock->RangeStartN;
    int32_t* C = WorkBlock->C + WorkBlock->RangeStartM * ldc + WorkBlock->RangeStartN;

    int32_t offa = WorkBlock->offa;
    int32_t offb = typename KernelType::OffsetBType(WorkBlock->offb);

    //
    // Try to use a GEMV kernel if supported by this kernel type.
    //

    if ((M == 1) && (offa == 0) && (offb == 0) && WorkBlock->OutputProcessor == nullptr) {
        if (KernelType::TryGemvKernel(A, B, ldb, C, K, N, WorkBlock->BIsSigned)) {
            return;
        }
    }

    //
    // Flip the sign bit of the zero point offset of matrix B if the kernel uses
    // signed types and the matrix B data is unsigned.
    //

#if defined(MLAS_SSE2_INTRINSICS)
    if (std::is_signed<typename KernelType::OffsetBType>::value) {
        if (!WorkBlock->BIsSigned) {
            offb = typename KernelType::OffsetBType(offb ^ 0x80);
        }
    }
<<<<<<< HEAD
#elif defined(MLAS_NEON64_INTRINSICS)
=======
#elif defined(MLAS_NEON_INTRINSICS)
>>>>>>> d46dbeaf
    if (WorkBlock->BIsSigned) {
        offb = typename KernelType::OffsetBType(offb ^ 0x80);
    }
#endif

    //
    // Step through each slice of matrix B along the K dimension.
    //

    size_t CountK;

    for (size_t k = 0; k < K; k += CountK) {

        CountK = std::min(K - k, Strides.K);

        //
        // Step through each slice of matrix B along the N dimension.
        //

        size_t CountN;

        for (size_t n = 0; n < N; n += CountN) {

            CountN = std::min(N - n, Strides.N);

            //
            // Copy a panel of matrix B to a local packed buffer.
            //

            KernelType::CopyPackB(PanelB, B + n, ldb, CountN, CountK,
                ColumnSumBuffer, WorkBlock->BIsSigned);

            MlasGemmU8X8ScaleSumBuffer(ColumnSumBuffer, CountN, -offa);

            //
            // Step through each slice of matrix A along the M dimension.
            //

            const int32_t DepthValue = int32_t(CountK) * offa * offb;
            const size_t PackedCountK = (CountK + KernelType::PackedK - 1) /
                KernelType::PackedK;

            int32_t* c = C + n;
            size_t CountM;

            for (size_t m = 0; m < M; m += CountM) {

                CountM = std::min(M - m, Strides.M);

                //
                // Copy a panel of matrix A to a local packed buffer.
                //

                KernelType::CopyPackA(PanelA, A + m * lda, lda, CountM, CountK,
                    RowSumBuffer);

                MlasGemmU8X8ScaleSumBuffer(RowSumBuffer, CountM, -offb);

                //
                // Step through the rows of the local packed buffer.
                //

                typename KernelType::PackedAType* pa = PanelA;
                int32_t* RowSums = RowSumBuffer;
                size_t RowsRemaining = CountM;

                bool ZeroMode = (k == 0);
                bool PostProcess = (k + CountK == K);

                while (RowsRemaining > 0) {

                    size_t RowsHandled;

                    RowsHandled = KernelType::GemmKernel(pa, PanelB, c, PackedCountK,
                        RowsRemaining, CountN, ldc, RowSums, ColumnSumBuffer,
                        DepthValue, ZeroMode);

<<<<<<< HEAD
                    if (PostProcess && WorkBlock->CIsFloat) {
                        MlasGemmU8X8OutputFloat(WorkBlock, c, n, RowsHandled, CountN);
=======
                    if (PostProcess && WorkBlock->OutputProcessor != nullptr) {
                        WorkBlock->OutputProcessor->Process(WorkBlock->C,
                                                            WorkBlock->RangeStartM + m + CountM - RowsRemaining,
                                                            WorkBlock->RangeStartN + n,
                                                            RowsHandled,
                                                            CountN,
                                                            WorkBlock->ldc);
>>>>>>> d46dbeaf
                    }

                    c += ldc * RowsHandled;
                    pa += KernelType::PackedK * PackedCountK * RowsHandled;
                    RowSums += RowsHandled;
                    RowsRemaining -= RowsHandled;
                }
            }
        }

        A += CountK;
        B += CountK * ldb;
    }
}

template<typename KernelType>
void
MLASCALL
MlasGemmU8X8PackedOperation(
    const MLAS_GEMM_U8X8_WORK_BLOCK* WorkBlock
    )
/*++

Routine Description:

    This routine implements the quantized integer matrix/matrix multiply
    operation (QGEMM).

Arguments:

    WorkBlock - Supplies the structure containing the GEMM parameters.

Return Value:

    None.

--*/
{
    constexpr MLAS_GEMM_U8X8_STRIDES Strides = KernelType::PackedStrides;

    MLAS_DECLSPEC_ALIGN(typename KernelType::PackedAType PanelA[Strides.M * Strides.K], 64);

    MLAS_DECLSPEC_ALIGN(int32_t RowSumBuffer[Strides.M], 64);
    MLAS_DECLSPEC_ALIGN(int32_t ColumnSumBuffer[Strides.N], 64);

    const size_t M = WorkBlock->RangeCountM;
    const size_t N = WorkBlock->RangeCountN;
    const size_t K = WorkBlock->K;

    const size_t lda = WorkBlock->lda;
    const size_t ldc = WorkBlock->ldc;

    const uint8_t* A = WorkBlock->A + WorkBlock->RangeStartM * lda;
    const uint8_t* PackedB = (const uint8_t*)WorkBlock->B;
    int32_t* C = WorkBlock->C + WorkBlock->RangeStartM * ldc + WorkBlock->RangeStartN;

    int32_t offa = WorkBlock->offa;
    int32_t offb = typename KernelType::OffsetBType(WorkBlock->offb);

    //
    // Flip the sign bit of the zero point offset of matrix B if the kernel uses
    // signed types and the matrix B data is unsigned.
    //

#if defined(MLAS_SSE2_INTRINSICS)
    if (std::is_signed<typename KernelType::OffsetBType>::value) {
        if (!WorkBlock->BIsSigned) {
            offb = typename KernelType::OffsetBType(offb ^ 0x80);
        }
    }
<<<<<<< HEAD
#elif defined(MLAS_NEON64_INTRINSICS)
=======
#elif defined(MLAS_NEON_INTRINSICS)
>>>>>>> d46dbeaf
    if (WorkBlock->BIsSigned) {
        offb = typename KernelType::OffsetBType(offb ^ 0x80);
    }
#endif

    //
    // Extract the pointer to the column sum buffer from the packed matrix.
    //

    const size_t AlignedN =
        (WorkBlock->N + MLAS_QGEMM_STRIDEN_THREAD_ALIGN - 1) & ~(MLAS_QGEMM_STRIDEN_THREAD_ALIGN - 1);
    const int32_t* PackedColumnSumBuffer = (const int32_t*)PackedB;
    PackedB = (const uint8_t*)(PackedColumnSumBuffer + AlignedN);
    PackedColumnSumBuffer += WorkBlock->RangeStartN;

    //
    // Step through each slice of matrix B along the K dimension.
    //

    size_t CountK;

    for (size_t k = 0; k < K; k += CountK) {

        CountK = std::min(K - k, Strides.K);

        const size_t PackedCountK = (CountK + KernelType::PackedK - 1) /
            KernelType::PackedK;

        if (k > 0) {
            std::fill_n(ColumnSumBuffer, Strides.N, 0);
        }

        //
        // Step through each slice of matrix B along the N dimension.
        //

        size_t CountN;

        for (size_t n = 0; n < N; n += CountN) {

            CountN = std::min(N - n, Strides.N);

            if (k == 0) {
                MlasGemmU8X8ScaleSumBuffer(ColumnSumBuffer, PackedColumnSumBuffer + n,
                    CountN, -offa);
            }

            //
            // Step through each slice of matrix A along the M dimension.
            //

            const int32_t DepthValue = int32_t(CountK) * offa * offb;
            const uint8_t* b = PackedB + (WorkBlock->RangeStartN + n) *
                KernelType::PackedK * PackedCountK;
            int32_t* c = C + n;
            size_t CountM;

            for (size_t m = 0; m < M; m += CountM) {

                CountM = std::min(M - m, Strides.M);

                //
                // Copy a panel of matrix A to a local packed buffer.
                //

                KernelType::CopyPackA(PanelA, A + m * lda, lda, CountM, CountK,
                    RowSumBuffer);

                MlasGemmU8X8ScaleSumBuffer(RowSumBuffer, CountM, -offb);

                //
                // Step through the rows of the local packed buffer.
                //

                typename KernelType::PackedAType* pa = PanelA;
                int32_t* RowSums = RowSumBuffer;
                size_t RowsRemaining = CountM;

                bool ZeroMode = (k == 0);
                bool PostProcess = (k + CountK == K);

                while (RowsRemaining > 0) {

                    size_t RowsHandled;

                    RowsHandled = KernelType::GemmKernel(pa, b, c, PackedCountK,
                        RowsRemaining, CountN, ldc, RowSums, ColumnSumBuffer,
                        DepthValue, ZeroMode);

<<<<<<< HEAD
                    if (PostProcess && WorkBlock->CIsFloat) {
                        MlasGemmU8X8OutputFloat(WorkBlock, c, n, RowsHandled, CountN);
=======
                    if (PostProcess && WorkBlock->OutputProcessor != nullptr) {
                        WorkBlock->OutputProcessor->Process(
                            WorkBlock->C,
                            WorkBlock->RangeStartM + m + CountM - RowsRemaining,
                            WorkBlock->RangeStartN + n,
                            RowsHandled,
                            CountN,
                            WorkBlock->ldc);
>>>>>>> d46dbeaf
                    }

                    c += ldc * RowsHandled;
                    pa += KernelType::PackedK * PackedCountK * RowsHandled;
                    RowSums += RowsHandled;
                    RowsRemaining -= RowsHandled;
                }
            }
        }

        A += CountK;
        PackedB = (const uint8_t*)PackedB + AlignedN * CountK;
    }
}

#ifdef MLAS_SSE2_INTRINSICS

void
MlasGemmU8X8CopyPackASse(
    int16_t* D,
    const uint8_t* A,
    size_t lda,
    size_t CountM,
    size_t CountK,
    int32_t* RowSumBuffer
    )
/*++

Routine Description:

    This routine copies elements from the source matrix to the destination
    packed buffer.

Arguments:

    D - Supplies the address of the destination packed buffer.

    A - Supplies the address of the source matrix.

    lda - Supplies the number of elements per row of the source matrix.

    CountM - Supplies the number of rows of the source matrix to copy.

    CountK - Supplies the number of columns of the source matrix to copy.

    RowSumBuffer - Supplies the address of the buffer to receive the sums of
        the elements along each of the rows.

Return Value:

    None.

--*/
{
    const __m128i ZeroVector = _mm_setzero_si128();
    const __m128i OnesWordBroadcast = _mm_set1_epi16(1);
    uint8_t PaddedMatrixAData[8] = { 0 };

    //
    // Process a single row of matrix A in a loop.
    //

    while (CountM > 0) {

        const uint8_t* a = A;
        size_t k = CountK;
        __m128i ReductionVector = ZeroVector;

        //
        // Zero extend the source bytes to 16-bits and write to the packed
        // buffer.
        //
        // The packed buffer has the same data ordering as the source bytes,
        // but CountK is aligned up to a multiple of 2 to maintain 32-bit
        // alignment. All extra bytes are zero-padded.
        //
        // These 16-bit values are also accumulated into an intermediate per-row
        // accumulator. CountK cannot be greater than 128 to avoid overflowing
        // these signed 16-bit accumulators.
        //

        while (k >= 8) {

            __m128i Bytes = _mm_loadl_epi64((__m128i*)&a[0]);
            __m128i Words = _mm_unpacklo_epi8(Bytes, ZeroVector);

            ReductionVector = _mm_add_epi16(ReductionVector, Words);

            _mm_storeu_si128((__m128i*)&D[0], Words);

            D += 8;
            a += 8;
            k -= 8;
        }

        if (k > 0) {

            //
            // Copy the remaining bytes to the zero padded stack buffer.
            //

            uint8_t* padded = PaddedMatrixAData;
            uint8_t* padded_end = padded + k;

            do {
                padded[0] = a[0];
                padded++;
                a++;
            } while (padded < padded_end);

            __m128i Bytes = _mm_loadl_epi64((__m128i*)PaddedMatrixAData);
            __m128i Words = _mm_unpacklo_epi8(Bytes, ZeroVector);

            ReductionVector = _mm_add_epi16(ReductionVector, Words);

            //
            // Copy pairs of 16-bit values from the vector to the packed
            // buffer and rotate the vector for the next iteration.
            //

            for (size_t pairs = (k + 1) / 2; pairs > 0; pairs--) {
                *((int32_t*)D) = _mm_cvtsi128_si32(Words);
                D += 2;
                Words = _mm_shuffle_epi32(Words, _MM_SHUFFLE(0, 3, 2, 1));
            }
        }

        //
        // Reduce the partial accumulators.
        //

        ReductionVector = _mm_madd_epi16(ReductionVector, OnesWordBroadcast);
        ReductionVector = _mm_add_epi32(ReductionVector,
            _mm_shuffle_epi32(ReductionVector, _MM_SHUFFLE(3, 2, 3, 2)));
        ReductionVector = _mm_add_epi32(ReductionVector,
            _mm_shuffle_epi32(ReductionVector, _MM_SHUFFLE(0, 1, 0, 1)));

        *RowSumBuffer++ = _mm_cvtsi128_si32(ReductionVector);

        A += lda;
        CountM -= 1;
    }
}

void
MlasGemmU8X8CopyPackBProcessSse(
    int16_t* D,
    __m128i BytesRow0,
    __m128i BytesRow1,
    __m128i BitFlipVector,
    __m128i ColumnSums[2]
    )
{
    __m128i BytesInterleaved = _mm_unpacklo_epi8(BytesRow0, BytesRow1);

    BytesInterleaved = _mm_xor_si128(BytesInterleaved, BitFlipVector);

    __m128i WordsInterleaved0 = _mm_srai_epi16(_mm_unpacklo_epi8(BytesInterleaved, BytesInterleaved), 8);
    __m128i WordsInterleaved1 = _mm_srai_epi16(_mm_unpackhi_epi8(BytesInterleaved, BytesInterleaved), 8);

    ColumnSums[0] = _mm_add_epi16(ColumnSums[0], WordsInterleaved0);
    ColumnSums[1] = _mm_add_epi16(ColumnSums[1], WordsInterleaved1);

    _mm_storeu_si128((__m128i*)&D[0], WordsInterleaved0);
    _mm_storeu_si128((__m128i*)&D[8], WordsInterleaved1);
}

void
MlasGemmU8X8CopyPackBSse(
    int16_t* D,
    const uint8_t* B,
    size_t ldb,
    size_t CountN,
    size_t CountK,
    int32_t* ColumnSumBuffer,
    bool BIsSigned
    )
/*++

Routine Description:

    This routine copies elements from the source matrix to the destination
    packed buffer.

Arguments:

    D - Supplies the address of the destination packed buffer.

    B - Supplies the address of the source matrix.

    ldb - Supplies the number of elements per row of the source matrix.

    CountN - Supplies the number of columns of the source matrix to copy.

    CountK - Supplies the number of rows of the source matrix to copy.

    ColumnSumBuffer - Supplies the address of the buffer to receive the sums of
        the elements along each of the columns.

    BIsSigned - Supplies true if the source matrix is signed data, else false
        if the source matrix is unsigned data.

Return Value:

    None.

--*/
{
    const __m128i OnesWordBroadcast = _mm_set1_epi16(1);
    const __m128i BitFlipVector = _mm_set1_epi32(BIsSigned ? 0 : 0x80808080);

    //
    // Process 8 columns of matrix B in a loop.
    //

    while (CountN >= 8) {

        const uint8_t* b = B;
        size_t k = CountK;
        __m128i ColumnSums[2];

        ColumnSums[0] = _mm_setzero_si128();
        ColumnSums[1] = _mm_setzero_si128();

        //
        // Interleave rows of matrix B and write to the packed buffer.
        //
        // These values are also zero-extended and accumulated into an
        // intermediate per-column accumulator. CountK cannot be greater than
        // 128 to avoid overflowing these signed 16-bit accumulators.
        //

        while (k >= 2) {

            __m128i BytesRow0 = _mm_loadl_epi64((__m128i*)&b[0]);
            __m128i BytesRow1 = _mm_loadl_epi64((__m128i*)&b[ldb]);

            MlasGemmU8X8CopyPackBProcessSse(D, BytesRow0, BytesRow1, BitFlipVector, ColumnSums);

            b += ldb * 2;
            D += 16;
            k -= 2;
        }

        if (k > 0) {

            __m128i BytesRow0 = _mm_loadl_epi64((__m128i*)&b[0]);

            MlasGemmU8X8CopyPackBProcessSse(D, BytesRow0, BitFlipVector, BitFlipVector, ColumnSums);

            D += 16;
        }

        //
        // Reduce the partial accumulators.
        //

        ColumnSums[0] = _mm_madd_epi16(ColumnSums[0], OnesWordBroadcast);
        ColumnSums[1] = _mm_madd_epi16(ColumnSums[1], OnesWordBroadcast);

        _mm_storeu_si128((__m128i*)&ColumnSumBuffer[0], ColumnSums[0]);
        _mm_storeu_si128((__m128i*)&ColumnSumBuffer[4], ColumnSums[1]);
        ColumnSumBuffer += 8;

        B += 8;
        CountN -= 8;
    }

    //
    // Process the remaining columns of matrix B.
    //

    if (CountN > 0) {

        const uint8_t* b = B;
        size_t k = CountK;
        __m128i ColumnSums[2];
        uint8_t PaddedMatrixBData[16];

        _mm_storeu_si128((__m128i*)PaddedMatrixBData, BitFlipVector);

        ColumnSums[0] = _mm_setzero_si128();
        ColumnSums[1] = _mm_setzero_si128();

        //
        // Interleave rows of matrix B using an intermediate zero padded stack
        // buffer and write to the packed buffer.
        //

        while (k >= 2) {

            const uint8_t* bcopy = b;
            uint8_t* padded = PaddedMatrixBData;
            uint8_t* padded_end = padded + CountN;

            do {
                padded[0] = bcopy[0];
                padded[8] = bcopy[ldb];
                padded++;
                bcopy++;
            } while (padded < padded_end);

            __m128i BytesRow0 = _mm_loadl_epi64((__m128i*)&PaddedMatrixBData[0]);
            __m128i BytesRow1 = _mm_loadl_epi64((__m128i*)&PaddedMatrixBData[8]);

            MlasGemmU8X8CopyPackBProcessSse(D, BytesRow0, BytesRow1, BitFlipVector, ColumnSums);

            b += ldb * 2;
            D += 16;
            k -= 2;
        }

        if (k > 0) {

            const uint8_t* bcopy = b;
            uint8_t* padded = PaddedMatrixBData;
            uint8_t* padded_end = padded + CountN;

            do {
                padded[0] = bcopy[0];
                padded++;
                bcopy++;
            } while (padded < padded_end);

            __m128i BytesRow0 = _mm_loadl_epi64((__m128i*)&PaddedMatrixBData[0]);

            MlasGemmU8X8CopyPackBProcessSse(D, BytesRow0, BitFlipVector, BitFlipVector, ColumnSums);
        }

        //
        // Reduce the sum for the packed columns and multiply by the zero point
        // offset of the other source matrix.
        //

        ColumnSums[0] = _mm_madd_epi16(ColumnSums[0], OnesWordBroadcast);
        ColumnSums[1] = _mm_madd_epi16(ColumnSums[1], OnesWordBroadcast);

        _mm_storeu_si128((__m128i*)&ColumnSumBuffer[0], ColumnSums[0]);
        _mm_storeu_si128((__m128i*)&ColumnSumBuffer[4], ColumnSums[1]);
    }
}

MLAS_FORCEINLINE
void
MlasGemmU8X8MultiplyAccumulateRowSse(
    __m128i ABroadcast,
    const int16_t* B,
    __m128i Accumulators[2]
    )
{
    __m128i BElements0 = _mm_load_si128((__m128i*)&B[0]);
    __m128i BElements1 = _mm_load_si128((__m128i*)&B[8]);

    Accumulators[0] = _mm_add_epi32(Accumulators[0], _mm_madd_epi16(BElements0, ABroadcast));
    Accumulators[1] = _mm_add_epi32(Accumulators[1], _mm_madd_epi16(BElements1, ABroadcast));
}

void
MlasGemmU8X8KernelSse(
    const int16_t* A,
    const int16_t* B,
    int32_t* C,
    size_t PackedCountK,
    size_t CountN,
    const int32_t* RowSumBuffer,
    const int32_t* ColumnSumBuffer,
    int32_t DepthValue,
    bool ZeroMode
    )
/*++

Routine Description:

    This routine is an inner kernel to compute matrix multiplication for a
    single row.

Arguments:

    A - Supplies the address of matrix A. The matrix data has been packed
        using MlasGemmU8X8CopyPackASse.

    B - Supplies the address of matrix B. The matrix data has been packed
        using MlasGemmU8X8CopyPackBSse.

    C - Supplies the address of matrix C.

    PackedCountK - Supplies the number of packed columns from matrix A and the
        number of packed rows from matrix B to iterate over.

    CountN - Supplies the number of columns from matrix B and matrix C to iterate
        over.

    RowSumBuffer - Supplies the sum of each row from matrix A multiplied by the
        zero point offset of matrix B. These values are accumulated into every
        row of matrix C.

    ColumnSumBuffer - Supplies the sum of each column from matrix B multiplied
        by the zero point offset of matrix A. These values are accumulated into
        every column of matrix C.

    DepthValue - Supplies the value CountK multiplied by the zero point offset
        of matrixA multplied by the zero point offset of matrix B. This value is
        accumulated into every element of matrix C.

    ZeroMode - Supplies true if the output matrix must be zero initialized,
        else false if the output matrix is accumulated into.

Return Value:

    None.

--*/
{
    while (CountN > 0) {

        __m128i Accumulators[2];

        //
        // Initialize the accumulators with the sum of the global depth value
        // constant, the column sums, and the row sums.
        //

        Accumulators[0] = _mm_set1_epi32(DepthValue);
        Accumulators[0] = _mm_add_epi32(Accumulators[0], _mm_set1_epi32(RowSumBuffer[0]));
        Accumulators[1] = Accumulators[0];
        Accumulators[0] = _mm_add_epi32(Accumulators[0], _mm_loadu_si128((__m128i*)&ColumnSumBuffer[0]));
        Accumulators[1] = _mm_add_epi32(Accumulators[1], _mm_loadu_si128((__m128i*)&ColumnSumBuffer[4]));
        ColumnSumBuffer += 8;

        //
        // Broadcast each pair of 16-bit values from the matrix A and multiply
        // with the pair of 16-bit values from matrix B, and add the 32-bit
        // intermediate into the accumulator registers.
        //

        const int16_t* a = A;
        size_t k = PackedCountK;

        while (k >= 4) {

            __m128i AElements = _mm_loadu_si128((__m128i*)a);
            __m128i ABroadcast;

            ABroadcast = _mm_shuffle_epi32(AElements, _MM_SHUFFLE(0, 0, 0, 0));
            MlasGemmU8X8MultiplyAccumulateRowSse(ABroadcast, &B[0], Accumulators);

            ABroadcast = _mm_shuffle_epi32(AElements, _MM_SHUFFLE(1, 1, 1, 1));
            MlasGemmU8X8MultiplyAccumulateRowSse(ABroadcast, &B[16], Accumulators);

            ABroadcast = _mm_shuffle_epi32(AElements, _MM_SHUFFLE(2, 2, 2, 2));
            MlasGemmU8X8MultiplyAccumulateRowSse(ABroadcast, &B[32], Accumulators);

            ABroadcast = _mm_shuffle_epi32(AElements, _MM_SHUFFLE(3, 3, 3, 3));
            MlasGemmU8X8MultiplyAccumulateRowSse(ABroadcast, &B[48], Accumulators);

            a += 4 * 2;
            B += 4 * 16;
            k -= 4;
        }

        while (k > 0) {

            __m128i ABroadcast = _mm_set1_epi32(*((int32_t*)a));
            MlasGemmU8X8MultiplyAccumulateRowSse(ABroadcast, &B[0], Accumulators);

            a += 2;
            B += 16;
            k -= 1;
        }

        //
        // Output the accumulator block after optionally accumulating the values
        // from matrix C.
        //

        if (CountN >= 8) {

            if (!ZeroMode) {
                Accumulators[0] = _mm_add_epi32(Accumulators[0], _mm_loadu_si128((__m128i*)&C[0]));
                Accumulators[1] = _mm_add_epi32(Accumulators[1], _mm_loadu_si128((__m128i*)&C[4]));
            }

            _mm_storeu_si128((__m128i*)&C[0], Accumulators[0]);
            _mm_storeu_si128((__m128i*)&C[4], Accumulators[1]);

            C += 8;
            CountN -= 8;

        } else {

            //
            // Output the remaining partial output block.
            //

            if ((CountN & 4) != 0) {

                if (!ZeroMode) {
                    Accumulators[0] = _mm_add_epi32(Accumulators[0], _mm_loadu_si128((__m128i*)&C[0]));
                }

                _mm_storeu_si128((__m128i*)&C[0], Accumulators[0]);
                C += 4;

                Accumulators[0] = Accumulators[1];
            }

            if ((CountN & 2) != 0) {

                if (!ZeroMode) {
                    Accumulators[0] = _mm_add_epi32(Accumulators[0], _mm_loadl_epi64((__m128i*)&C[0]));
                }

                _mm_storel_epi64((__m128i*)&C[0], Accumulators[0]);
                C += 2;

                Accumulators[0] = _mm_shuffle_epi32(Accumulators[0], _MM_SHUFFLE(3, 2, 3, 2));
            }

            if ((CountN & 1) != 0) {

                int32_t AccumulatorValue = _mm_cvtsi128_si32(Accumulators[0]);

                if (!ZeroMode) {
                    AccumulatorValue += C[0];
                }

                C[0] = AccumulatorValue;
            }

            CountN = 0;
        }
    }
}

struct MLAS_GEMM_U8X8_KERNEL_SSE
{
    typedef int16_t PackedAType;
    typedef int16_t PackedBType;
    typedef int8_t OffsetBType;

    static constexpr size_t PackedK = 2;
    static constexpr MLAS_GEMM_U8X8_STRIDES Strides{12, 128, 128};

    MLAS_FORCEINLINE
    static
    bool
    TryGemvKernel(
        const uint8_t* A,
        const uint8_t* B,
        size_t ldb,
        int32_t* C,
        size_t CountK,
        size_t CountN,
        bool BIsSigned
        )
    {
        MLAS_UNREFERENCED_PARAMETER(A);
        MLAS_UNREFERENCED_PARAMETER(B);
        MLAS_UNREFERENCED_PARAMETER(ldb);
        MLAS_UNREFERENCED_PARAMETER(C);
        MLAS_UNREFERENCED_PARAMETER(CountK);
        MLAS_UNREFERENCED_PARAMETER(CountN);
        MLAS_UNREFERENCED_PARAMETER(BIsSigned);

        return false;
    }

    MLAS_FORCEINLINE
    static
    void
    CopyPackA(
        PackedAType* D,
        const uint8_t* A,
        size_t lda,
        size_t CountM,
        size_t CountK,
        int32_t* RowSumBuffer
        )
    {
        MlasGemmU8X8CopyPackASse(D, A, lda, CountM, CountK, RowSumBuffer);
    }

    MLAS_FORCEINLINE
    static
    void
    CopyPackB(
        PackedBType* D,
        const uint8_t* B,
        size_t ldb,
        size_t CountN,
        size_t CountK,
        int32_t* ColumnSumBuffer,
        bool BIsSigned
        )
    {
        MlasGemmU8X8CopyPackBSse(D, B, ldb, CountN, CountK, ColumnSumBuffer,
            BIsSigned);
    }

    MLAS_FORCEINLINE
    static
    size_t
    GemmKernel(
        const PackedAType* A,
        const PackedBType* B,
        int32_t* C,
        size_t PackedCountK,
        size_t CountM,
        size_t CountN,
        size_t ldc,
        const int32_t* RowSumBuffer,
        const int32_t* ColumnSumBuffer,
        int32_t DepthValue,
        bool ZeroMode
        )
    {
        MLAS_UNREFERENCED_PARAMETER(CountM);
        MLAS_UNREFERENCED_PARAMETER(ldc);

        MlasGemmU8X8KernelSse(A, B, C, PackedCountK, CountN, RowSumBuffer,
            ColumnSumBuffer, DepthValue, ZeroMode);

        return 1;
    }
};

constexpr size_t MLAS_GEMM_U8X8_KERNEL_SSE::PackedK;
constexpr MLAS_GEMM_U8X8_STRIDES MLAS_GEMM_U8X8_KERNEL_SSE::Strides;

template
void
MLASCALL
MlasGemmU8X8Operation<MLAS_GEMM_U8X8_KERNEL_SSE>(
    const MLAS_GEMM_U8X8_WORK_BLOCK* WorkBlock
    );

#endif

#ifdef MLAS_TARGET_AMD64

//
// Stores a vector to transpose a 4x4 byte vector using vpshufb.
//

MLAS_INTERNAL_DATA MLAS_DECLSPEC_ALIGN(const uint8_t MlasTranspose4x4BytesAvx[16], 16) =
    { 0, 4, 8, 12, 1, 5, 9, 13, 2, 6, 10, 14, 3, 7, 11, 15 };

//
// Define the prototypes of the AVX2/AVX512 routines written in assembly.
//

extern "C" {

    void
    MLASCALL
    MlasGemmU8S8CopyPackAAvx2(
        uint8_t* D,
        const uint8_t* A,
        size_t lda,
        size_t CountM,
        size_t CountK,
        int32_t* RowSumBuffer
        );

    void
    MLASCALL
    MlasGemmU8S8CopyPackBAvx2(
        uint8_t* D,
        const uint8_t* B,
        size_t ldb,
        size_t CountN,
        size_t CountK,
        int32_t* ColumnSumBuffer,
        bool BIsSigned
        );

    void
    MLASCALL
    MlasGemmU8U8CopyPackAAvx2(
        int16_t* D,
        const uint8_t* A,
        size_t lda,
        size_t CountM,
        size_t CountK,
        int32_t* RowSumBuffer
        );

    void
    MLASCALL
    MlasGemmU8U8CopyPackBAvx2(
        uint8_t* D,
        const uint8_t* B,
        size_t ldb,
        size_t CountN,
        size_t CountK,
        int32_t* ColumnSumBuffer
        );
}

struct MLAS_GEMM_U8S8_KERNEL_AVX2
{
    typedef uint8_t PackedAType;
    typedef uint8_t PackedBType;
    typedef int8_t OffsetBType;

    static constexpr size_t PackedK = 4;
    static constexpr MLAS_GEMM_U8X8_STRIDES Strides{24, 256, 128};
    static constexpr MLAS_GEMM_U8X8_STRIDES PackedStrides{48, 256, 384};

    MLAS_FORCEINLINE
    static
    bool
    TryGemvKernel(
        const uint8_t* A,
        const uint8_t* B,
        size_t ldb,
        int32_t* C,
        size_t CountK,
        size_t CountN,
        bool BIsSigned
        )
    {
        if (BIsSigned) {
            MlasPlatform.GemvU8S8Kernel(A, B, C, CountK, CountN, ldb);
            return true;
        }

        return false;
    }

    MLAS_FORCEINLINE
    static
    void
    CopyPackA(
        PackedAType* D,
        const uint8_t* A,
        size_t lda,
        size_t CountM,
        size_t CountK,
        int32_t* RowSumBuffer
        )
    {
        MlasGemmU8S8CopyPackAAvx2(D, A, lda, CountM, CountK, RowSumBuffer);
    }

    MLAS_FORCEINLINE
    static
    void
    CopyPackB(
        PackedBType* D,
        const uint8_t* B,
        size_t ldb,
        size_t CountN,
        size_t CountK,
        int32_t* ColumnSumBuffer,
        bool BIsSigned
        )
    {
        MlasGemmU8S8CopyPackBAvx2(D, B, ldb, CountN, CountK, ColumnSumBuffer,
            BIsSigned);
    }

    MLAS_FORCEINLINE
    static
    size_t
    GemmKernel(
        const PackedAType* A,
        const PackedBType* B,
        int32_t* C,
        size_t PackedCountK,
        size_t CountM,
        size_t CountN,
        size_t ldc,
        const int32_t* RowSumBuffer,
        const int32_t* ColumnSumBuffer,
        int32_t DepthValue,
        bool ZeroMode
        )
    {
        return MlasPlatform.GemmU8S8Kernel(A, B, C, PackedCountK, CountM, CountN,
            ldc, RowSumBuffer, ColumnSumBuffer, DepthValue, ZeroMode);
    }
};

constexpr size_t MLAS_GEMM_U8S8_KERNEL_AVX2::PackedK;
constexpr MLAS_GEMM_U8X8_STRIDES MLAS_GEMM_U8S8_KERNEL_AVX2::Strides;
constexpr MLAS_GEMM_U8X8_STRIDES MLAS_GEMM_U8S8_KERNEL_AVX2::PackedStrides;

template
void
MlasGemmU8X8Operation<MLAS_GEMM_U8S8_KERNEL_AVX2>(
    const MLAS_GEMM_U8X8_WORK_BLOCK* WorkBlock
    );

template
void
MlasGemmU8X8PackedOperation<MLAS_GEMM_U8S8_KERNEL_AVX2>(
    const MLAS_GEMM_U8X8_WORK_BLOCK* WorkBlock
    );

struct MLAS_GEMM_U8U8_KERNEL_AVX2
{
    typedef int16_t PackedAType;
    typedef uint8_t PackedBType;
    typedef uint8_t OffsetBType;

    static constexpr size_t PackedK = 2;
    static constexpr MLAS_GEMM_U8X8_STRIDES Strides{24, 256, 128};
    static constexpr MLAS_GEMM_U8X8_STRIDES PackedStrides{48, 256, 384};

    MLAS_FORCEINLINE
    static
    bool
    TryGemvKernel(
        const uint8_t* A,
        const uint8_t* B,
        size_t ldb,
        int32_t* C,
        size_t CountK,
        size_t CountN,
        bool BIsSigned
        )
    {
        MLAS_UNREFERENCED_PARAMETER(A);
        MLAS_UNREFERENCED_PARAMETER(B);
        MLAS_UNREFERENCED_PARAMETER(ldb);
        MLAS_UNREFERENCED_PARAMETER(C);
        MLAS_UNREFERENCED_PARAMETER(CountK);
        MLAS_UNREFERENCED_PARAMETER(CountN);
        MLAS_UNREFERENCED_PARAMETER(BIsSigned);

        return false;
    }

    MLAS_FORCEINLINE
    static
    void
    CopyPackA(
        PackedAType* D,
        const uint8_t* A,
        size_t lda,
        size_t CountM,
        size_t CountK,
        int32_t* RowSumBuffer
        )
    {
        MlasGemmU8U8CopyPackAAvx2(D, A, lda, CountM, CountK, RowSumBuffer);
    }

    MLAS_FORCEINLINE
    static
    void
    CopyPackB(
        PackedBType* D,
        const uint8_t* B,
        size_t ldb,
        size_t CountN,
        size_t CountK,
        int32_t* ColumnSumBuffer,
        bool BIsSigned
        )
    {
        MLAS_UNREFERENCED_PARAMETER(BIsSigned);

        MlasGemmU8U8CopyPackBAvx2(D, B, ldb, CountN, CountK, ColumnSumBuffer);
    }

    MLAS_FORCEINLINE
    static
    size_t
    GemmKernel(
        const PackedAType* A,
        const PackedBType* B,
        int32_t* C,
        size_t PackedCountK,
        size_t CountM,
        size_t CountN,
        size_t ldc,
        const int32_t* RowSumBuffer,
        const int32_t* ColumnSumBuffer,
        int32_t DepthValue,
        bool ZeroMode
        )
    {
        return MlasPlatform.GemmU8U8Kernel(A, B, C, PackedCountK, CountM, CountN,
            ldc, RowSumBuffer, ColumnSumBuffer, DepthValue, ZeroMode);
    }
};

constexpr size_t MLAS_GEMM_U8U8_KERNEL_AVX2::PackedK;
constexpr MLAS_GEMM_U8X8_STRIDES MLAS_GEMM_U8U8_KERNEL_AVX2::Strides;
constexpr MLAS_GEMM_U8X8_STRIDES MLAS_GEMM_U8U8_KERNEL_AVX2::PackedStrides;

template
void
MLASCALL
MlasGemmU8X8Operation<MLAS_GEMM_U8U8_KERNEL_AVX2>(
    const MLAS_GEMM_U8X8_WORK_BLOCK* WorkBlock
    );

template
void
MlasGemmU8X8PackedOperation<MLAS_GEMM_U8U8_KERNEL_AVX2>(
    const MLAS_GEMM_U8X8_WORK_BLOCK* WorkBlock
    );

#endif

<<<<<<< HEAD
#ifdef MLAS_NEON64_INTRINSICS
=======
#ifdef MLAS_NEON_INTRINSICS
>>>>>>> d46dbeaf

//
// Define the prototypes of the NEON routines written in assembly.
//

extern "C"
size_t
MLASCALL
MlasGemmU8X8KernelNeon(
    const uint8_t* A,
    const uint8_t* B,
    int32_t* C,
    size_t PackedCountK,
    size_t CountM,
    size_t CountN,
    size_t ldc,
    const int32_t* RowSumVector,
    const int32_t* ColumnSumVector,
    int32_t DepthValue,
    bool ZeroMode
    );

void
MLASCALL
MlasGemmU8X8CopyPackANeon(
    uint8_t* D,
    const uint8_t* A,
    size_t lda,
    size_t CountM,
    size_t CountK,
    int32_t* RowSumBuffer
    )
/*++

Routine Description:

    This routine copies elements from the source matrix to the destination
    packed buffer.

Arguments:

    D - Supplies the address of the destination packed buffer.
<<<<<<< HEAD

    A - Supplies the address of the source matrix.

    lda - Supplies the number of elements per row of the source matrix.

    CountM - Supplies the number of rows of the source matrix to copy.

    CountK - Supplies the number of columns of the source matrix to copy.

    RowSumBuffer - Supplies the address of the buffer to receive the sums of
        the elements along each of the rows.

Return Value:

    None.

--*/
{
    uint8_t PaddedMatrixAData[16];

    //
    // Process four rows of matrix A in a loop.
    //
    // The buffer is packed as a series of 16 byte vectors where four rows are
    // interleaved with the following pattern:
    //
    //      [ A0 A1 A2 A3 B0 B1 B2 B3 C0 C1 C2 C3 D0 D1 D2 D3 ]
    //      [ A4 A5 A6 A7 B4 B5 B6 B7 C4 C5 C6 C7 D4 D5 D6 D7 ]
    //
    // This pattern is repeated (CountK / 4) times.
    //
    // If CountK is not aligned to a multiple of four, then the vector is padded
    // with zeroes.
    //

    while (CountM >= 4) {

        const uint8_t* a0 = A;
        const uint8_t* a1 = a0 + lda;
        const uint8_t* a2 = a1 + lda;
        const uint8_t* a3 = a2 + lda;

        size_t k = CountK;
        uint32x4_t RowSums = vmovq_n_u32(0);

        while (k >= 16) {

            uint32x4_t v0 = vld1q_u32(reinterpret_cast<const uint32_t*>(a0));
            a0 += 16;
            uint32x4_t v1 = vld1q_u32(reinterpret_cast<const uint32_t*>(a1));
            a1 += 16;
            uint32x4_t v2 = vld1q_u32(reinterpret_cast<const uint32_t*>(a2));
            a2 += 16;
            uint32x4_t v3 = vld1q_u32(reinterpret_cast<const uint32_t*>(a3));
            a3 += 16;

            uint32x4_t z0 = vzip1q_u32(v0, v2);
            uint32x4_t z1 = vzip2q_u32(v0, v2);
            uint32x4_t z2 = vzip1q_u32(v1, v3);
            uint32x4_t z3 = vzip2q_u32(v1, v3);
            v0 = vzip1q_u32(z0, z2);
            v1 = vzip2q_u32(z0, z2);
            v2 = vzip1q_u32(z1, z3);
            v3 = vzip2q_u32(z1, z3);

            vst1q_u8(&D[0], vreinterpretq_u8_u32(v0));
            vst1q_u8(&D[16], vreinterpretq_u8_u32(v1));
            vst1q_u8(&D[32], vreinterpretq_u8_u32(v2));
            vst1q_u8(&D[48], vreinterpretq_u8_u32(v3));

            RowSums = vpadalq_u16(RowSums, vpaddlq_u8(vreinterpretq_u8_u32(v0)));
            RowSums = vpadalq_u16(RowSums, vpaddlq_u8(vreinterpretq_u8_u32(v1)));
            RowSums = vpadalq_u16(RowSums, vpaddlq_u8(vreinterpretq_u8_u32(v2)));
            RowSums = vpadalq_u16(RowSums, vpaddlq_u8(vreinterpretq_u8_u32(v3)));

            D += 64;
            k -= 16;
        }

        uint32x4_t GatherVector = vmovq_n_u32(0);

        while (k >= 4) {

            GatherVector = vld1q_lane_u32(reinterpret_cast<const uint32_t*>(a0), GatherVector, 0);
            a0 += 4;
            GatherVector = vld1q_lane_u32(reinterpret_cast<const uint32_t*>(a1), GatherVector, 1);
            a1 += 4;
            GatherVector = vld1q_lane_u32(reinterpret_cast<const uint32_t*>(a2), GatherVector, 2);
            a2 += 4;
            GatherVector = vld1q_lane_u32(reinterpret_cast<const uint32_t*>(a3), GatherVector, 3);
            a3 += 4;

            uint8x16_t PackedVector = vreinterpretq_u8_u32(GatherVector);
            vst1q_u8(D, PackedVector);

            RowSums = vpadalq_u16(RowSums, vpaddlq_u8(PackedVector));

            D += 16;
            k -= 4;
        }

        if (k > 0) {

            //
            // Copy the remaining bytes to the zero padded stack buffer.
            //

            uint8_t* d = PaddedMatrixAData;

            vst1q_u8(PaddedMatrixAData, vmovq_n_u8(0));

            while (k > 0) {

                d[0] = *a0++;
                d[4] = *a1++;
                d[8] = *a2++;
                d[12] = *a3++;

                d += 1;
                k -= 1;
            }

            uint8x16_t PackedVector = vld1q_u8(PaddedMatrixAData);
            vst1q_u8(D, PackedVector);

            RowSums = vpadalq_u16(RowSums, vpaddlq_u8(PackedVector));

            D += 16;
        }

        vst1q_s32(RowSumBuffer, vreinterpretq_s32_u32(RowSums));
        RowSumBuffer += 4;

        A = A + lda * 4;
        CountM -= 4;
    }

    //
    // Process two rows of matrix A.
    //
    // The buffer is packed as a series of 8 byte vectors where two rows are
    // interleaved with the following pattern:
    //
    //      [ A0 A1 A2 A3 B0 B1 B2 B3 ]
    //      [ A4 A5 A6 A7 B4 B5 B6 B7 ]
    //
    // This pattern is repeated (CountK / 4) times.
    //
    // If CountK is not aligned to a multiple of four, then the vector is padded
    // with zeroes.
    //

    if ((CountM & 2) != 0) {

        const uint8_t* a0 = A;
        const uint8_t* a1 = a0 + lda;

        size_t k = CountK;
        uint32x2_t RowSums = vmov_n_u32(0);
        uint32x2_t GatherVector = vmov_n_u32(0);

        while (k >= 4) {

            GatherVector = vld1_lane_u32(reinterpret_cast<const uint32_t*>(a0), GatherVector, 0);
            a0 += 4;
            GatherVector = vld1_lane_u32(reinterpret_cast<const uint32_t*>(a1), GatherVector, 1);
            a1 += 4;

            uint8x8_t PackedVector = vreinterpret_u8_u32(GatherVector);
            vst1_u8(D, PackedVector);

            RowSums = vpadal_u16(RowSums, vpaddl_u8(PackedVector));

            D += 8;
            k -= 4;
        }

        if (k > 0) {

            //
            // Copy the remaining bytes to the zero padded stack buffer.
            //

            uint8_t* d = PaddedMatrixAData;

            vst1q_u8(PaddedMatrixAData, vmovq_n_u8(0));

            while (k > 0) {

                d[0] = *a0++;
                d[4] = *a1++;

                d += 1;
                k -= 1;
            }

            uint8x8_t PackedVector = vld1_u8(PaddedMatrixAData);
            vst1_u8(D, PackedVector);

            RowSums = vpadal_u16(RowSums, vpaddl_u8(PackedVector));

            D += 8;
        }

        vst1_s32(RowSumBuffer, vreinterpret_s32_u32(RowSums));
        RowSumBuffer += 2;

        A = A + lda * 2;
        CountM -= 2;
    }

    //
    // Process one row of matrix A.
    //
    // The buffer is packed as a series of 4 byte with the following pattern:
    //
    //      [ A0 A1 A2 A3 ]
    //      [ A4 A5 A6 A7 ]
    //
    // This pattern is repeated (CountK / 4) times.
    //
    // If CountK is not aligned to a multiple of four, then the vector is padded
    // with zeroes.
    //

    if ((CountM & 1) != 0) {

        const uint8_t* a = A;
        size_t k = CountK;
        uint32x4_t RowSums = vmovq_n_u32(0);

        while (k >= 16) {

            uint8x16_t v = vld1q_u8(a);
            a += 16;

            vst1q_u8(D, v);

            RowSums = vpadalq_u16(RowSums, vpaddlq_u8(v));

            D += 16;
            k -= 16;
        }

        if (k > 0) {

            //
            // Copy the remaining bytes to the zero padded stack buffer.
            //

            vst1q_u8(PaddedMatrixAData, vmovq_n_u8(0));

            for (size_t kk = 0; kk < k; kk++) {
                PaddedMatrixAData[kk] = a[kk];
            }

            uint8x16_t v = vld1q_u8(PaddedMatrixAData);
            vst1q_u8(D, v);

            RowSums = vpadalq_u16(RowSums, vpaddlq_u8(v));
        }

#if defined(_M_ARM64)
        // N.B. The workaround of defining a local vaddvq_u32 doesn't work here
        // as VS2019 added new intrinsics to make the operation work. Also, not
        // all build environments using VS2019 have the up-to-date arm64_neon.h,
        // so fallback to pairwise addition.
        RowSums = vpaddq_u32(RowSums, RowSums);
        RowSums = vpaddq_u32(RowSums, RowSums);
        vst1q_lane_u32(reinterpret_cast<int32_t*>(RowSumBuffer), RowSums, 0);
#else
        *RowSumBuffer = int32_t(vaddvq_u32(RowSums));
#endif
    }
}

MLAS_FORCEINLINE
void
MlasGemmU8X8CopyPackBProcessNeon(
    uint8_t* D,
    const uint8_t* B,
    uint8x8_t BitFlipVector,
    uint32x4_t ColumnSums[2]
    )
{
    uint8x8_t BytesRow = veor_u8(vld1_u8(B), BitFlipVector);
    vst1_u8(D, BytesRow);

    uint16x8_t WordsRow = vmovl_u8(BytesRow);
    ColumnSums[0] = vaddq_u32(ColumnSums[0], vmovl_u16(vget_low_u16(WordsRow)));
    ColumnSums[1] = vaddq_u32(ColumnSums[1], vmovl_high_u16(WordsRow));
}

void
MLASCALL
MlasGemmU8X8CopyPackBNeon(
    uint8_t* D,
    const uint8_t* B,
    size_t ldb,
    size_t CountN,
    size_t CountK,
    int32_t* ColumnSumBuffer,
    bool BIsSigned
    )
/*++

Routine Description:

    This routine copies elements from the source matrix to the destination
    packed buffer.

Arguments:

    D - Supplies the address of the destination packed buffer.

    B - Supplies the address of the source matrix.

    ldb - Supplies the number of elements per row of the source matrix.

    CountN - Supplies the number of columns of the source matrix to copy.

    CountK - Supplies the number of rows of the source matrix to copy.

    ColumnSumBuffer - Supplies the address of the buffer to receive the sums of
        the elements along each of the columns.

    BIsSigned - Supplies true if the source matrix is signed data, else false
        if the source matrix is unsigned data.

Return Value:

    None.

--*/
{
    const uint8x8_t BitFlipVector = vdup_n_u8(BIsSigned ? 0x80 : 0);
    const uint8x8_t ZeroVector = vmov_n_u8(0);
    const size_t AlignedCountK = (CountK + 3) & ~3;

    //
    // Process 8 columns of matrix B in a loop.
    //
    // Copy columns from matrix B to the packed buffer. Signed buffers are
    // converted to unsigned buffers in order to share a common kernel.
    //
    // If CountK is not aligned to a multiple of four, then the packed buffer
    // is padded with zero vectors.
    //
    // If CountN is not aligned to a multiple of four, then the extra columns
    // are padded with zeroes.
    //

    while (CountN >= 8) {

        const uint8_t* b = B;
        uint32x4_t ColumnSums[2];

        ColumnSums[0] = vmovq_n_u32(0);
        ColumnSums[1] = vmovq_n_u32(0);

        for (size_t k = CountK; k > 0; k--) {

            MlasGemmU8X8CopyPackBProcessNeon(D, b, BitFlipVector, ColumnSums);

            b += ldb;
            D += 8;
        }

        for (size_t k = CountK; k < AlignedCountK; k++) {
            vst1_u8(D, ZeroVector);
            D += 8;
        }

        vst1q_s32(&ColumnSumBuffer[0], vreinterpretq_s32_u32(ColumnSums[0]));
        vst1q_s32(&ColumnSumBuffer[4], vreinterpretq_s32_u32(ColumnSums[1]));
        ColumnSumBuffer += 8;

        B += 8;
        CountN -= 8;
    }

    //
    // Process the remaining columns of matrix B.
    //

    if (CountN > 0) {

        const uint8_t* b = B;
        uint8_t PaddedMatrixBData[8];
        uint32x4_t ColumnSums[2];

        vst1_u8(PaddedMatrixBData, ZeroVector);

        ColumnSums[0] = vmovq_n_u32(0);
        ColumnSums[1] = vmovq_n_u32(0);

        for (size_t k = CountK; k > 0; k--) {

            for (size_t n = 0; n < CountN; n++) {
                PaddedMatrixBData[n] = b[n];
            }

            MlasGemmU8X8CopyPackBProcessNeon(D, PaddedMatrixBData, BitFlipVector, ColumnSums);

            b += ldb;
            D += 8;
        }

        for (size_t k = CountK; k < AlignedCountK; k++) {
            vst1_u8(D, ZeroVector);
            D += 8;
        }

        vst1q_s32(&ColumnSumBuffer[0], vreinterpretq_s32_u32(ColumnSums[0]));
        vst1q_s32(&ColumnSumBuffer[4], vreinterpretq_s32_u32(ColumnSums[1]));
    }
}

struct MLAS_GEMM_U8X8_KERNEL_NEON
{
    typedef uint8_t PackedAType;
    typedef uint8_t PackedBType;
    typedef uint8_t OffsetBType;

    static constexpr size_t PackedK = 4;
    static constexpr MLAS_GEMM_U8X8_STRIDES Strides{24, 128, 256};
    static constexpr MLAS_GEMM_U8X8_STRIDES PackedStrides{24, 256, 128};

    MLAS_FORCEINLINE
    static
    bool
    TryGemvKernel(
        const uint8_t* A,
        const uint8_t* B,
        size_t ldb,
        int32_t* C,
        size_t CountK,
        size_t CountN,
        bool BIsSigned
        )
    {
        MLAS_UNREFERENCED_PARAMETER(A);
        MLAS_UNREFERENCED_PARAMETER(B);
        MLAS_UNREFERENCED_PARAMETER(ldb);
        MLAS_UNREFERENCED_PARAMETER(C);
        MLAS_UNREFERENCED_PARAMETER(CountK);
        MLAS_UNREFERENCED_PARAMETER(CountN);
        MLAS_UNREFERENCED_PARAMETER(BIsSigned);

        return false;
    }

    MLAS_FORCEINLINE
    static
    void
    CopyPackA(
        PackedAType* D,
        const uint8_t* A,
        size_t lda,
        size_t CountM,
        size_t CountK,
        int32_t* RowSumBuffer
        )
    {
        MlasGemmU8X8CopyPackANeon(D, A, lda, CountM, CountK, RowSumBuffer);
    }

    MLAS_FORCEINLINE
    static
    void
    CopyPackB(
        PackedBType* D,
        const uint8_t* B,
        size_t ldb,
        size_t CountN,
        size_t CountK,
        int32_t* ColumnSumBuffer,
        bool BIsSigned
        )
    {
        MlasGemmU8X8CopyPackBNeon(D, B, ldb, CountN, CountK, ColumnSumBuffer,
            BIsSigned);
    }

    MLAS_FORCEINLINE
    static
    size_t
    GemmKernel(
        const PackedAType* A,
        const PackedBType* B,
        int32_t* C,
        size_t PackedCountK,
        size_t CountM,
        size_t CountN,
        size_t ldc,
        const int32_t* RowSumBuffer,
        const int32_t* ColumnSumBuffer,
        int32_t DepthValue,
        bool ZeroMode
        )
    {
        return MlasGemmU8X8KernelNeon(A, B, C, PackedCountK, CountM, CountN, ldc,
            RowSumBuffer, ColumnSumBuffer, DepthValue, ZeroMode);
    }
};

constexpr size_t MLAS_GEMM_U8X8_KERNEL_NEON::PackedK;
constexpr MLAS_GEMM_U8X8_STRIDES MLAS_GEMM_U8X8_KERNEL_NEON::Strides;
constexpr MLAS_GEMM_U8X8_STRIDES MLAS_GEMM_U8X8_KERNEL_NEON::PackedStrides;

template
void
MLASCALL
MlasGemmU8X8PackedOperation<MLAS_GEMM_U8X8_KERNEL_NEON>(
    const MLAS_GEMM_U8X8_WORK_BLOCK* WorkBlock
    );

#endif

void
MlasGemmU8X8Threaded(
    void* Context,
    int32_t ThreadId
    )
/*++

Routine Description:

    This routine is invoked from a worker thread to execute a segment of a
    QGEMM operation.

Arguments:

    Context - Supplies the pointer to the context for the threaded operation.
=======
>>>>>>> d46dbeaf

    A - Supplies the address of the source matrix.

    lda - Supplies the number of elements per row of the source matrix.

    CountM - Supplies the number of rows of the source matrix to copy.

    CountK - Supplies the number of columns of the source matrix to copy.

    RowSumBuffer - Supplies the address of the buffer to receive the sums of
        the elements along each of the rows.

Return Value:

    None.

--*/
{
    uint8_t PaddedMatrixAData[16];

    //
    // Process four rows of matrix A in a loop.
    //
    // The buffer is packed as a series of 16 byte vectors where four rows are
    // interleaved with the following pattern:
    //
    //      [ A0 A1 A2 A3 B0 B1 B2 B3 C0 C1 C2 C3 D0 D1 D2 D3 ]
    //      [ A4 A5 A6 A7 B4 B5 B6 B7 C4 C5 C6 C7 D4 D5 D6 D7 ]
    //
    // This pattern is repeated (CountK / 4) times.
    //
    // If CountK is not aligned to a multiple of four, then the vector is padded
    // with zeroes.
    //

    while (CountM >= 4) {

        const uint8_t* a0 = A;
        const uint8_t* a1 = a0 + lda;
        const uint8_t* a2 = a1 + lda;
        const uint8_t* a3 = a2 + lda;

        size_t k = CountK;
        uint32x4_t RowSums = vmovq_n_u32(0);

        while (k >= 16) {

            uint32x4_t v0 = vld1q_u32(reinterpret_cast<const uint32_t*>(a0));
            a0 += 16;
            uint32x4_t v1 = vld1q_u32(reinterpret_cast<const uint32_t*>(a1));
            a1 += 16;
            uint32x4_t v2 = vld1q_u32(reinterpret_cast<const uint32_t*>(a2));
            a2 += 16;
            uint32x4_t v3 = vld1q_u32(reinterpret_cast<const uint32_t*>(a3));
            a3 += 16;

#if defined(MLAS_NEON32_INTRINSICS)
            uint32x4x2_t z0 = vzipq_u32(v0, v2);
            uint32x4x2_t z1 = vzipq_u32(v1, v3);

            v0 = z0.val[0];
            v1 = z0.val[1];
            v2 = z1.val[0];
            v3 = z1.val[1];

            uint32x4x2_t z2 = vzipq_u32(v0, v2);
            uint32x4x2_t z3 = vzipq_u32(v1, v3);

            v0 = z2.val[0];
            v1 = z2.val[1];
            v2 = z3.val[0];
            v3 = z3.val[1];
#else
            uint32x4_t z0 = vzip1q_u32(v0, v2);
            uint32x4_t z1 = vzip2q_u32(v0, v2);
            uint32x4_t z2 = vzip1q_u32(v1, v3);
            uint32x4_t z3 = vzip2q_u32(v1, v3);

            v0 = vzip1q_u32(z0, z2);
            v1 = vzip2q_u32(z0, z2);
            v2 = vzip1q_u32(z1, z3);
            v3 = vzip2q_u32(z1, z3);
#endif

            vst1q_u8(&D[0], vreinterpretq_u8_u32(v0));
            vst1q_u8(&D[16], vreinterpretq_u8_u32(v1));
            vst1q_u8(&D[32], vreinterpretq_u8_u32(v2));
            vst1q_u8(&D[48], vreinterpretq_u8_u32(v3));

            RowSums = vpadalq_u16(RowSums, vpaddlq_u8(vreinterpretq_u8_u32(v0)));
            RowSums = vpadalq_u16(RowSums, vpaddlq_u8(vreinterpretq_u8_u32(v1)));
            RowSums = vpadalq_u16(RowSums, vpaddlq_u8(vreinterpretq_u8_u32(v2)));
            RowSums = vpadalq_u16(RowSums, vpaddlq_u8(vreinterpretq_u8_u32(v3)));

            D += 64;
            k -= 16;
        }

        uint32x4_t GatherVector = vmovq_n_u32(0);

<<<<<<< HEAD
    GemmU8X8Operation(&WorkBlock);
#elif defined(MLAS_SSE2_INTRINSICS)
    MlasGemmU8X8Operation<MLAS_GEMM_U8X8_KERNEL_SSE>(&WorkBlock);
#elif defined(MLAS_NEON64_INTRINSICS)
    if (WorkBlock.BIsPacked) {
        MlasGemmU8X8PackedOperation<MLAS_GEMM_U8X8_KERNEL_NEON>(&WorkBlock);
    } else {
        MlasGemmU8X8Operation<MLAS_GEMM_U8X8_KERNEL_NEON>(&WorkBlock);
    }
#endif
}
=======
        while (k >= 4) {
>>>>>>> d46dbeaf

            GatherVector = vld1q_lane_u32(reinterpret_cast<const uint32_t*>(a0), GatherVector, 0);
            a0 += 4;
            GatherVector = vld1q_lane_u32(reinterpret_cast<const uint32_t*>(a1), GatherVector, 1);
            a1 += 4;
            GatherVector = vld1q_lane_u32(reinterpret_cast<const uint32_t*>(a2), GatherVector, 2);
            a2 += 4;
            GatherVector = vld1q_lane_u32(reinterpret_cast<const uint32_t*>(a3), GatherVector, 3);
            a3 += 4;

            uint8x16_t PackedVector = vreinterpretq_u8_u32(GatherVector);
            vst1q_u8(D, PackedVector);

            RowSums = vpadalq_u16(RowSums, vpaddlq_u8(PackedVector));

            D += 16;
            k -= 4;
        }

        if (k > 0) {

            //
            // Copy the remaining bytes to the zero padded stack buffer.
            //

            uint8_t* d = PaddedMatrixAData;

            vst1q_u8(PaddedMatrixAData, vmovq_n_u8(0));

            while (k > 0) {

                d[0] = *a0++;
                d[4] = *a1++;
                d[8] = *a2++;
                d[12] = *a3++;

                d += 1;
                k -= 1;
            }

            uint8x16_t PackedVector = vld1q_u8(PaddedMatrixAData);
            vst1q_u8(D, PackedVector);

            RowSums = vpadalq_u16(RowSums, vpaddlq_u8(PackedVector));

            D += 16;
        }

        vst1q_s32(RowSumBuffer, vreinterpretq_s32_u32(RowSums));
        RowSumBuffer += 4;

        A = A + lda * 4;
        CountM -= 4;
    }

    //
    // Process two rows of matrix A.
    //
    // The buffer is packed as a series of 8 byte vectors where two rows are
    // interleaved with the following pattern:
    //
    //      [ A0 A1 A2 A3 B0 B1 B2 B3 ]
    //      [ A4 A5 A6 A7 B4 B5 B6 B7 ]
    //
    // This pattern is repeated (CountK / 4) times.
    //
    // If CountK is not aligned to a multiple of four, then the vector is padded
    // with zeroes.
    //

    if ((CountM & 2) != 0) {

        const uint8_t* a0 = A;
        const uint8_t* a1 = a0 + lda;

        size_t k = CountK;
        uint32x2_t RowSums = vmov_n_u32(0);
        uint32x2_t GatherVector = vmov_n_u32(0);

        while (k >= 4) {

            GatherVector = vld1_lane_u32(reinterpret_cast<const uint32_t*>(a0), GatherVector, 0);
            a0 += 4;
            GatherVector = vld1_lane_u32(reinterpret_cast<const uint32_t*>(a1), GatherVector, 1);
            a1 += 4;

            uint8x8_t PackedVector = vreinterpret_u8_u32(GatherVector);
            vst1_u8(D, PackedVector);

            RowSums = vpadal_u16(RowSums, vpaddl_u8(PackedVector));

            D += 8;
            k -= 4;
        }

        if (k > 0) {

            //
            // Copy the remaining bytes to the zero padded stack buffer.
            //

            uint8_t* d = PaddedMatrixAData;

            vst1q_u8(PaddedMatrixAData, vmovq_n_u8(0));

            while (k > 0) {

                d[0] = *a0++;
                d[4] = *a1++;

                d += 1;
                k -= 1;
            }

            uint8x8_t PackedVector = vld1_u8(PaddedMatrixAData);
            vst1_u8(D, PackedVector);

            RowSums = vpadal_u16(RowSums, vpaddl_u8(PackedVector));

            D += 8;
        }

        vst1_s32(RowSumBuffer, vreinterpret_s32_u32(RowSums));
        RowSumBuffer += 2;

        A = A + lda * 2;
        CountM -= 2;
    }

    //
    // Process one row of matrix A.
    //
    // The buffer is packed as a series of 4 byte with the following pattern:
    //
    //      [ A0 A1 A2 A3 ]
    //      [ A4 A5 A6 A7 ]
    //
    // This pattern is repeated (CountK / 4) times.
    //
    // If CountK is not aligned to a multiple of four, then the vector is padded
    // with zeroes.
    //

    if ((CountM & 1) != 0) {

        const uint8_t* a = A;
        size_t k = CountK;
        uint32x4_t RowSums = vmovq_n_u32(0);

        while (k >= 16) {

            uint8x16_t v = vld1q_u8(a);
            a += 16;

            vst1q_u8(D, v);

            RowSums = vpadalq_u16(RowSums, vpaddlq_u8(v));

            D += 16;
            k -= 16;
        }

        if (k > 0) {

            //
            // Copy the remaining bytes to the zero padded stack buffer.
            //

            vst1q_u8(PaddedMatrixAData, vmovq_n_u8(0));

            for (size_t kk = 0; kk < k; kk++) {
                PaddedMatrixAData[kk] = a[kk];
            }

            uint8x16_t v = vld1q_u8(PaddedMatrixAData);
            vst1q_u8(D, v);

            RowSums = vpadalq_u16(RowSums, vpaddlq_u8(v));
        }

#if defined(MLAS_NEON32_INTRINSICS)
        uint32x2_t RowSumsLow = vpadd_u32(vget_high_u32(RowSums), vget_low_u32(RowSums));
        RowSumsLow = vpadd_u32(RowSumsLow, RowSumsLow);
        vst1_lane_u32(reinterpret_cast<uint32_t*>(RowSumBuffer), RowSumsLow, 0);
#elif defined(_M_ARM64)
        // N.B. The workaround of defining a local vaddvq_u32 doesn't work here
        // as VS2019 added new intrinsics to make the operation work. Also, not
        // all build environments using VS2019 have the up-to-date arm64_neon.h,
        // so fallback to pairwise addition.
        RowSums = vpaddq_u32(RowSums, RowSums);
        RowSums = vpaddq_u32(RowSums, RowSums);
        vst1q_lane_u32(reinterpret_cast<uint32_t*>(RowSumBuffer), RowSums, 0);
#else
        *RowSumBuffer = int32_t(vaddvq_u32(RowSums));
#endif
    }
}

MLAS_FORCEINLINE
void
MlasGemmU8X8CopyPackBProcessNeon(
    uint8_t* D,
    const uint8_t* B,
    uint8x8_t BitFlipVector,
    uint32x4_t ColumnSums[2]
    )
{
    uint8x8_t BytesRow = veor_u8(vld1_u8(B), BitFlipVector);
    vst1_u8(D, BytesRow);

    uint16x8_t WordsRow = vmovl_u8(BytesRow);
    ColumnSums[0] = vaddq_u32(ColumnSums[0], vmovl_u16(vget_low_u16(WordsRow)));
#if defined(MLAS_NEON32_INTRINSICS)
    ColumnSums[1] = vaddq_u32(ColumnSums[1], vmovl_u16(vget_high_u16(WordsRow)));
#else
    ColumnSums[1] = vaddq_u32(ColumnSums[1], vmovl_high_u16(WordsRow));
#endif
}

void
MLASCALL
MlasGemmU8X8CopyPackBNeon(
    uint8_t* D,
    const uint8_t* B,
    size_t ldb,
    size_t CountN,
    size_t CountK,
    int32_t* ColumnSumBuffer,
    bool BIsSigned
    )
/*++

Routine Description:

    This routine copies elements from the source matrix to the destination
    packed buffer.

Arguments:

    D - Supplies the address of the destination packed buffer.

    B - Supplies the address of the source matrix.

    ldb - Supplies the number of elements per row of the source matrix.

    CountN - Supplies the number of columns of the source matrix to copy.

    CountK - Supplies the number of rows of the source matrix to copy.

    ColumnSumBuffer - Supplies the address of the buffer to receive the sums of
        the elements along each of the columns.

    BIsSigned - Supplies true if the source matrix is signed data, else false
        if the source matrix is unsigned data.

Return Value:

    None.

--*/
{
    const uint8x8_t BitFlipVector = vdup_n_u8(BIsSigned ? 0x80 : 0);
    const uint8x8_t ZeroVector = vmov_n_u8(0);
    const size_t AlignedCountK = (CountK + 3) & ~3;

    //
    // Process 8 columns of matrix B in a loop.
    //
    // Copy columns from matrix B to the packed buffer. Signed buffers are
    // converted to unsigned buffers in order to share a common kernel.
    //
    // If CountK is not aligned to a multiple of four, then the packed buffer
    // is padded with zero vectors.
    //
    // If CountN is not aligned to a multiple of four, then the extra columns
    // are padded with zeroes.
    //

    while (CountN >= 8) {

        const uint8_t* b = B;
        uint32x4_t ColumnSums[2];

        ColumnSums[0] = vmovq_n_u32(0);
        ColumnSums[1] = vmovq_n_u32(0);

        for (size_t k = CountK; k > 0; k--) {

            MlasGemmU8X8CopyPackBProcessNeon(D, b, BitFlipVector, ColumnSums);

            b += ldb;
            D += 8;
        }

        for (size_t k = CountK; k < AlignedCountK; k++) {
            vst1_u8(D, ZeroVector);
            D += 8;
        }

        vst1q_s32(&ColumnSumBuffer[0], vreinterpretq_s32_u32(ColumnSums[0]));
        vst1q_s32(&ColumnSumBuffer[4], vreinterpretq_s32_u32(ColumnSums[1]));
        ColumnSumBuffer += 8;

        B += 8;
        CountN -= 8;
    }

    //
    // Process the remaining columns of matrix B.
    //

    if (CountN > 0) {

        const uint8_t* b = B;
        uint8_t PaddedMatrixBData[8];
        uint32x4_t ColumnSums[2];

        vst1_u8(PaddedMatrixBData, ZeroVector);

        ColumnSums[0] = vmovq_n_u32(0);
        ColumnSums[1] = vmovq_n_u32(0);

        for (size_t k = CountK; k > 0; k--) {

            for (size_t n = 0; n < CountN; n++) {
                PaddedMatrixBData[n] = b[n];
            }

            MlasGemmU8X8CopyPackBProcessNeon(D, PaddedMatrixBData, BitFlipVector, ColumnSums);

            b += ldb;
            D += 8;
        }

        for (size_t k = CountK; k < AlignedCountK; k++) {
            vst1_u8(D, ZeroVector);
            D += 8;
        }

        vst1q_s32(&ColumnSumBuffer[0], vreinterpretq_s32_u32(ColumnSums[0]));
        vst1q_s32(&ColumnSumBuffer[4], vreinterpretq_s32_u32(ColumnSums[1]));
    }
}

struct MLAS_GEMM_U8X8_KERNEL_NEON
{
    typedef uint8_t PackedAType;
    typedef uint8_t PackedBType;
    typedef uint8_t OffsetBType;

    static constexpr size_t PackedK = 4;
    static constexpr MLAS_GEMM_U8X8_STRIDES Strides{24, 128, 256};
    static constexpr MLAS_GEMM_U8X8_STRIDES PackedStrides{24, 256, 128};

    MLAS_FORCEINLINE
    static
    bool
    TryGemvKernel(
        const uint8_t* A,
        const uint8_t* B,
        size_t ldb,
        int32_t* C,
        size_t CountK,
        size_t CountN,
        bool BIsSigned
        )
    {
        MLAS_UNREFERENCED_PARAMETER(A);
        MLAS_UNREFERENCED_PARAMETER(B);
        MLAS_UNREFERENCED_PARAMETER(ldb);
        MLAS_UNREFERENCED_PARAMETER(C);
        MLAS_UNREFERENCED_PARAMETER(CountK);
        MLAS_UNREFERENCED_PARAMETER(CountN);
        MLAS_UNREFERENCED_PARAMETER(BIsSigned);

        return false;
    }

    MLAS_FORCEINLINE
    static
    void
    CopyPackA(
        PackedAType* D,
        const uint8_t* A,
        size_t lda,
        size_t CountM,
        size_t CountK,
        int32_t* RowSumBuffer
        )
    {
        MlasGemmU8X8CopyPackANeon(D, A, lda, CountM, CountK, RowSumBuffer);
    }

    MLAS_FORCEINLINE
    static
    void
    CopyPackB(
        PackedBType* D,
        const uint8_t* B,
        size_t ldb,
        size_t CountN,
        size_t CountK,
        int32_t* ColumnSumBuffer,
        bool BIsSigned
        )
    {
        MlasGemmU8X8CopyPackBNeon(D, B, ldb, CountN, CountK, ColumnSumBuffer,
            BIsSigned);
    }

    MLAS_FORCEINLINE
    static
    size_t
    GemmKernel(
        const PackedAType* A,
        const PackedBType* B,
        int32_t* C,
        size_t PackedCountK,
        size_t CountM,
        size_t CountN,
        size_t ldc,
        const int32_t* RowSumBuffer,
        const int32_t* ColumnSumBuffer,
        int32_t DepthValue,
        bool ZeroMode
        )
    {
        return MlasGemmU8X8KernelNeon(A, B, C, PackedCountK, CountM, CountN, ldc,
            RowSumBuffer, ColumnSumBuffer, DepthValue, ZeroMode);
    }
};

constexpr size_t MLAS_GEMM_U8X8_KERNEL_NEON::PackedK;
constexpr MLAS_GEMM_U8X8_STRIDES MLAS_GEMM_U8X8_KERNEL_NEON::Strides;
constexpr MLAS_GEMM_U8X8_STRIDES MLAS_GEMM_U8X8_KERNEL_NEON::PackedStrides;

template
void
MLASCALL
MlasGemmU8X8PackedOperation<MLAS_GEMM_U8X8_KERNEL_NEON>(
    const MLAS_GEMM_U8X8_WORK_BLOCK* WorkBlock
    );

#endif

void
MlasGemmU8X8Threaded(
    void* Context,
    int32_t ThreadId
    )
/*++

Routine Description:

    This routine is invoked from a worker thread to execute a segment of a
    QGEMM operation.

Arguments:

    Context - Supplies the pointer to the context for the threaded operation.

    ThreadId - Supplies the current index of the threaded operation.

Return Value:

    None.

--*/
{
    MLAS_GEMM_U8X8_WORK_BLOCK WorkBlock;

    memcpy(&WorkBlock, Context, sizeof(MLAS_GEMM_U8X8_WORK_BLOCK));

    const int32_t ThreadIdM = ThreadId / WorkBlock.ThreadCountN;
    const int32_t ThreadIdN = ThreadId % WorkBlock.ThreadCountN;

    //
    // Partition the operation along the M dimension.
    //

    MlasPartitionWork(ThreadIdM, WorkBlock.ThreadCountM, WorkBlock.M,
        &WorkBlock.RangeStartM, &WorkBlock.RangeCountM);

    //
    // Partition the operation along the N dimension.
    //

    const size_t BlockedN = (WorkBlock.N + MLAS_QGEMM_STRIDEN_THREAD_ALIGN - 1) /
        MLAS_QGEMM_STRIDEN_THREAD_ALIGN;

    MlasPartitionWork(ThreadIdN, WorkBlock.ThreadCountN, BlockedN,
        &WorkBlock.RangeStartN, &WorkBlock.RangeCountN);

    WorkBlock.RangeStartN *= MLAS_QGEMM_STRIDEN_THREAD_ALIGN;
    WorkBlock.RangeCountN *= MLAS_QGEMM_STRIDEN_THREAD_ALIGN;

    WorkBlock.RangeCountN = std::min(WorkBlock.N - WorkBlock.RangeStartN,
        WorkBlock.RangeCountN);

    //
    // Dispatch the partitioned operation.
    //

#if defined(MLAS_TARGET_AMD64)
    PMLAS_GEMM_U8X8_OPERATION GemmU8X8Operation;

    if (WorkBlock.BIsSigned) {
        GemmU8X8Operation = WorkBlock.BIsPacked ?
            MlasPlatform.GemmU8S8PackedOperation : MlasPlatform.GemmU8S8Operation;
    } else {
        GemmU8X8Operation = WorkBlock.BIsPacked ?
            MlasPlatform.GemmU8U8PackedOperation : MlasPlatform.GemmU8U8Operation;
    }

    GemmU8X8Operation(&WorkBlock);
#elif defined(MLAS_SSE2_INTRINSICS)
    MlasGemmU8X8Operation<MLAS_GEMM_U8X8_KERNEL_SSE>(&WorkBlock);
#elif defined(MLAS_NEON_INTRINSICS)
    if (WorkBlock.BIsPacked) {
        MlasGemmU8X8PackedOperation<MLAS_GEMM_U8X8_KERNEL_NEON>(&WorkBlock);
    } else {
        MlasGemmU8X8Operation<MLAS_GEMM_U8X8_KERNEL_NEON>(&WorkBlock);
    }
#else
#error Unsupported architecture.
#endif
}

void
MlasGemmU8X8Schedule(
    MLAS_GEMM_U8X8_WORK_BLOCK* WorkBlock,
    MLAS_THREADPOOL* ThreadPool
    )
/*++

Routine Description:

    This routine schedules the quantized integer matrix/matrix multiply
    operation (QGEMM) across one or more threads.

Arguments:

    WorkBlock - Supplies the structure containing the GEMM parameters.

    ThreadPool - Supplies the thread pool object to use, else nullptr if the
        base library threading support should be used.

Return Value:

    None.

--*/
{
    const size_t M = WorkBlock->M;
    const size_t N = WorkBlock->N;
    const size_t K = WorkBlock->K;

    //
    // Compute the number of target threads given the complexity of the SGEMM
    // operation. Small requests should run using the single threaded path.
    //

    const double Complexity = double(M) * double(N) * double(K);

    int32_t TargetThreadCount;

    if (Complexity < double(MLAS_QGEMM_THREAD_COMPLEXITY * MLAS_MAXIMUM_THREAD_COUNT)) {
        TargetThreadCount = int32_t(Complexity / double(MLAS_QGEMM_THREAD_COMPLEXITY)) + 1;
    } else {
        TargetThreadCount = MLAS_MAXIMUM_THREAD_COUNT;
    }

    int32_t MaximumThreadCount = MlasGetMaximumThreadCount(ThreadPool);

    if (TargetThreadCount >= MaximumThreadCount) {
        TargetThreadCount = MaximumThreadCount;
    }

    //
    // Segment the operation across multiple threads.
    //
    // N.B. Currently, the operation is segmented as a 1D partition, which
    // works okay for operations involving skinny matrices.
    //

    if (N > M) {

<<<<<<< HEAD
#if defined(MLAS_TARGET_AMD64) || defined(MLAS_NEON64_INTRINSICS)
=======
        const size_t BlockedN = (N + MLAS_QGEMM_STRIDEN_THREAD_ALIGN - 1) /
            MLAS_QGEMM_STRIDEN_THREAD_ALIGN;

        if (size_t(TargetThreadCount) > BlockedN) {
            TargetThreadCount = int32_t(BlockedN);
        }

        WorkBlock->ThreadCountM = 1;
        WorkBlock->ThreadCountN = TargetThreadCount;

    } else {

        if (size_t(TargetThreadCount) > M) {
            TargetThreadCount = int32_t(M);
        }

        WorkBlock->ThreadCountM = TargetThreadCount;
        WorkBlock->ThreadCountN = 1;
    }

    MlasExecuteThreaded(MlasGemmU8X8Threaded, WorkBlock, TargetThreadCount, ThreadPool);
}
>>>>>>> d46dbeaf

void
MLASCALL
MlasGemm(
    size_t M,
    size_t N,
    size_t K,
    const uint8_t* A,
    size_t lda,
    uint8_t offa,
    const uint8_t* B,
    size_t ldb,
    uint8_t offb,
    bool BIsSigned,
    int32_t* C,
    size_t ldc,
    MLAS_THREADPOOL* ThreadPool,
    const MLAS_QGEMM_OUTPUT_PROCESSOR* OutputProcessor
    )
/*++

Routine Description:

    This routine implements the quantized integer matrix/matrix multiply
    operation (QGEMM).

Arguments:

    M - Supplies the number of rows of matrix A and matrix C.

    N - Supplies the number of columns of matrix B and matrix C.

    K - Supplies the number of columns of matrix A and the number of rows of
        matrix B.

    A - Supplies the address of matrix A.

    lda - Supplies the first dimension of matrix A.

    offa - Supplies the zero point offset of matrix A.

    B - Supplies the address of matrix B.

    ldb - Supplies the first dimension of matrix B.

    offb - Supplies the zero point offset of matrix B.

    BIsSigned - Supplies true if matrix B is signed data, else false if matrix
        B is unsigned data.

    C - Supplies the address of matrix C.

    ldc - Supplies the first dimension of matrix C.

    ThreadPool - Supplies the thread pool object to use, else nullptr if the
        base library threading support should be used.

    OutputProcessor - Post Processor on C.

Return Value:

    None.

--*/
{
    MLAS_GEMM_U8X8_WORK_BLOCK WorkBlock;

    //
    // Capture the GEMM parameters to the work block.
    //

    memset(&WorkBlock, 0, sizeof(MLAS_GEMM_U8X8_WORK_BLOCK));

    WorkBlock.M = M;
    WorkBlock.N = N;
    WorkBlock.K = K;
    WorkBlock.A = A;
    WorkBlock.lda = lda;
    WorkBlock.B = B;
    WorkBlock.ldb = ldb;
    WorkBlock.C = C;
    WorkBlock.ldc = ldc;
    WorkBlock.OutputProcessor = OutputProcessor;
    WorkBlock.offa = offa;
    WorkBlock.offb = offb;
    WorkBlock.BIsSigned = BIsSigned;

    //
    // Schedule the operation across a set of worker threads.
    //

    MlasGemmU8X8Schedule(&WorkBlock, ThreadPool);
}

#endif // MLAS_SUPPORTS_GEMM_U8X8

#ifdef MLAS_SUPPORTS_PACKED_GEMM_U8X8

void
MLASCALL
MlasGemm(
    size_t M,
    size_t N,
    size_t K,
    const uint8_t* A,
    size_t lda,
    uint8_t offa,
    const void* PackedB,
    uint8_t offb,
    bool BIsSigned,
    int32_t* C,
    size_t ldc,
    MLAS_THREADPOOL* ThreadPool,
    const MLAS_QGEMM_OUTPUT_PROCESSOR* OutputProcessor
    )
/*++

Routine Description:

    This routine implements the quantized integer matrix/matrix multiply
    operation (QGEMM).

Arguments:

    M - Supplies the number of rows of matrix A and matrix C.

    N - Supplies the number of columns of matrix B and matrix C.

    K - Supplies the number of columns of matrix A and the number of rows of
        matrix B.

    A - Supplies the address of matrix A.

    lda - Supplies the first dimension of matrix A.

    offa - Supplies the zero point offset of matrix A.

    PackedB - Supplies the address of packed matrix B.

    offb - Supplies the zero point offset of matrix B.

    BIsSigned - Supplies true if matrix B is signed data, else false if matrix
        B is unsigned data.

    C - Supplies the address of matrix C.

    ldc - Supplies the first dimension of matrix C.

    ThreadPool - Supplies the thread pool object to use, else nullptr if the
        base library threading support should be used.

    OutputProcessor - Post Processor on C

Return Value:

    None.

--*/
{
    MLAS_GEMM_U8X8_WORK_BLOCK WorkBlock;

    //
    // Capture the GEMM parameters to the work block.
    //

    memset(&WorkBlock, 0, sizeof(MLAS_GEMM_U8X8_WORK_BLOCK));

    WorkBlock.M = M;
    WorkBlock.N = N;
    WorkBlock.K = K;
    WorkBlock.A = A;
    WorkBlock.lda = lda;
    WorkBlock.B = PackedB;
    WorkBlock.C = (int32_t*)C;
    WorkBlock.ldc = ldc;
    WorkBlock.OutputProcessor = OutputProcessor,
    WorkBlock.offa = offa;
    WorkBlock.offb = offb;
    WorkBlock.BIsPacked = true;
    WorkBlock.BIsSigned = BIsSigned;

    //
    // Schedule the operation across a set of worker threads.
    //

    MlasGemmU8X8Schedule(&WorkBlock, ThreadPool);
}

size_t
MLASCALL
MlasGemmPackBSize(
    size_t N,
    size_t K,
    bool BIsSigned
    )
/*++

Routine Description:

    This routine computes the number of bytes required to pack a matrix with
    the supplied shape and type.

Arguments:

    N - Supplies the number of columns of matrix B.

    K - Supplies the the number of rows of matrix B.

    BIsSigned - Supplies true if matrix B is signed data, else false if matrix
        B is unsigned data.

Return Value:

    Returns the number of bytes required to pack the matrix.

--*/
{
    //
    // Retrieve the packing parameters based on the packed operation function.
    //

    size_t PackedK;

#if defined(MLAS_TARGET_AMD64)
    PMLAS_GEMM_U8X8_OPERATION GemmU8X8Operation = BIsSigned ?
        MlasPlatform.GemmU8S8PackedOperation : MlasPlatform.GemmU8U8PackedOperation;

    if (GemmU8X8Operation == &MlasGemmU8X8PackedOperation<MLAS_GEMM_U8S8_KERNEL_AVX2>) {
        PackedK = MLAS_GEMM_U8S8_KERNEL_AVX2::PackedK;
    } else if (GemmU8X8Operation == &MlasGemmU8X8PackedOperation<MLAS_GEMM_U8U8_KERNEL_AVX2>) {
        PackedK = MLAS_GEMM_U8U8_KERNEL_AVX2::PackedK;
    } else {
        return 0;
    }
<<<<<<< HEAD
#elif defined(MLAS_NEON64_INTRINSICS)
=======
#elif defined(MLAS_NEON_INTRINSICS)
>>>>>>> d46dbeaf
    MLAS_UNREFERENCED_PARAMETER(BIsSigned);

    PackedK = MLAS_GEMM_U8X8_KERNEL_NEON::PackedK;
#else
#error Unknown architecture.
#endif

    //
    // Compute the number of bytes required to hold the packed buffer.
    //

    const size_t AlignedN =
        (N + MLAS_QGEMM_STRIDEN_THREAD_ALIGN - 1) & ~(MLAS_QGEMM_STRIDEN_THREAD_ALIGN - 1);
    const size_t AlignedK = (K + PackedK - 1) & ~(PackedK - 1);

    const size_t BytesRequired =
        (AlignedN * sizeof(int32_t)) + (AlignedN * AlignedK * sizeof(uint8_t));
    const size_t BufferAlignment = MlasGetPreferredBufferAlignment();
    const size_t AlignedBytesRequired = (BytesRequired + BufferAlignment - 1) &
        ~(BufferAlignment - 1);

    return AlignedBytesRequired;
}

void
MLASCALL
MlasGemmPackB(
    size_t N,
    size_t K,
    const uint8_t* B,
    size_t ldb,
    bool BIsSigned,
    void* PackedB
    )
/*++

Routine Description:

    This routine packs the supplied matrix B to the supplied packed matrix B
    buffer. The size of the packed buffer was obtained from MlasGemmPackBSize.

Arguments:

    N - Supplies the number of columns of matrix B.

    K - Supplies the the number of rows of matrix B.

    B - Supplies the address of matrix B.

    ldb - Supplies the first dimension of matrix B.

    BIsSigned - Supplies true if matrix B is signed data, else false if matrix
        B is unsigned data.

    PackedB - Supplies the address of packed matrix B.

Return Value:

    None.

--*/
{
    //
    // Retrieve the packing parameters based on the packed operation function.
    //

    size_t PackedK;
    size_t StrideK;

#if defined(MLAS_TARGET_AMD64)
    PMLAS_GEMM_U8X8_OPERATION GemmU8X8Operation = BIsSigned ?
        MlasPlatform.GemmU8S8PackedOperation : MlasPlatform.GemmU8U8PackedOperation;

    if (GemmU8X8Operation == &MlasGemmU8X8PackedOperation<MLAS_GEMM_U8S8_KERNEL_AVX2>) {
        PackedK = MLAS_GEMM_U8S8_KERNEL_AVX2::PackedK;
        StrideK = MLAS_GEMM_U8S8_KERNEL_AVX2::PackedStrides.K;
    } else if (GemmU8X8Operation == &MlasGemmU8X8PackedOperation<MLAS_GEMM_U8U8_KERNEL_AVX2>) {
        PackedK = MLAS_GEMM_U8U8_KERNEL_AVX2::PackedK;
        StrideK = MLAS_GEMM_U8U8_KERNEL_AVX2::PackedStrides.K;
    } else {
#ifdef MLAS_NO_EXCEPTION
        abort();
#else
        throw std::runtime_error("packing unavailable");
#endif
    }
<<<<<<< HEAD
#elif defined(MLAS_NEON64_INTRINSICS)
=======
#elif defined(MLAS_NEON_INTRINSICS)
>>>>>>> d46dbeaf
    PackedK = MLAS_GEMM_U8X8_KERNEL_NEON::PackedK;
    StrideK = MLAS_GEMM_U8X8_KERNEL_NEON::PackedStrides.K;
#else
#error Unknown architecture.
#endif

    //
    // Reserve and initialize storage for the column sum buffer to hold the sums
    // of the elements along each of the columns.
    //

    const size_t AlignedN =
        (N + MLAS_QGEMM_STRIDEN_THREAD_ALIGN - 1) & ~(MLAS_QGEMM_STRIDEN_THREAD_ALIGN - 1);

    int32_t* PackedColumnSumBuffer = (int32_t*)PackedB;
    std::fill_n(PackedColumnSumBuffer, AlignedN, 0);
    PackedB = PackedColumnSumBuffer + AlignedN;

    //
    // Step through each slice of matrix B along the K dimension.
    //

    size_t CountK;

    for (size_t k = 0; k < K; k += CountK) {

        CountK = std::min(K - k, StrideK);

        //
        // Step through each slice of matrix B along the N dimension.
        //

        const size_t AlignedK = (CountK + PackedK - 1) & ~(PackedK - 1);
        uint8_t* pb = (uint8_t*)PackedB;
        size_t CountN;

        for (size_t n = 0; n < N; n += CountN) {

            constexpr size_t BatchedN = 128;
            MLAS_DECLSPEC_ALIGN(int32_t ColumnSumBuffer[BatchedN], 64);

            CountN = std::min(N - n, BatchedN);

#if defined(MLAS_TARGET_AMD64)
            if (GemmU8X8Operation == &MlasGemmU8X8PackedOperation<MLAS_GEMM_U8S8_KERNEL_AVX2>) {
                MLAS_GEMM_U8S8_KERNEL_AVX2::CopyPackB(pb, B + n, ldb, CountN, CountK, ColumnSumBuffer, BIsSigned);
            } else {
                MLAS_GEMM_U8U8_KERNEL_AVX2::CopyPackB(pb, B + n, ldb, CountN, CountK, ColumnSumBuffer, BIsSigned);
            }
<<<<<<< HEAD
#elif defined(MLAS_NEON64_INTRINSICS)
=======
#elif defined(MLAS_NEON_INTRINSICS)
>>>>>>> d46dbeaf
            MLAS_GEMM_U8X8_KERNEL_NEON::CopyPackB(pb, B + n, ldb, CountN, CountK, ColumnSumBuffer, BIsSigned);
#else
#error Unknown architecture.
#endif

            //
            // Accumulate this batch of the column sum buffer into the packed
            // buffer accumulators.
            //

            for (size_t nn = 0; nn < CountN; nn++) {
                PackedColumnSumBuffer[n + nn] += ColumnSumBuffer[nn];
            }

            pb += CountN * AlignedK;
        }

        PackedB = (uint8_t*)PackedB + AlignedN * AlignedK;
        B += ldb * CountK;
    }
}

#endif // MLAS_SUPPORTS_PACKED_GEMM_U8X8<|MERGE_RESOLUTION|>--- conflicted
+++ resolved
@@ -82,123 +82,6 @@
     return MlasGemmU8X8ScaleSumBuffer(SumBuffer, SumBuffer, N, Scale);
 }
 
-void
-MlasGemmU8X8OutputFloat(
-    const MLAS_GEMM_U8X8_WORK_BLOCK* WorkBlock,
-    int32_t* C,
-    size_t StartN,
-    size_t CountM,
-    size_t CountN
-    )
-/*++
-
-Routine Description:
-
-    This routine converts the output matrix to a floating point format using
-    the supplied scale and bias parameters.
-
-Arguments:
-
-    WorkBlock - Supplies the structure containing the GEMM parameters.
-
-    C - Supplies the address of matrix C.
-
-    StartN - Supplies the starting column offset relative to the base of the
-        work block. This is used to offset into column vectors accessed via the
-        work block.
-
-    CountM - Supplies the number of rows of the output matrix to process.
-
-    CountN - Supplies the number of columns of the output matrix to process.
-
-Return Value:
-
-    None.
-
---*/
-{
-    const size_t ldc = WorkBlock->ldc;
-    const MLAS_FLOAT32X4 ScaleVector = MlasBroadcastFloat32x4(WorkBlock->Scale);
-#if !defined(MLAS_SSE2_INTRINSICS)
-    const float ScaleValue = MlasExtractLaneFloat32x4<0>(ScaleVector);
-#endif
-
-    //
-    // Check if the optional bias vector was supplied.
-    //
-
-    const float* BiasFloat = WorkBlock->BiasFloat;
-
-    if (BiasFloat != nullptr) {
-
-        BiasFloat += WorkBlock->RangeStartN + StartN;
-
-        while (CountM-- > 0) {
-
-            const float* bias = BiasFloat;
-            int32_t* c = C;
-            size_t n = CountN;
-
-            while (n >= 4) {
-
-                MLAS_FLOAT32X4 FloatVector = MlasCastToFloat32x4(MlasLoadInt32x4(c));
-                FloatVector = MlasMultiplyFloat32x4(FloatVector, ScaleVector);
-                FloatVector = MlasAddFloat32x4(FloatVector, MlasLoadFloat32x4(bias));
-                MlasStoreFloat32x4(reinterpret_cast<float*>(c), FloatVector);
-
-                bias += 4;
-                c += 4;
-                n -= 4;
-            }
-
-            for (size_t offset = 0; offset < n; offset++) {
-
-#if defined(MLAS_SSE2_INTRINSICS)
-                __m128 FloatVector = _mm_set_ss(float(c[offset]));
-                FloatVector = _mm_mul_ss(FloatVector, ScaleVector);
-                FloatVector = _mm_add_ss(FloatVector, _mm_load_ss(&bias[offset]));
-                _mm_store_ss(reinterpret_cast<float*>(&c[offset]), FloatVector);
-#else
-                *reinterpret_cast<float*>(&c[offset]) = float(c[offset]) * ScaleValue + bias[offset];
-#endif
-            }
-
-            C += ldc;
-        }
-
-    } else {
-
-        while (CountM-- > 0) {
-
-            int32_t* c = C;
-            size_t n = CountN;
-
-            while (n >= 4) {
-
-                MLAS_FLOAT32X4 FloatVector = MlasCastToFloat32x4(MlasLoadInt32x4(c));
-                FloatVector = MlasMultiplyFloat32x4(FloatVector, ScaleVector);
-                MlasStoreFloat32x4(reinterpret_cast<float*>(c), FloatVector);
-
-                c += 4;
-                n -= 4;
-            }
-
-            for (size_t offset = 0; offset < n; offset++) {
-
-#if defined(MLAS_SSE2_INTRINSICS)
-                __m128 FloatVector = _mm_set_ss((float)c[offset]);
-                FloatVector = _mm_mul_ss(FloatVector, ScaleVector);
-                _mm_store_ss(reinterpret_cast<float*>(&c[offset]), FloatVector);
-#else
-                *reinterpret_cast<float*>(&c[offset]) = float(c[offset]) * ScaleValue;
-#endif
-            }
-
-            C += ldc;
-        }
-    }
-}
-
 template<typename KernelType>
 void
 MLASCALL
@@ -266,11 +149,7 @@
             offb = typename KernelType::OffsetBType(offb ^ 0x80);
         }
     }
-<<<<<<< HEAD
-#elif defined(MLAS_NEON64_INTRINSICS)
-=======
 #elif defined(MLAS_NEON_INTRINSICS)
->>>>>>> d46dbeaf
     if (WorkBlock->BIsSigned) {
         offb = typename KernelType::OffsetBType(offb ^ 0x80);
     }
@@ -348,10 +227,6 @@
                         RowsRemaining, CountN, ldc, RowSums, ColumnSumBuffer,
                         DepthValue, ZeroMode);
 
-<<<<<<< HEAD
-                    if (PostProcess && WorkBlock->CIsFloat) {
-                        MlasGemmU8X8OutputFloat(WorkBlock, c, n, RowsHandled, CountN);
-=======
                     if (PostProcess && WorkBlock->OutputProcessor != nullptr) {
                         WorkBlock->OutputProcessor->Process(WorkBlock->C,
                                                             WorkBlock->RangeStartM + m + CountM - RowsRemaining,
@@ -359,7 +234,6 @@
                                                             RowsHandled,
                                                             CountN,
                                                             WorkBlock->ldc);
->>>>>>> d46dbeaf
                     }
 
                     c += ldc * RowsHandled;
@@ -430,11 +304,7 @@
             offb = typename KernelType::OffsetBType(offb ^ 0x80);
         }
     }
-<<<<<<< HEAD
-#elif defined(MLAS_NEON64_INTRINSICS)
-=======
 #elif defined(MLAS_NEON_INTRINSICS)
->>>>>>> d46dbeaf
     if (WorkBlock->BIsSigned) {
         offb = typename KernelType::OffsetBType(offb ^ 0x80);
     }
@@ -524,10 +394,6 @@
                         RowsRemaining, CountN, ldc, RowSums, ColumnSumBuffer,
                         DepthValue, ZeroMode);
 
-<<<<<<< HEAD
-                    if (PostProcess && WorkBlock->CIsFloat) {
-                        MlasGemmU8X8OutputFloat(WorkBlock, c, n, RowsHandled, CountN);
-=======
                     if (PostProcess && WorkBlock->OutputProcessor != nullptr) {
                         WorkBlock->OutputProcessor->Process(
                             WorkBlock->C,
@@ -536,7 +402,6 @@
                             RowsHandled,
                             CountN,
                             WorkBlock->ldc);
->>>>>>> d46dbeaf
                     }
 
                     c += ldc * RowsHandled;
@@ -1445,11 +1310,7 @@
 
 #endif
 
-<<<<<<< HEAD
-#ifdef MLAS_NEON64_INTRINSICS
-=======
 #ifdef MLAS_NEON_INTRINSICS
->>>>>>> d46dbeaf
 
 //
 // Define the prototypes of the NEON routines written in assembly.
@@ -1492,7 +1353,6 @@
 Arguments:
 
     D - Supplies the address of the destination packed buffer.
-<<<<<<< HEAD
 
     A - Supplies the address of the source matrix.
 
@@ -1549,14 +1409,33 @@
             uint32x4_t v3 = vld1q_u32(reinterpret_cast<const uint32_t*>(a3));
             a3 += 16;
 
+#if defined(MLAS_NEON32_INTRINSICS)
+            uint32x4x2_t z0 = vzipq_u32(v0, v2);
+            uint32x4x2_t z1 = vzipq_u32(v1, v3);
+
+            v0 = z0.val[0];
+            v1 = z0.val[1];
+            v2 = z1.val[0];
+            v3 = z1.val[1];
+
+            uint32x4x2_t z2 = vzipq_u32(v0, v2);
+            uint32x4x2_t z3 = vzipq_u32(v1, v3);
+
+            v0 = z2.val[0];
+            v1 = z2.val[1];
+            v2 = z3.val[0];
+            v3 = z3.val[1];
+#else
             uint32x4_t z0 = vzip1q_u32(v0, v2);
             uint32x4_t z1 = vzip2q_u32(v0, v2);
             uint32x4_t z2 = vzip1q_u32(v1, v3);
             uint32x4_t z3 = vzip2q_u32(v1, v3);
+
             v0 = vzip1q_u32(z0, z2);
             v1 = vzip2q_u32(z0, z2);
             v2 = vzip1q_u32(z1, z3);
             v3 = vzip2q_u32(z1, z3);
+#endif
 
             vst1q_u8(&D[0], vreinterpretq_u8_u32(v0));
             vst1q_u8(&D[16], vreinterpretq_u8_u32(v1));
@@ -1755,14 +1634,18 @@
             RowSums = vpadalq_u16(RowSums, vpaddlq_u8(v));
         }
 
-#if defined(_M_ARM64)
+#if defined(MLAS_NEON32_INTRINSICS)
+        uint32x2_t RowSumsLow = vpadd_u32(vget_high_u32(RowSums), vget_low_u32(RowSums));
+        RowSumsLow = vpadd_u32(RowSumsLow, RowSumsLow);
+        vst1_lane_u32(reinterpret_cast<uint32_t*>(RowSumBuffer), RowSumsLow, 0);
+#elif defined(_M_ARM64)
         // N.B. The workaround of defining a local vaddvq_u32 doesn't work here
         // as VS2019 added new intrinsics to make the operation work. Also, not
         // all build environments using VS2019 have the up-to-date arm64_neon.h,
         // so fallback to pairwise addition.
         RowSums = vpaddq_u32(RowSums, RowSums);
         RowSums = vpaddq_u32(RowSums, RowSums);
-        vst1q_lane_u32(reinterpret_cast<int32_t*>(RowSumBuffer), RowSums, 0);
+        vst1q_lane_u32(reinterpret_cast<uint32_t*>(RowSumBuffer), RowSums, 0);
 #else
         *RowSumBuffer = int32_t(vaddvq_u32(RowSums));
 #endif
@@ -1783,7 +1666,11 @@
 
     uint16x8_t WordsRow = vmovl_u8(BytesRow);
     ColumnSums[0] = vaddq_u32(ColumnSums[0], vmovl_u16(vget_low_u16(WordsRow)));
+#if defined(MLAS_NEON32_INTRINSICS)
+    ColumnSums[1] = vaddq_u32(ColumnSums[1], vmovl_u16(vget_high_u16(WordsRow)));
+#else
     ColumnSums[1] = vaddq_u32(ColumnSums[1], vmovl_high_u16(WordsRow));
+#endif
 }
 
 void
@@ -2027,583 +1914,6 @@
 Arguments:
 
     Context - Supplies the pointer to the context for the threaded operation.
-=======
->>>>>>> d46dbeaf
-
-    A - Supplies the address of the source matrix.
-
-    lda - Supplies the number of elements per row of the source matrix.
-
-    CountM - Supplies the number of rows of the source matrix to copy.
-
-    CountK - Supplies the number of columns of the source matrix to copy.
-
-    RowSumBuffer - Supplies the address of the buffer to receive the sums of
-        the elements along each of the rows.
-
-Return Value:
-
-    None.
-
---*/
-{
-    uint8_t PaddedMatrixAData[16];
-
-    //
-    // Process four rows of matrix A in a loop.
-    //
-    // The buffer is packed as a series of 16 byte vectors where four rows are
-    // interleaved with the following pattern:
-    //
-    //      [ A0 A1 A2 A3 B0 B1 B2 B3 C0 C1 C2 C3 D0 D1 D2 D3 ]
-    //      [ A4 A5 A6 A7 B4 B5 B6 B7 C4 C5 C6 C7 D4 D5 D6 D7 ]
-    //
-    // This pattern is repeated (CountK / 4) times.
-    //
-    // If CountK is not aligned to a multiple of four, then the vector is padded
-    // with zeroes.
-    //
-
-    while (CountM >= 4) {
-
-        const uint8_t* a0 = A;
-        const uint8_t* a1 = a0 + lda;
-        const uint8_t* a2 = a1 + lda;
-        const uint8_t* a3 = a2 + lda;
-
-        size_t k = CountK;
-        uint32x4_t RowSums = vmovq_n_u32(0);
-
-        while (k >= 16) {
-
-            uint32x4_t v0 = vld1q_u32(reinterpret_cast<const uint32_t*>(a0));
-            a0 += 16;
-            uint32x4_t v1 = vld1q_u32(reinterpret_cast<const uint32_t*>(a1));
-            a1 += 16;
-            uint32x4_t v2 = vld1q_u32(reinterpret_cast<const uint32_t*>(a2));
-            a2 += 16;
-            uint32x4_t v3 = vld1q_u32(reinterpret_cast<const uint32_t*>(a3));
-            a3 += 16;
-
-#if defined(MLAS_NEON32_INTRINSICS)
-            uint32x4x2_t z0 = vzipq_u32(v0, v2);
-            uint32x4x2_t z1 = vzipq_u32(v1, v3);
-
-            v0 = z0.val[0];
-            v1 = z0.val[1];
-            v2 = z1.val[0];
-            v3 = z1.val[1];
-
-            uint32x4x2_t z2 = vzipq_u32(v0, v2);
-            uint32x4x2_t z3 = vzipq_u32(v1, v3);
-
-            v0 = z2.val[0];
-            v1 = z2.val[1];
-            v2 = z3.val[0];
-            v3 = z3.val[1];
-#else
-            uint32x4_t z0 = vzip1q_u32(v0, v2);
-            uint32x4_t z1 = vzip2q_u32(v0, v2);
-            uint32x4_t z2 = vzip1q_u32(v1, v3);
-            uint32x4_t z3 = vzip2q_u32(v1, v3);
-
-            v0 = vzip1q_u32(z0, z2);
-            v1 = vzip2q_u32(z0, z2);
-            v2 = vzip1q_u32(z1, z3);
-            v3 = vzip2q_u32(z1, z3);
-#endif
-
-            vst1q_u8(&D[0], vreinterpretq_u8_u32(v0));
-            vst1q_u8(&D[16], vreinterpretq_u8_u32(v1));
-            vst1q_u8(&D[32], vreinterpretq_u8_u32(v2));
-            vst1q_u8(&D[48], vreinterpretq_u8_u32(v3));
-
-            RowSums = vpadalq_u16(RowSums, vpaddlq_u8(vreinterpretq_u8_u32(v0)));
-            RowSums = vpadalq_u16(RowSums, vpaddlq_u8(vreinterpretq_u8_u32(v1)));
-            RowSums = vpadalq_u16(RowSums, vpaddlq_u8(vreinterpretq_u8_u32(v2)));
-            RowSums = vpadalq_u16(RowSums, vpaddlq_u8(vreinterpretq_u8_u32(v3)));
-
-            D += 64;
-            k -= 16;
-        }
-
-        uint32x4_t GatherVector = vmovq_n_u32(0);
-
-<<<<<<< HEAD
-    GemmU8X8Operation(&WorkBlock);
-#elif defined(MLAS_SSE2_INTRINSICS)
-    MlasGemmU8X8Operation<MLAS_GEMM_U8X8_KERNEL_SSE>(&WorkBlock);
-#elif defined(MLAS_NEON64_INTRINSICS)
-    if (WorkBlock.BIsPacked) {
-        MlasGemmU8X8PackedOperation<MLAS_GEMM_U8X8_KERNEL_NEON>(&WorkBlock);
-    } else {
-        MlasGemmU8X8Operation<MLAS_GEMM_U8X8_KERNEL_NEON>(&WorkBlock);
-    }
-#endif
-}
-=======
-        while (k >= 4) {
->>>>>>> d46dbeaf
-
-            GatherVector = vld1q_lane_u32(reinterpret_cast<const uint32_t*>(a0), GatherVector, 0);
-            a0 += 4;
-            GatherVector = vld1q_lane_u32(reinterpret_cast<const uint32_t*>(a1), GatherVector, 1);
-            a1 += 4;
-            GatherVector = vld1q_lane_u32(reinterpret_cast<const uint32_t*>(a2), GatherVector, 2);
-            a2 += 4;
-            GatherVector = vld1q_lane_u32(reinterpret_cast<const uint32_t*>(a3), GatherVector, 3);
-            a3 += 4;
-
-            uint8x16_t PackedVector = vreinterpretq_u8_u32(GatherVector);
-            vst1q_u8(D, PackedVector);
-
-            RowSums = vpadalq_u16(RowSums, vpaddlq_u8(PackedVector));
-
-            D += 16;
-            k -= 4;
-        }
-
-        if (k > 0) {
-
-            //
-            // Copy the remaining bytes to the zero padded stack buffer.
-            //
-
-            uint8_t* d = PaddedMatrixAData;
-
-            vst1q_u8(PaddedMatrixAData, vmovq_n_u8(0));
-
-            while (k > 0) {
-
-                d[0] = *a0++;
-                d[4] = *a1++;
-                d[8] = *a2++;
-                d[12] = *a3++;
-
-                d += 1;
-                k -= 1;
-            }
-
-            uint8x16_t PackedVector = vld1q_u8(PaddedMatrixAData);
-            vst1q_u8(D, PackedVector);
-
-            RowSums = vpadalq_u16(RowSums, vpaddlq_u8(PackedVector));
-
-            D += 16;
-        }
-
-        vst1q_s32(RowSumBuffer, vreinterpretq_s32_u32(RowSums));
-        RowSumBuffer += 4;
-
-        A = A + lda * 4;
-        CountM -= 4;
-    }
-
-    //
-    // Process two rows of matrix A.
-    //
-    // The buffer is packed as a series of 8 byte vectors where two rows are
-    // interleaved with the following pattern:
-    //
-    //      [ A0 A1 A2 A3 B0 B1 B2 B3 ]
-    //      [ A4 A5 A6 A7 B4 B5 B6 B7 ]
-    //
-    // This pattern is repeated (CountK / 4) times.
-    //
-    // If CountK is not aligned to a multiple of four, then the vector is padded
-    // with zeroes.
-    //
-
-    if ((CountM & 2) != 0) {
-
-        const uint8_t* a0 = A;
-        const uint8_t* a1 = a0 + lda;
-
-        size_t k = CountK;
-        uint32x2_t RowSums = vmov_n_u32(0);
-        uint32x2_t GatherVector = vmov_n_u32(0);
-
-        while (k >= 4) {
-
-            GatherVector = vld1_lane_u32(reinterpret_cast<const uint32_t*>(a0), GatherVector, 0);
-            a0 += 4;
-            GatherVector = vld1_lane_u32(reinterpret_cast<const uint32_t*>(a1), GatherVector, 1);
-            a1 += 4;
-
-            uint8x8_t PackedVector = vreinterpret_u8_u32(GatherVector);
-            vst1_u8(D, PackedVector);
-
-            RowSums = vpadal_u16(RowSums, vpaddl_u8(PackedVector));
-
-            D += 8;
-            k -= 4;
-        }
-
-        if (k > 0) {
-
-            //
-            // Copy the remaining bytes to the zero padded stack buffer.
-            //
-
-            uint8_t* d = PaddedMatrixAData;
-
-            vst1q_u8(PaddedMatrixAData, vmovq_n_u8(0));
-
-            while (k > 0) {
-
-                d[0] = *a0++;
-                d[4] = *a1++;
-
-                d += 1;
-                k -= 1;
-            }
-
-            uint8x8_t PackedVector = vld1_u8(PaddedMatrixAData);
-            vst1_u8(D, PackedVector);
-
-            RowSums = vpadal_u16(RowSums, vpaddl_u8(PackedVector));
-
-            D += 8;
-        }
-
-        vst1_s32(RowSumBuffer, vreinterpret_s32_u32(RowSums));
-        RowSumBuffer += 2;
-
-        A = A + lda * 2;
-        CountM -= 2;
-    }
-
-    //
-    // Process one row of matrix A.
-    //
-    // The buffer is packed as a series of 4 byte with the following pattern:
-    //
-    //      [ A0 A1 A2 A3 ]
-    //      [ A4 A5 A6 A7 ]
-    //
-    // This pattern is repeated (CountK / 4) times.
-    //
-    // If CountK is not aligned to a multiple of four, then the vector is padded
-    // with zeroes.
-    //
-
-    if ((CountM & 1) != 0) {
-
-        const uint8_t* a = A;
-        size_t k = CountK;
-        uint32x4_t RowSums = vmovq_n_u32(0);
-
-        while (k >= 16) {
-
-            uint8x16_t v = vld1q_u8(a);
-            a += 16;
-
-            vst1q_u8(D, v);
-
-            RowSums = vpadalq_u16(RowSums, vpaddlq_u8(v));
-
-            D += 16;
-            k -= 16;
-        }
-
-        if (k > 0) {
-
-            //
-            // Copy the remaining bytes to the zero padded stack buffer.
-            //
-
-            vst1q_u8(PaddedMatrixAData, vmovq_n_u8(0));
-
-            for (size_t kk = 0; kk < k; kk++) {
-                PaddedMatrixAData[kk] = a[kk];
-            }
-
-            uint8x16_t v = vld1q_u8(PaddedMatrixAData);
-            vst1q_u8(D, v);
-
-            RowSums = vpadalq_u16(RowSums, vpaddlq_u8(v));
-        }
-
-#if defined(MLAS_NEON32_INTRINSICS)
-        uint32x2_t RowSumsLow = vpadd_u32(vget_high_u32(RowSums), vget_low_u32(RowSums));
-        RowSumsLow = vpadd_u32(RowSumsLow, RowSumsLow);
-        vst1_lane_u32(reinterpret_cast<uint32_t*>(RowSumBuffer), RowSumsLow, 0);
-#elif defined(_M_ARM64)
-        // N.B. The workaround of defining a local vaddvq_u32 doesn't work here
-        // as VS2019 added new intrinsics to make the operation work. Also, not
-        // all build environments using VS2019 have the up-to-date arm64_neon.h,
-        // so fallback to pairwise addition.
-        RowSums = vpaddq_u32(RowSums, RowSums);
-        RowSums = vpaddq_u32(RowSums, RowSums);
-        vst1q_lane_u32(reinterpret_cast<uint32_t*>(RowSumBuffer), RowSums, 0);
-#else
-        *RowSumBuffer = int32_t(vaddvq_u32(RowSums));
-#endif
-    }
-}
-
-MLAS_FORCEINLINE
-void
-MlasGemmU8X8CopyPackBProcessNeon(
-    uint8_t* D,
-    const uint8_t* B,
-    uint8x8_t BitFlipVector,
-    uint32x4_t ColumnSums[2]
-    )
-{
-    uint8x8_t BytesRow = veor_u8(vld1_u8(B), BitFlipVector);
-    vst1_u8(D, BytesRow);
-
-    uint16x8_t WordsRow = vmovl_u8(BytesRow);
-    ColumnSums[0] = vaddq_u32(ColumnSums[0], vmovl_u16(vget_low_u16(WordsRow)));
-#if defined(MLAS_NEON32_INTRINSICS)
-    ColumnSums[1] = vaddq_u32(ColumnSums[1], vmovl_u16(vget_high_u16(WordsRow)));
-#else
-    ColumnSums[1] = vaddq_u32(ColumnSums[1], vmovl_high_u16(WordsRow));
-#endif
-}
-
-void
-MLASCALL
-MlasGemmU8X8CopyPackBNeon(
-    uint8_t* D,
-    const uint8_t* B,
-    size_t ldb,
-    size_t CountN,
-    size_t CountK,
-    int32_t* ColumnSumBuffer,
-    bool BIsSigned
-    )
-/*++
-
-Routine Description:
-
-    This routine copies elements from the source matrix to the destination
-    packed buffer.
-
-Arguments:
-
-    D - Supplies the address of the destination packed buffer.
-
-    B - Supplies the address of the source matrix.
-
-    ldb - Supplies the number of elements per row of the source matrix.
-
-    CountN - Supplies the number of columns of the source matrix to copy.
-
-    CountK - Supplies the number of rows of the source matrix to copy.
-
-    ColumnSumBuffer - Supplies the address of the buffer to receive the sums of
-        the elements along each of the columns.
-
-    BIsSigned - Supplies true if the source matrix is signed data, else false
-        if the source matrix is unsigned data.
-
-Return Value:
-
-    None.
-
---*/
-{
-    const uint8x8_t BitFlipVector = vdup_n_u8(BIsSigned ? 0x80 : 0);
-    const uint8x8_t ZeroVector = vmov_n_u8(0);
-    const size_t AlignedCountK = (CountK + 3) & ~3;
-
-    //
-    // Process 8 columns of matrix B in a loop.
-    //
-    // Copy columns from matrix B to the packed buffer. Signed buffers are
-    // converted to unsigned buffers in order to share a common kernel.
-    //
-    // If CountK is not aligned to a multiple of four, then the packed buffer
-    // is padded with zero vectors.
-    //
-    // If CountN is not aligned to a multiple of four, then the extra columns
-    // are padded with zeroes.
-    //
-
-    while (CountN >= 8) {
-
-        const uint8_t* b = B;
-        uint32x4_t ColumnSums[2];
-
-        ColumnSums[0] = vmovq_n_u32(0);
-        ColumnSums[1] = vmovq_n_u32(0);
-
-        for (size_t k = CountK; k > 0; k--) {
-
-            MlasGemmU8X8CopyPackBProcessNeon(D, b, BitFlipVector, ColumnSums);
-
-            b += ldb;
-            D += 8;
-        }
-
-        for (size_t k = CountK; k < AlignedCountK; k++) {
-            vst1_u8(D, ZeroVector);
-            D += 8;
-        }
-
-        vst1q_s32(&ColumnSumBuffer[0], vreinterpretq_s32_u32(ColumnSums[0]));
-        vst1q_s32(&ColumnSumBuffer[4], vreinterpretq_s32_u32(ColumnSums[1]));
-        ColumnSumBuffer += 8;
-
-        B += 8;
-        CountN -= 8;
-    }
-
-    //
-    // Process the remaining columns of matrix B.
-    //
-
-    if (CountN > 0) {
-
-        const uint8_t* b = B;
-        uint8_t PaddedMatrixBData[8];
-        uint32x4_t ColumnSums[2];
-
-        vst1_u8(PaddedMatrixBData, ZeroVector);
-
-        ColumnSums[0] = vmovq_n_u32(0);
-        ColumnSums[1] = vmovq_n_u32(0);
-
-        for (size_t k = CountK; k > 0; k--) {
-
-            for (size_t n = 0; n < CountN; n++) {
-                PaddedMatrixBData[n] = b[n];
-            }
-
-            MlasGemmU8X8CopyPackBProcessNeon(D, PaddedMatrixBData, BitFlipVector, ColumnSums);
-
-            b += ldb;
-            D += 8;
-        }
-
-        for (size_t k = CountK; k < AlignedCountK; k++) {
-            vst1_u8(D, ZeroVector);
-            D += 8;
-        }
-
-        vst1q_s32(&ColumnSumBuffer[0], vreinterpretq_s32_u32(ColumnSums[0]));
-        vst1q_s32(&ColumnSumBuffer[4], vreinterpretq_s32_u32(ColumnSums[1]));
-    }
-}
-
-struct MLAS_GEMM_U8X8_KERNEL_NEON
-{
-    typedef uint8_t PackedAType;
-    typedef uint8_t PackedBType;
-    typedef uint8_t OffsetBType;
-
-    static constexpr size_t PackedK = 4;
-    static constexpr MLAS_GEMM_U8X8_STRIDES Strides{24, 128, 256};
-    static constexpr MLAS_GEMM_U8X8_STRIDES PackedStrides{24, 256, 128};
-
-    MLAS_FORCEINLINE
-    static
-    bool
-    TryGemvKernel(
-        const uint8_t* A,
-        const uint8_t* B,
-        size_t ldb,
-        int32_t* C,
-        size_t CountK,
-        size_t CountN,
-        bool BIsSigned
-        )
-    {
-        MLAS_UNREFERENCED_PARAMETER(A);
-        MLAS_UNREFERENCED_PARAMETER(B);
-        MLAS_UNREFERENCED_PARAMETER(ldb);
-        MLAS_UNREFERENCED_PARAMETER(C);
-        MLAS_UNREFERENCED_PARAMETER(CountK);
-        MLAS_UNREFERENCED_PARAMETER(CountN);
-        MLAS_UNREFERENCED_PARAMETER(BIsSigned);
-
-        return false;
-    }
-
-    MLAS_FORCEINLINE
-    static
-    void
-    CopyPackA(
-        PackedAType* D,
-        const uint8_t* A,
-        size_t lda,
-        size_t CountM,
-        size_t CountK,
-        int32_t* RowSumBuffer
-        )
-    {
-        MlasGemmU8X8CopyPackANeon(D, A, lda, CountM, CountK, RowSumBuffer);
-    }
-
-    MLAS_FORCEINLINE
-    static
-    void
-    CopyPackB(
-        PackedBType* D,
-        const uint8_t* B,
-        size_t ldb,
-        size_t CountN,
-        size_t CountK,
-        int32_t* ColumnSumBuffer,
-        bool BIsSigned
-        )
-    {
-        MlasGemmU8X8CopyPackBNeon(D, B, ldb, CountN, CountK, ColumnSumBuffer,
-            BIsSigned);
-    }
-
-    MLAS_FORCEINLINE
-    static
-    size_t
-    GemmKernel(
-        const PackedAType* A,
-        const PackedBType* B,
-        int32_t* C,
-        size_t PackedCountK,
-        size_t CountM,
-        size_t CountN,
-        size_t ldc,
-        const int32_t* RowSumBuffer,
-        const int32_t* ColumnSumBuffer,
-        int32_t DepthValue,
-        bool ZeroMode
-        )
-    {
-        return MlasGemmU8X8KernelNeon(A, B, C, PackedCountK, CountM, CountN, ldc,
-            RowSumBuffer, ColumnSumBuffer, DepthValue, ZeroMode);
-    }
-};
-
-constexpr size_t MLAS_GEMM_U8X8_KERNEL_NEON::PackedK;
-constexpr MLAS_GEMM_U8X8_STRIDES MLAS_GEMM_U8X8_KERNEL_NEON::Strides;
-constexpr MLAS_GEMM_U8X8_STRIDES MLAS_GEMM_U8X8_KERNEL_NEON::PackedStrides;
-
-template
-void
-MLASCALL
-MlasGemmU8X8PackedOperation<MLAS_GEMM_U8X8_KERNEL_NEON>(
-    const MLAS_GEMM_U8X8_WORK_BLOCK* WorkBlock
-    );
-
-#endif
-
-void
-MlasGemmU8X8Threaded(
-    void* Context,
-    int32_t ThreadId
-    )
-/*++
-
-Routine Description:
-
-    This routine is invoked from a worker thread to execute a segment of a
-    QGEMM operation.
-
-Arguments:
-
-    Context - Supplies the pointer to the context for the threaded operation.
 
     ThreadId - Supplies the current index of the threaded operation.
 
@@ -2731,9 +2041,6 @@
 
     if (N > M) {
 
-<<<<<<< HEAD
-#if defined(MLAS_TARGET_AMD64) || defined(MLAS_NEON64_INTRINSICS)
-=======
         const size_t BlockedN = (N + MLAS_QGEMM_STRIDEN_THREAD_ALIGN - 1) /
             MLAS_QGEMM_STRIDEN_THREAD_ALIGN;
 
@@ -2756,7 +2063,6 @@
 
     MlasExecuteThreaded(MlasGemmU8X8Threaded, WorkBlock, TargetThreadCount, ThreadPool);
 }
->>>>>>> d46dbeaf
 
 void
 MLASCALL
@@ -2991,11 +2297,7 @@
     } else {
         return 0;
     }
-<<<<<<< HEAD
-#elif defined(MLAS_NEON64_INTRINSICS)
-=======
 #elif defined(MLAS_NEON_INTRINSICS)
->>>>>>> d46dbeaf
     MLAS_UNREFERENCED_PARAMETER(BIsSigned);
 
     PackedK = MLAS_GEMM_U8X8_KERNEL_NEON::PackedK;
@@ -3082,11 +2384,7 @@
         throw std::runtime_error("packing unavailable");
 #endif
     }
-<<<<<<< HEAD
-#elif defined(MLAS_NEON64_INTRINSICS)
-=======
 #elif defined(MLAS_NEON_INTRINSICS)
->>>>>>> d46dbeaf
     PackedK = MLAS_GEMM_U8X8_KERNEL_NEON::PackedK;
     StrideK = MLAS_GEMM_U8X8_KERNEL_NEON::PackedStrides.K;
 #else
@@ -3136,11 +2434,7 @@
             } else {
                 MLAS_GEMM_U8U8_KERNEL_AVX2::CopyPackB(pb, B + n, ldb, CountN, CountK, ColumnSumBuffer, BIsSigned);
             }
-<<<<<<< HEAD
-#elif defined(MLAS_NEON64_INTRINSICS)
-=======
 #elif defined(MLAS_NEON_INTRINSICS)
->>>>>>> d46dbeaf
             MLAS_GEMM_U8X8_KERNEL_NEON::CopyPackB(pb, B + n, ldb, CountN, CountK, ColumnSumBuffer, BIsSigned);
 #else
 #error Unknown architecture.
