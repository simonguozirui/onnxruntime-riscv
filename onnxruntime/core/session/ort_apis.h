--- conflicted
+++ resolved
@@ -244,10 +244,6 @@
 ORT_API_STATUS_IMPL(AddInitializer, _Inout_ OrtSessionOptions* options, _In_ const char* name,
                     _In_ const OrtValue* val);
 
-<<<<<<< HEAD
-ORT_API_STATUS_IMPL(OrtSessionOptionsAppendExecutionProvider_CUDA,
-                    _In_ OrtSessionOptions* options, _In_ OrtCUDAProviderOptions* cuda_options);
-=======
 ORT_API_STATUS_IMPL(SessionOptionsAppendExecutionProvider_CUDA,
                     _In_ OrtSessionOptions* options, _In_ const OrtCUDAProviderOptions* cuda_options);
 ORT_API_STATUS_IMPL(SessionOptionsAppendExecutionProvider_OpenVINO,
@@ -257,5 +253,4 @@
 ORT_API_STATUS_IMPL(CreateArenaCfg, _In_ size_t max_mem, int arena_extend_strategy, int initial_chunk_size_bytes,
                     int max_dead_bytes_per_chunk, _Outptr_ OrtArenaCfg** out);
 ORT_API(void, ReleaseArenaCfg, _Frees_ptr_opt_ OrtArenaCfg*);
->>>>>>> d46dbeaf
 }  // namespace OrtApis