--- conflicted
+++ resolved
@@ -1233,16 +1233,7 @@
                "and should only be used in the same environment the model was optimized for.";
       }
 
-<<<<<<< HEAD
-      std::string model_type = session_options_.GetConfigOrDefault(kOrtSessionOptionsConfigSaveModelFormat, "");
-      bool has_explicit_type = !model_type.empty();
-
-      if ((has_explicit_type && model_type == "ORT") ||
-          (!has_explicit_type &&
-           experimental::utils::IsOrtFormatModel(session_options_.optimized_model_filepath))) {
-=======
       if (saving_ort_format) {
->>>>>>> d46dbeaf
         ORT_RETURN_IF_ERROR_SESSIONID_(SaveToOrtFormat(session_options_.optimized_model_filepath));
       } else {
         ORT_RETURN_IF_ERROR_SESSIONID_(Model::Save(*model_, session_options_.optimized_model_filepath));
