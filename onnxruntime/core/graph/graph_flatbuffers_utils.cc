// Copyright (c) Microsoft Corporation. All rights reserved.
// Licensed under the MIT License.

#include <core/graph/graph.h>
#include "core/flatbuffers/flatbuffers_utils.h"
#include "core/flatbuffers/schema/ort.fbs.h"
#include "core/framework/tensorprotoutils.h"
#include "graph_flatbuffers_utils.h"
#include "flatbuffers/flatbuffers.h"

using namespace ONNX_NAMESPACE;
using namespace ::onnxruntime::common;
using namespace ::onnxruntime::experimental;

namespace onnxruntime {
namespace experimental {
namespace utils {

#if !defined(ORT_MINIMAL_BUILD)
<<<<<<< HEAD
=======

template <typename DimsFieldType>
inline flatbuffers::Offset<flatbuffers::Vector<int64_t>>
SaveDims(flatbuffers::FlatBufferBuilder& builder, const DimsFieldType& dims) {
  std::vector<int64_t> dims_data(dims.size());
  std::copy(dims.cbegin(), dims.cend(), dims_data.begin());
  return builder.CreateVector(dims_data);
}
>>>>>>> d46dbeaf

Status SaveInitializerOrtFormat(flatbuffers::FlatBufferBuilder& builder,
                                const TensorProto& initializer,
                                flatbuffers::Offset<fbs::Tensor>& fbs_tensor) {
  auto name = SaveStringToOrtFormat(builder, initializer.has_name(), initializer.name());
  auto doc_string = SaveStringToOrtFormat(builder, initializer.has_doc_string(), initializer.doc_string());
<<<<<<< HEAD
  std::vector<int64_t> dims_data(initializer.dims().size());
  std::copy(initializer.dims().cbegin(), initializer.dims().cend(), dims_data.begin());
  auto dims = builder.CreateVector(dims_data);
=======
  auto dims = SaveDims(builder, initializer.dims());

>>>>>>> d46dbeaf
  flatbuffers::Offset<flatbuffers::Vector<flatbuffers::Offset<flatbuffers::String>>> string_data;
  flatbuffers::Offset<flatbuffers::Vector<uint8_t>> raw_data;

  auto src_type = initializer.data_type();
  const bool has_string_data = src_type == ONNX_NAMESPACE::TensorProto_DataType_STRING;
  if (has_string_data) {
    std::vector<std::string> string_data_vec(initializer.string_data().size());
    std::copy(initializer.string_data().cbegin(), initializer.string_data().cend(), string_data_vec.begin());
    string_data = builder.CreateVectorOfStrings(string_data_vec);
  } else {
    std::unique_ptr<uint8_t[]> unpacked_tensor;
    size_t tensor_byte_size = 0;
    ORT_RETURN_IF_ERROR(
        onnxruntime::utils::UnpackInitializerData(initializer, unpacked_tensor, tensor_byte_size));
    raw_data = builder.CreateVector(unpacked_tensor.get(), tensor_byte_size);
  }

  fbs::TensorBuilder tb(builder);
  tb.add_name(name);
  tb.add_doc_string(doc_string);
  tb.add_dims(dims);
  tb.add_data_type(static_cast<fbs::TensorDataType>(src_type));
  if (has_string_data)
    tb.add_string_data(string_data);
  else
    tb.add_raw_data(raw_data);
  fbs_tensor = tb.Finish();
  return Status::OK();
}

Status SaveSparseInitializerOrtFormat(flatbuffers::FlatBufferBuilder& builder,
                                      const ONNX_NAMESPACE::SparseTensorProto& initializer,
                                      flatbuffers::Offset<fbs::SparseTensor>& fbs_sparse_tensor) {
  // values
  const auto& values = initializer.values();
  flatbuffers::Offset<fbs::Tensor> values_off;
  ORT_RETURN_IF_ERROR(SaveInitializerOrtFormat(builder, values, values_off));

  // Indicies
  const auto& indicies = initializer.indices();
  flatbuffers::Offset<fbs::Tensor> indicies_off;
  ORT_RETURN_IF_ERROR(SaveInitializerOrtFormat(builder, indicies, indicies_off));

  // Shape
  auto shape = SaveDims(builder, initializer.dims());

  fbs::SparseTensorBuilder stb(builder);
  stb.add_values(values_off);
  stb.add_indices(indicies_off);
  stb.add_dims(shape);

  fbs_sparse_tensor = stb.Finish();

  return Status::OK();
}

#define GET_FBS_ATTR(BUILDER, TYPE, DATA_NAME, DATA) \
  fbs::AttributeBuilder attr_builder(BUILDER);       \
  attr_builder.add_name(name);                       \
  attr_builder.add_doc_string(doc_string);           \
  attr_builder.add_type(TYPE);                       \
  attr_builder.add_##DATA_NAME(DATA);                \
  fbs_attr = attr_builder.Finish();

#define GET_DATA_VEC(TYPE, NAME, SRC_DATA) \
  std::vector<TYPE> NAME(SRC_DATA.size()); \
  std::copy(SRC_DATA.cbegin(), SRC_DATA.cend(), NAME.begin());

Status SaveAttributeOrtFormat(flatbuffers::FlatBufferBuilder& builder,
                              const AttributeProto& attr_proto,
                              flatbuffers::Offset<fbs::Attribute>& fbs_attr,
                              const onnxruntime::Graph* graph) {
  auto name = SaveStringToOrtFormat(builder, attr_proto.has_name(), attr_proto.name());
  auto doc_string = SaveStringToOrtFormat(builder, attr_proto.has_doc_string(), attr_proto.doc_string());
  auto type = static_cast<fbs::AttributeType>(attr_proto.type());
  switch (type) {
    case fbs::AttributeType::FLOAT: {
      GET_FBS_ATTR(builder, type, f, attr_proto.f());
    } break;
    case fbs::AttributeType::INT: {
      GET_FBS_ATTR(builder, type, i, attr_proto.i());
    } break;
    case fbs::AttributeType::STRING: {
      auto s = builder.CreateString(attr_proto.s());
      GET_FBS_ATTR(builder, type, s, s);
    } break;
    case fbs::AttributeType::TENSOR: {
      flatbuffers::Offset<fbs::Tensor> fbs_tensor;
      ORT_RETURN_IF_ERROR(
          experimental::utils::SaveInitializerOrtFormat(builder, attr_proto.t(), fbs_tensor));
      GET_FBS_ATTR(builder, type, t, fbs_tensor);
    } break;
    case fbs::AttributeType::GRAPH: {
      ORT_RETURN_IF(nullptr == graph, "Graph attribute value was null. Invalid ORT format model.");
      flatbuffers::Offset<fbs::Graph> fbs_graph;
      ORT_RETURN_IF_ERROR(graph->SaveToOrtFormat(builder, fbs_graph));
      GET_FBS_ATTR(builder, type, g, fbs_graph);
    } break;
    case fbs::AttributeType::FLOATS: {
      GET_DATA_VEC(float, floats_vec_, attr_proto.floats());
      auto floats = builder.CreateVector(floats_vec_);
      GET_FBS_ATTR(builder, type, floats, floats);
    } break;
    case fbs::AttributeType::INTS: {
      GET_DATA_VEC(int64_t, ints_vec_, attr_proto.ints());
      auto ints = builder.CreateVector(ints_vec_);
      GET_FBS_ATTR(builder, type, ints, ints);
    } break;
    case fbs::AttributeType::STRINGS: {
      GET_DATA_VEC(std::string, strings_vec_, attr_proto.strings());
      auto strings = builder.CreateVectorOfStrings(strings_vec_);
      GET_FBS_ATTR(builder, type, strings, strings);
    } break;
    case fbs::AttributeType::TENSORS: {
      std::vector<flatbuffers::Offset<fbs::Tensor>> fbs_tensors_vec;
      fbs_tensors_vec.reserve(attr_proto.tensors().size());
      for (const auto& tensor : attr_proto.tensors()) {
        flatbuffers::Offset<fbs::Tensor> fbs_tensor;
        ORT_RETURN_IF_ERROR(
            experimental::utils::SaveInitializerOrtFormat(builder, tensor, fbs_tensor));
        fbs_tensors_vec.push_back(fbs_tensor);
      }
      auto tensors = builder.CreateVector(fbs_tensors_vec);
      GET_FBS_ATTR(builder, type, tensors, tensors);
    } break;
    default:
      return ORT_MAKE_STATUS(ONNXRUNTIME, INVALID_ARGUMENT,
                             "SaveAttributeOrtFormat: Unsupported attribute type: ", fbs::EnumNameAttributeType(type));
      break;
  }

  return Status::OK();
}

#undef GET_FBS_ATTR
#undef GET_DATA_VEC

#endif

#if defined(ENABLE_ORT_FORMAT_LOAD)

Status LoadInitializerOrtFormat(const fbs::Tensor& fbs_tensor,
                                TensorProto& initializer) {
  initializer.Clear();

  LOAD_STR_FROM_ORT_FORMAT(initializer, name, fbs_tensor.name());
  LOAD_STR_FROM_ORT_FORMAT(initializer, doc_string, fbs_tensor.doc_string());

  auto fbs_dims = fbs_tensor.dims();
  ORT_RETURN_IF(nullptr == fbs_dims, "Missing dimensions for initializer. Invalid ORT format model.");
  initializer.mutable_dims()->Add(fbs_dims->cbegin(), fbs_dims->cend());

  auto fbs_data_type = fbs_tensor.data_type();
  initializer.set_data_type(static_cast<int32_t>(fbs_data_type));
  if (fbs_data_type == fbs::TensorDataType::STRING) {
    auto fbs_str_data = fbs_tensor.string_data();
    ORT_RETURN_IF(nullptr == fbs_str_data, "Missing string data for initializer. Invalid ORT format model.");
    auto mutable_str_data = initializer.mutable_string_data();
    mutable_str_data->Reserve(fbs_str_data->size());
    for (const auto* fbs_str : *fbs_str_data) {
      mutable_str_data->Add(fbs_str->str());
    }
  } else {
    const auto* fbs_raw_data = fbs_tensor.raw_data();
    ORT_RETURN_IF(nullptr == fbs_raw_data, "Missing raw data for initializer. Invalid ORT format model.");

    // fbs_raw_data is uint8_t vector, so the size is byte size
    initializer.set_raw_data(fbs_raw_data->Data(), fbs_raw_data->size());
  }

  return Status::OK();
}

<<<<<<< HEAD
=======
Status LoadSparseInitializerOrtFormat(const fbs::SparseTensor& fbs_sparse_tensor,
                                      SparseTensorProto& initializer) {
  SparseTensorProto loaded_initializer;
  auto fbs_values_tensor = fbs_sparse_tensor.values();
  ORT_RETURN_IF(nullptr == fbs_values_tensor, "Missing values for sparse initializer. Invalid ORT format model.");
  auto* values_tensor = loaded_initializer.mutable_values();
  ORT_RETURN_IF_ERROR(LoadInitializerOrtFormat(*fbs_values_tensor, *values_tensor));
  ORT_RETURN_IF(values_tensor->name().empty(), "Missing name for SparseTensor initializer. Invalid ORT format model.");

  auto fbs_indicies_tensor = fbs_sparse_tensor.indices();
  ORT_RETURN_IF(nullptr == fbs_indicies_tensor, "Missing indicies for sparse initializer: ", "'", values_tensor->name(), "'",
    "Invalid ORT format model.");
  auto* indicies_tensor = loaded_initializer.mutable_indices();
  ORT_RETURN_IF_ERROR(LoadInitializerOrtFormat(*fbs_indicies_tensor, *indicies_tensor));

  auto fbs_dims = fbs_sparse_tensor.dims();
  ORT_RETURN_IF(nullptr == fbs_dims, "Missing dims for sparse initializer: ", "'", values_tensor->name(), "'",
                "Invalid ORT format model.");
  loaded_initializer.mutable_dims()->Add(fbs_dims->cbegin(), fbs_dims->cend());

  swap(loaded_initializer, initializer);
  return Status::OK();
}

>>>>>>> d46dbeaf
Status LoadAttributeOrtFormat(const fbs::Attribute& fbs_attr,
                              ONNX_NAMESPACE::AttributeProto& attr_proto,
                              std::unique_ptr<onnxruntime::Graph>& sub_graph,
                              Graph& graph, Node& node,
                              const logging::Logger& logger) {
  attr_proto.Clear();
  LOAD_STR_FROM_ORT_FORMAT(attr_proto, name, fbs_attr.name());
  LOAD_STR_FROM_ORT_FORMAT(attr_proto, doc_string, fbs_attr.doc_string());

  auto type = static_cast<AttributeProto_AttributeType>(fbs_attr.type());
  attr_proto.set_type(type);
  switch (type) {
    case AttributeProto_AttributeType_FLOAT: {
      attr_proto.set_f(fbs_attr.f());
    } break;
    case AttributeProto_AttributeType_INT: {
      attr_proto.set_i(fbs_attr.i());
    } break;
    case AttributeProto_AttributeType_STRING: {
      auto fbs_str = fbs_attr.s();
      ORT_RETURN_IF(nullptr == fbs_str, "Null string attribute. Invalid ORT format model.");
      attr_proto.set_s(fbs_str->str());
    } break;
    case AttributeProto_AttributeType_TENSOR: {
      auto fbs_tensor = fbs_attr.t();
      ORT_RETURN_IF(nullptr == fbs_tensor, "Null tensor attribute. Invalid ORT format model.");
      ORT_RETURN_IF_ERROR(LoadInitializerOrtFormat(*fbs_tensor, *attr_proto.mutable_t()));
    } break;
    case AttributeProto_AttributeType_GRAPH: {
      // If the attribute type is a graph, we will create an empty graph in attr_proto so that the ONNX checker
      // is happy in a full build, and deserialize the ORT Graph instance into the 'graph' param.
      auto fbs_graph = fbs_attr.g();
      ORT_RETURN_IF(nullptr == fbs_graph, "Null graph attribute. Invalid ORT format model.");
      attr_proto.mutable_g()->set_name("Empty graph proto from deserialization of ORT format model");
      ORT_RETURN_IF_ERROR(Graph::LoadFromOrtFormat(*fbs_graph, graph, node, logger, sub_graph));
    } break;
    case AttributeProto_AttributeType_FLOATS: {
      auto fbs_floats = fbs_attr.floats();
      ORT_RETURN_IF(nullptr == fbs_floats, "Null floats attribute. Invalid ORT format model.");
      auto floats = attr_proto.mutable_floats();
      floats->Reserve(fbs_floats->size());
      floats->Add(fbs_floats->cbegin(), fbs_floats->cend());
    } break;
    case AttributeProto_AttributeType_INTS: {
      auto fbs_ints = fbs_attr.ints();
      ORT_RETURN_IF(nullptr == fbs_ints, "Null ints attribute. Invalid ORT format model.");
      auto* ints = attr_proto.mutable_ints();
      ints->Reserve(fbs_ints->size());
      ints->Add(fbs_ints->cbegin(), fbs_ints->cend());
    } break;
    case AttributeProto_AttributeType_STRINGS: {
      auto fbs_strings = fbs_attr.strings();
      ORT_RETURN_IF(nullptr == fbs_strings, "Null strings attribute. Invalid ORT format model.");
      auto* strings = attr_proto.mutable_strings();
      strings->Reserve(fbs_strings->size());
      for (const auto* fbs_str : *fbs_strings) {
        ORT_RETURN_IF(nullptr == fbs_str, "Null string in strings attribute. Invalid ORT format model.");
        strings->Add(fbs_str->str());
      }
    } break;
    case AttributeProto_AttributeType_TENSORS: {
      auto fbs_tensors = fbs_attr.tensors();
      ORT_RETURN_IF(nullptr == fbs_tensors, "Null tensors attribute. Invalid ORT format model.");
      auto* tensors = attr_proto.mutable_tensors();
      tensors->Reserve(fbs_tensors->size());
      for (const auto* fbs_tensor : *fbs_tensors) {
        ORT_RETURN_IF(nullptr == fbs_tensor, "Null tensor in tensors attribute. Invalid ORT format model.");
        ORT_RETURN_IF_ERROR(LoadInitializerOrtFormat(*fbs_tensor, *tensors->Add()));
      }
    } break;

    default:
      break;
  }

  return Status::OK();
}

#endif  // defined(ENABLE_ORT_FORMAT_LOAD)

}  // namespace utils
}  // namespace experimental
}  // namespace onnxruntime<|MERGE_RESOLUTION|>--- conflicted
+++ resolved
@@ -17,8 +17,6 @@
 namespace utils {
 
 #if !defined(ORT_MINIMAL_BUILD)
-<<<<<<< HEAD
-=======
 
 template <typename DimsFieldType>
 inline flatbuffers::Offset<flatbuffers::Vector<int64_t>>
@@ -27,21 +25,14 @@
   std::copy(dims.cbegin(), dims.cend(), dims_data.begin());
   return builder.CreateVector(dims_data);
 }
->>>>>>> d46dbeaf
 
 Status SaveInitializerOrtFormat(flatbuffers::FlatBufferBuilder& builder,
                                 const TensorProto& initializer,
                                 flatbuffers::Offset<fbs::Tensor>& fbs_tensor) {
   auto name = SaveStringToOrtFormat(builder, initializer.has_name(), initializer.name());
   auto doc_string = SaveStringToOrtFormat(builder, initializer.has_doc_string(), initializer.doc_string());
-<<<<<<< HEAD
-  std::vector<int64_t> dims_data(initializer.dims().size());
-  std::copy(initializer.dims().cbegin(), initializer.dims().cend(), dims_data.begin());
-  auto dims = builder.CreateVector(dims_data);
-=======
   auto dims = SaveDims(builder, initializer.dims());
 
->>>>>>> d46dbeaf
   flatbuffers::Offset<flatbuffers::Vector<flatbuffers::Offset<flatbuffers::String>>> string_data;
   flatbuffers::Offset<flatbuffers::Vector<uint8_t>> raw_data;
 
@@ -215,8 +206,6 @@
   return Status::OK();
 }
 
-<<<<<<< HEAD
-=======
 Status LoadSparseInitializerOrtFormat(const fbs::SparseTensor& fbs_sparse_tensor,
                                       SparseTensorProto& initializer) {
   SparseTensorProto loaded_initializer;
@@ -241,7 +230,6 @@
   return Status::OK();
 }
 
->>>>>>> d46dbeaf
 Status LoadAttributeOrtFormat(const fbs::Attribute& fbs_attr,
                               ONNX_NAMESPACE::AttributeProto& attr_proto,
                               std::unique_ptr<onnxruntime::Graph>& sub_graph,
