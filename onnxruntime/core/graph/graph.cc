// Copyright (c) Microsoft Corporation. All rights reserved.
// Licensed under the MIT License.

#ifdef _WIN32
// disable some warnings from protobuf to pass Windows build
#pragma warning(disable : 4244)
#endif

#include <cassert>
#include <fstream>
#include <iostream>
#include <numeric>
#include <stack>
#include <queue>

#include "gsl/gsl"
#include "core/common/logging/logging.h"
#include "core/flatbuffers/schema/ort.fbs.h"
#include "core/flatbuffers/flatbuffers_utils.h"
#include "core/graph/graph_flatbuffers_utils.h"
#include "core/framework/tensor_shape.h"
#include "core/framework/tensorprotoutils.h"
#include "core/framework/utils.h"
#include "core/graph/graph_viewer.h"
#include "core/graph/indexed_sub_graph.h"
#include "core/graph/model.h"
#include "core/graph/model_load_utils.h"
#include "core/graph/op.h"

#if !defined(ORT_MINIMAL_BUILD)
#include "core/graph/function.h"
#include "core/graph/function_impl.h"
#include "core/graph/schema_registry.h"
#include "onnx/checker.h"
using namespace ONNX_NAMESPACE::checker;
#endif

using namespace ONNX_NAMESPACE;
using namespace ONNX_NAMESPACE::Utils;
using namespace ::onnxruntime::common;
using namespace onnxruntime::experimental;

namespace onnxruntime {

#if !defined(ORT_MINIMAL_BUILD)
#define NO_CHANGE_ON_SYNC_FLAG(...)                  \
  do {                                               \
    const bool sync_needed = GraphProtoSyncNeeded(); \
    { __VA_ARGS__; }                                 \
    GraphProtoSyncNeeded(sync_needed);               \
  } while (0)

static bool UsingLatestOnnxOpset(const DomainToVersionMap& opset_versions) {
  bool is_latest_opset = false;
  auto onnx_opset = opset_versions.find(kOnnxDomain);

  if (onnx_opset != opset_versions.cend()) {
    static int latest_onnx_version = model_load_utils::IsAllowReleasedONNXOpsetsOnlySet()
                                         ? ONNX_NAMESPACE::OpSchemaRegistry::DomainToVersionRange().LastReleaseVersionMap().at(ONNX_NAMESPACE::ONNX_DOMAIN)
                                         : ONNX_NAMESPACE::OpSchemaRegistry::DomainToVersionRange().Map().at(ONNX_NAMESPACE::ONNX_DOMAIN).second;
    if (onnx_opset->second == latest_onnx_version) {
      is_latest_opset = true;
    }
  }

  return is_latest_opset;
}

static Status MergeShapeInfo(const std::string& output_name,
                             const TypeProto_Tensor& source, TypeProto_Tensor& target,
                             bool strict, const logging::Logger& logger) {
  auto status = Status::OK();
  ORT_TRY {
    ONNX_NAMESPACE::mergeInShapeInfo(source, target);
  }
  ORT_CATCH(const ONNX_NAMESPACE::InferenceError& ex) {
    // if this model was not created with the latest onnx version, allow the shape inferencing failure (strict == false).
    // we do this to have strict testing of the latest inferencing to detect bugs, but lenient shape inferencing for
    // older models in case later changes to the ONNX shape inferencing or ORT break them.
    if (!strict) {
      // mergeInShapeInfo does nothing unless source.shape() is not null, and there would be no conflict if
      // target.shape() was empty. 'assert' just in case that ever changes.
      assert(utils::HasShape(source) && utils::HasShape(target));
      LOGS(logger, WARNING) << "Error merging shape info for output. '" << output_name
                            << "' source:" << source.shape() << " target:" << target.shape()
                            << ". Falling back to lenient merge.";

      ONNX_NAMESPACE::UnionShapeInfo(source.shape(), target);
    } else {
      ORT_UNUSED_PARAMETER(logger);
      ORT_UNUSED_PARAMETER(strict);
      ORT_UNUSED_PARAMETER(output_name);
      ORT_HANDLE_EXCEPTION([&]() {
        status = ORT_MAKE_STATUS(ONNXRUNTIME, FAIL, "Output:", output_name, " ", ex.what());
      });
    }
  }

  return status;
}

static bool GraphLoadedFromModelFile(const GraphProto* graph_proto) {
  return graph_proto && (graph_proto->node_size() != 0 ||
                         graph_proto->output_size() != 0);
}

// there are some known invalid usages of dim_param and dim_value. remove them from the TypeProto so that
// they don't affect shape inferencing or the allocation planner
static void RemoveInvalidValues(ONNX_NAMESPACE::TypeProto& type) {
  if (utils::HasTensorType(type) && utils::HasShape(type.tensor_type())) {
    auto* shape = type.mutable_tensor_type()->mutable_shape();
    for (int i = 0, end = shape->dim_size(); i < end; ++i) {
      auto& dim = *shape->mutable_dim(i);
      if (utils::HasDimParam(dim)) {
        if (dim.dim_param().empty()) {
          dim.clear_dim_param();
        }
      } else if (utils::HasDimValue(dim)) {
        if (dim.dim_value() < 0) {
          dim.clear_dim_value();
        }
      }
    }
  }
}

static TypeProto TypeProtoFromTensorProto(const TensorProto& tensor) {
  TypeProto t;
  t.mutable_tensor_type()->set_elem_type(tensor.data_type());
  auto shape = t.mutable_tensor_type()->mutable_shape();
  for (auto dim : tensor.dims())
    shape->add_dim()->set_dim_value(dim);

  return t;
}
#endif  // !defined(ORT_MINIMAL_BUILD)

#if !defined(ORT_MINIMAL_BUILD) || defined(ORT_EXTENDED_MINIMAL_BUILD)
NodeArg::NodeArg(const std::string& name, const TypeProto* p_node_arg_type) {
  node_arg_info_.set_name(name);
  // If the name is empty, it means the arg does not exist.
  exists_ = !(name.empty());
  if (nullptr != p_node_arg_type) {
    (*node_arg_info_.mutable_type()) = *p_node_arg_type;
#if !defined(ORT_MINIMAL_BUILD)
    // should not be possible to have invalid values in the ORT format model, so we don't need this
    // in a minimal build
    RemoveInvalidValues(*node_arg_info_.mutable_type());
#endif
    type_ = DataTypeUtils::ToType(node_arg_info_.type());
  } else {
    type_ = nullptr;
  }
}
#endif  // !defined(ORT_MINIMAL_BUILD) || defined(ORT_EXTENDED_MINIMAL_BUILD)

NodeArg::NodeArg(NodeArgInfo&& node_arg_info) {
  node_arg_info_ = std::move(node_arg_info);

  exists_ = !node_arg_info_.name().empty();
  if (node_arg_info_.has_type())
    type_ = DataTypeUtils::ToType(node_arg_info_.type());
  else {
    type_ = nullptr;
  }
}

const std::string& NodeArg::Name() const noexcept {
  return node_arg_info_.name();
}

DataType NodeArg::Type() const noexcept {
  return type_;
}

const TypeProto* NodeArg::TypeAsProto() const noexcept {
  if (utils::HasType(node_arg_info_))
    return &node_arg_info_.type();

  return nullptr;
}

const TensorShapeProto* NodeArg::Shape() const {
  const TypeProto* type = TypeAsProto();
  if (type == nullptr) return nullptr;
  const auto typeCase = type->value_case();
  switch (typeCase) {
    case TypeProto::kTensorType: {
      if (utils::HasShape(type->tensor_type())) {
        return &(type->tensor_type().shape());
      }
      return nullptr;
    }
    case TypeProto::kSparseTensorType: {
      if (utils::HasShape(type->sparse_tensor_type())) {
        return &(type->sparse_tensor_type().shape());
      }
      return nullptr;
    }
    case TypeProto::kSequenceType:
    case TypeProto::kMapType:
    case TypeProto::kOpaqueType:
    case TypeProto::VALUE_NOT_SET:
    default:
      return nullptr;
  }
}

bool NodeArg::HasTensorOrScalarShape() const {
  const TypeProto* type = TypeAsProto();
  if (!type) return false;
  const auto type_case = type->value_case();
  switch (type_case) {
    case TypeProto::kTensorType:
    case TypeProto::kSparseTensorType:
      // Standard tensor has a valid shape field while
      // scalar's shape is empty. Thus, we don't need to
      // check shape here.
      return true;
    case TypeProto::kSequenceType:
    case TypeProto::kMapType:
    case TypeProto::kOpaqueType:
    case TypeProto::VALUE_NOT_SET:
    default:
      return false;
  }
}

#if !defined(ORT_MINIMAL_BUILD)
void NodeArg::SetShape(const TensorShapeProto& shape) {
  const auto type_case = node_arg_info_.type().value_case();
  switch (type_case) {
    case TypeProto::kTensorType:
      *(node_arg_info_.mutable_type()->mutable_tensor_type()->mutable_shape()) = shape;
      break;
    case TypeProto::kSparseTensorType:
      *(node_arg_info_.mutable_type()->mutable_sparse_tensor_type()->mutable_shape()) = shape;
      break;
    case TypeProto::kSequenceType:
    case TypeProto::kMapType:
    case TypeProto::kOpaqueType:
    case TypeProto::VALUE_NOT_SET:
    default:
      return;
  }
}

void NodeArg::ClearShape() {
  const auto type_case = node_arg_info_.type().value_case();
  switch (type_case) {
    case TypeProto::kTensorType:
      node_arg_info_.mutable_type()->mutable_tensor_type()->clear_shape();
      break;
    case TypeProto::kSparseTensorType:
      node_arg_info_.mutable_type()->mutable_sparse_tensor_type()->clear_shape();
      break;
    case TypeProto::kSequenceType:
    case TypeProto::kMapType:
    case TypeProto::kOpaqueType:
    case TypeProto::VALUE_NOT_SET:
    default:
      return;
  }
}

common::Status NodeArg::UpdateTypeAndShape(const ONNX_NAMESPACE::TypeProto& input_type, bool strict,
                                           bool override_types, const logging::Logger& logger) {
  if (!utils::HasType(node_arg_info_)) {
    *node_arg_info_.mutable_type() = input_type;
    type_ = DataTypeUtils::ToType(node_arg_info_.type());
    return Status::OK();
  }

  auto& current_type = *node_arg_info_.mutable_type();
  const auto current_type_case = current_type.value_case();
  const auto input_type_case = input_type.value_case();

  if (current_type_case != input_type_case)
    return ORT_MAKE_STATUS(ONNXRUNTIME, FAIL, "Type mismatch. Current=",
                           current_type_case, " Input=", input_type_case);

  switch (input_type_case) {
    case TypeProto::kTensorType: {
      const auto& input_tensor_type = input_type.tensor_type();
      const auto& input_tensor_elem_type = input_tensor_type.elem_type();
      const auto& current_tensor_elem_type = current_type.tensor_type().elem_type();

      if (input_tensor_elem_type != current_tensor_elem_type) {
        if (override_types) {
          DataType inferred_type = DataTypeUtils::ToType(input_type);
          // The "SetType" call will override the shape information to empty.
          // If the original tensor has shape information, need to set it back.
          if (Shape()) {
            auto old_shape = *Shape();
            SetType(inferred_type);
            SetShape(old_shape);
          } else {
            SetType(inferred_type);
          }
        } else {
          return ORT_MAKE_STATUS(ONNXRUNTIME, FAIL, "Tensor element type mismatch. ",
                                 static_cast<TensorProto_DataType>(input_tensor_elem_type), " != ",
                                 static_cast<TensorProto_DataType>(current_tensor_elem_type));
        }
      }

      if (utils::HasShape(input_tensor_type)) {
        auto& current_tensor_type = *current_type.mutable_tensor_type();
        if (utils::HasShape(current_tensor_type)) {
          ORT_RETURN_IF_ERROR(MergeShapeInfo(Name(), input_tensor_type, current_tensor_type, strict, logger));
        } else {
          current_tensor_type = input_tensor_type;
        }
      }

      break;
    }
    case TypeProto::kSparseTensorType: {
      const auto& input_tensor_type = input_type.sparse_tensor_type();
      const auto input_tensor_elem_type = input_tensor_type.elem_type();
      const auto current_tensor_elem_type = current_type.sparse_tensor_type().elem_type();

      if (input_tensor_elem_type != current_tensor_elem_type) {
        if (override_types) {
          DataType inferred_type = DataTypeUtils::ToType(input_type);
          if (Shape()) {
            auto old_shape = *Shape();
            SetType(inferred_type);
            SetShape(old_shape);
          } else {
            SetType(inferred_type);
          }
        } else {
          return ORT_MAKE_STATUS(ONNXRUNTIME, FAIL, "SparseTensor element type mismatch. ",
                                 static_cast<TensorProto_DataType>(input_tensor_elem_type), " != ",
                                 static_cast<TensorProto_DataType>(current_tensor_elem_type));
        }
      }

      if (utils::HasShape(input_tensor_type)) {
        auto& current_tensor_type = *current_type.mutable_sparse_tensor_type();
        if (utils::HasShape(current_tensor_type)) {
          // TODO: Check if we need to merge shape here
          // if so we'd need to provide merging routine ONNX
          // mergeInShapeInfo(input_tensor_type, current_tensor_type);
        } else {
          current_tensor_type = input_tensor_type;
        }
      }
    } break;
    case TypeProto::kSequenceType:
    case TypeProto::kMapType:
    case TypeProto::kOpaqueType:
    case TypeProto::VALUE_NOT_SET:
      break;
  }

  return Status::OK();
}

common::Status NodeArg::UpdateTypeAndShape(const NodeArg& node_arg, bool strict, bool override_types,
                                           const logging::Logger& logger) {
  auto status = Status::OK();

  if (utils::HasType(node_arg.node_arg_info_))
    status = UpdateTypeAndShape(node_arg.node_arg_info_.type(), strict, override_types, logger);

  return status;
}

void NodeArg::SetType(DataType p_type) {
  if (nullptr == p_type) {
    return;
  }

  type_ = p_type;
  *(node_arg_info_.mutable_type()) = DataTypeUtils::ToTypeProto(p_type);
}

void NodeArg::SetType(const TypeProto& type_proto) {
  type_ = DataTypeUtils::ToType(type_proto);
  *(node_arg_info_.mutable_type()) = type_proto;
}

#endif  // !defined(ORT_MINIMAL_BUILD)

bool NodeArg::Exists() const noexcept {
  return exists_;
}

Node::EdgeEnd::EdgeEnd(const Node& node, int src_arg_index, int dst_arg_index) noexcept
    : node_(&node),
      src_arg_index_(src_arg_index),
      dst_arg_index_(dst_arg_index) {
}

Node::EdgeEnd::EdgeEnd(const Node& node) noexcept
    : EdgeEnd(node, INT_MAX, INT_MAX) {
}

Node::NodeConstIterator::NodeConstIterator(EdgeConstIterator p_iter) {
  m_iter = p_iter;
}

bool Node::NodeConstIterator::operator==(const NodeConstIterator& p_other) const {
  return m_iter == p_other.m_iter;
}

bool Node::NodeConstIterator::operator!=(const NodeConstIterator& p_other) const {
  return m_iter != p_other.m_iter;
}

void Node::NodeConstIterator::operator++() {
  ++m_iter;
}

void Node::NodeConstIterator::operator--() {
  --m_iter;
}

const Node& Node::NodeConstIterator::operator*() const {
  return (*m_iter).GetNode();
}

const Node* Node::NodeConstIterator::operator->() const {
  return &(operator*());
}

void Node::SetPriority(int priority) noexcept {
  priority_ = priority;
<<<<<<< HEAD
}

#if !defined(ORT_MINIMAL_BUILD)

void Node::SetNodeType(Node::Type node_type) noexcept {
  node_type_ = node_type;
=======
>>>>>>> d46dbeaf
}

#if !defined(ORT_MINIMAL_BUILD)

const Function* Node::GetFunctionBody(bool try_init_func_body) {
  if (nullptr != func_body_) {
    return func_body_;
  }

  // Initialize function body
  if (try_init_func_body) {
    graph_->InitFunctionBodyForNode(*this);
  }

  return func_body_;
}

void Node::SetFunctionBody(const Function& func) {
  func_body_ = &func;
  op_ = &func.OpSchema();
  since_version_ = op_->since_version();
}

void Node::ToProto(NodeProto& proto, bool update_subgraphs) const {
  proto.set_name(name_);
  proto.set_op_type(op_type_);

  if (!domain_.empty())
    proto.set_domain(domain_);

  if (!description_.empty())
    proto.set_doc_string(description_);

  // Set attributes.
  proto.clear_attribute();
  for (const auto& attribute : attributes_) {
    const gsl::not_null<AttributeProto*> attr{proto.add_attribute()};
    *attr = attribute.second;  // copy
    if (update_subgraphs && attr->has_g()) {
      attr->clear_g();
      *attr->mutable_g() = attr_to_subgraph_map_.find(attribute.first)->second->ToGraphProto();
    }
  }

  // Set inputs' definitions.
  proto.clear_input();
  for (auto& input_def : definitions_.input_defs) {
    proto.add_input(input_def->Name());
  }

  // Set outputs' definitions.
  proto.clear_output();
  for (auto& output_def : definitions_.output_defs) {
    proto.add_output(output_def->Name());
  }
}

Status Node::SaveToOrtFormat(flatbuffers::FlatBufferBuilder& builder,
                             flatbuffers::Offset<fbs::Node>& fbs_node) const {
  // if type is Primitive it's an ONNX function and currently we have kernel implementations for all those
  if (func_body_ != nullptr && node_type_ != Type::Primitive) {
    return ORT_MAKE_STATUS(ONNXRUNTIME, FAIL, "Serialization of fused function body is not currently supported, ",
                           "Node [", name_, "] op_type [", op_type_, "]");
  }

  auto GetNodeArgsOrtFormat = [&builder](const std::vector<NodeArg*>& src) {
    std::vector<flatbuffers::Offset<flatbuffers::String>> node_args(src.size());
    std::transform(src.cbegin(), src.cend(), node_args.begin(),
                   [&builder](const NodeArg* nodearg) {
                     // NodeArg's name will be used by multiple places, create shared string
                     return builder.CreateSharedString(nodearg->Name());
                   });
    return builder.CreateVector(node_args);
  };

  auto name = builder.CreateString(name_);
  auto doc_string = builder.CreateString(description_);
  auto domain = builder.CreateSharedString(domain_);
  auto op_type = builder.CreateSharedString(op_type_);
  auto ep = builder.CreateSharedString(execution_provider_type_);
  auto inputs = GetNodeArgsOrtFormat(definitions_.input_defs);
  auto outputs = GetNodeArgsOrtFormat(definitions_.output_defs);
  auto input_arg_counts = builder.CreateVector(definitions_.input_arg_count);
  auto implicit_inputs = GetNodeArgsOrtFormat(definitions_.implicit_input_defs);

  // Node attributes
  std::vector<flatbuffers::Offset<fbs::Attribute>> attributes_vec;
  attributes_vec.reserve(attributes_.size());
  for (const auto& entry : attributes_) {
    const auto& attr_name = entry.first;
    const auto& attr_proto = entry.second;
    flatbuffers::Offset<fbs::Attribute> fbs_attr;
    Graph* graph = nullptr;
    if (attr_proto.has_g()) {
      const auto it = attr_to_subgraph_map_.find(attr_name);
      ORT_RETURN_IF_NOT(it != attr_to_subgraph_map_.cend(),
                        "Node [", name_, "] op_type [", op_type_, "] ", "does not have the graph for key ", attr_name);
      graph = it->second;
    }
    ORT_RETURN_IF_ERROR(
        experimental::utils::SaveAttributeOrtFormat(builder, attr_proto, fbs_attr, graph));
    attributes_vec.push_back(fbs_attr);
  }
  auto attributes = builder.CreateVector(attributes_vec);

  fbs::NodeBuilder nb(builder);
  nb.add_name(name);
  nb.add_doc_string(doc_string);
  nb.add_domain(domain);
  nb.add_since_version(since_version_);
  nb.add_index(gsl::narrow<uint32_t>(index_));
  nb.add_op_type(op_type);
  nb.add_type(static_cast<fbs::NodeType>(node_type_));
  nb.add_execution_provider_type(ep);
  nb.add_inputs(inputs);
  nb.add_outputs(outputs);
  nb.add_attributes(attributes);
  nb.add_input_arg_counts(input_arg_counts);
  nb.add_implicit_inputs(implicit_inputs);
  fbs_node = nb.Finish();
  return Status::OK();
}

flatbuffers::Offset<fbs::NodeEdge> Node::SaveEdgesToOrtFormat(flatbuffers::FlatBufferBuilder& builder) const {
  auto get_edges = [](const EdgeSet& edge_set) {
    std::vector<fbs::EdgeEnd> edges;
    edges.reserve(edge_set.size());
    for (const auto& edge : edge_set)
      edges.push_back(fbs::EdgeEnd(gsl::narrow<uint32_t>(edge.GetNode().Index()),
                                   edge.GetSrcArgIndex(), edge.GetDstArgIndex()));

    return edges;
  };

  const auto input_edges = get_edges(relationships_.input_edges);
  const auto output_edges = get_edges(relationships_.output_edges);
  return fbs::CreateNodeEdgeDirect(builder, gsl::narrow<uint32_t>(index_), &input_edges, &output_edges);
}

#endif  // !defined(ORT_MINIMAL_BUILD)

#if defined(ENABLE_ORT_FORMAT_LOAD)
Status Node::LoadFromOrtFormat(const onnxruntime::experimental::fbs::Node& fbs_node, Graph& graph,
                               const logging::Logger& logger, std::unique_ptr<Node>& node) {
  node.reset(new Node(fbs_node.index(), graph));
  return node->LoadFromOrtFormat(fbs_node, logger);
}

Status Node::LoadFromOrtFormat(const onnxruntime::experimental::fbs::Node& fbs_node, const logging::Logger& logger) {
  auto LoadNodeArgsFromOrtFormat =
      [&](const flatbuffers::Vector<flatbuffers::Offset<flatbuffers::String>>* fbs_node_arg_names,
          std::vector<NodeArg*>& node_args,
          bool check_parent_graph = false) -> Status {
    ORT_RETURN_IF(nullptr == fbs_node_arg_names, "fbs_node_arg_names cannot be null");
    node_args.reserve(fbs_node_arg_names->size());
    for (const auto* node_arg_name : *fbs_node_arg_names) {
      ORT_RETURN_IF(nullptr == node_arg_name, "node_arg_name cannot be null");
      auto* node_arg = check_parent_graph ? graph_->GetNodeArgIncludingParentGraphs(node_arg_name->str())
                                          : graph_->GetNodeArg(node_arg_name->str());
      ORT_RETURN_IF(nullptr == node_arg, "LoadNodeArgsFromOrtFormat: Node [", name_, "] op_type [", op_type_,
                    "], could not find NodeArg ", node_arg_name->str());
      node_args.push_back(node_arg);
    }
    return Status::OK();
  };

  // index_ was set in the ctor of this Node instance
  experimental::utils::LoadStringFromOrtFormat(name_, fbs_node.name());
  experimental::utils::LoadStringFromOrtFormat(description_, fbs_node.doc_string());
  experimental::utils::LoadStringFromOrtFormat(domain_, fbs_node.domain());
  since_version_ = fbs_node.since_version();
  experimental::utils::LoadStringFromOrtFormat(op_type_, fbs_node.op_type());
  node_type_ = static_cast<Node::Type>(fbs_node.type());
  experimental::utils::LoadStringFromOrtFormat(execution_provider_type_, fbs_node.execution_provider_type());
  ORT_RETURN_IF_ERROR(LoadNodeArgsFromOrtFormat(fbs_node.inputs(), definitions_.input_defs));

  // attributes
  auto fbs_attributes = fbs_node.attributes();
  if (fbs_attributes) {
    for (const auto* fbs_attr : *fbs_attributes) {
      ORT_RETURN_IF(nullptr == fbs_attr, "fbs_attr cannot be null");
      AttributeProto attr_proto;
      std::unique_ptr<Graph> subgraph;
      ORT_RETURN_IF_ERROR(
          experimental::utils::LoadAttributeOrtFormat(*fbs_attr, attr_proto, subgraph, *graph_, *this, logger));

      // If we have a sub graph in this attributes, it will be loaded into subgraph ptr
      // while the attribute proto contains the sub graph will have the empty g() field
      if (attr_proto.type() == AttributeProto_AttributeType_GRAPH) {
        ORT_RETURN_IF_NOT(subgraph, "Serialization error. Graph attribute was serialized without Graph instance");
        attr_to_subgraph_map_.emplace(attr_proto.name(), gsl::not_null<Graph*>(subgraph.get()));
        subgraphs_.push_back(std::move(subgraph));
      }

      AddAttribute(attr_proto.name(), attr_proto);
    }
  }

  ORT_RETURN_IF_ERROR(LoadNodeArgsFromOrtFormat(fbs_node.implicit_inputs(), definitions_.implicit_input_defs,
                                                /* check parent graphs */ true));

  {  // input_arg_counts
    auto fbs_input_arg_counts = fbs_node.input_arg_counts();
    ORT_RETURN_IF(nullptr == fbs_input_arg_counts, "Node::LoadFromOrtFormat, input_arg_counts is missing");
    auto& input_arg_count = definitions_.input_arg_count;
    input_arg_count.reserve(fbs_input_arg_counts->size());
    input_arg_count.insert(input_arg_count.begin(), fbs_input_arg_counts->cbegin(), fbs_input_arg_counts->cend());
  }

  ORT_RETURN_IF_ERROR(LoadNodeArgsFromOrtFormat(fbs_node.outputs(), definitions_.output_defs));

  return Status::OK();
}

Status Node::LoadEdgesFromOrtFormat(const onnxruntime::experimental::fbs::NodeEdge& fbs_node_edges,
                                    const Graph& graph) {
  ORT_RETURN_IF(fbs_node_edges.node_index() != index_,
                "input index: ", fbs_node_edges.node_index(), " is not the same as this node's index:", index_);

  auto add_edges = [&graph](const flatbuffers::Vector<const onnxruntime::experimental::fbs::EdgeEnd*>* fbs_edges,
                            EdgeSet& edge_set, const std::string dst_name) -> Status {
    if (fbs_edges) {
      for (const auto* fbs_edge : *fbs_edges) {
        ORT_RETURN_IF(nullptr == fbs_edge, "Node::LoadEdgesFromOrtFormat, edge is missing for ", dst_name);
        edge_set.emplace(*graph.GetNode(fbs_edge->node_index()), fbs_edge->src_arg_index(), fbs_edge->dst_arg_index());
      }
    }
    return Status::OK();
  };

  ORT_RETURN_IF_ERROR(add_edges(fbs_node_edges.input_edges(), relationships_.input_edges, "input edges"));
  ORT_RETURN_IF_ERROR(add_edges(fbs_node_edges.output_edges(), relationships_.output_edges, "output edges"));

  return Status::OK();
}
#endif  // defined(ENABLE_ORT_FORMAT_LOAD)

#if !defined(ORT_MINIMAL_BUILD) || defined(ORT_EXTENDED_MINIMAL_BUILD)
void Node::Init(const std::string& name,
                const std::string& op_type,
                const std::string& description,
                const std::vector<NodeArg*>& input_args,
                const std::vector<NodeArg*>& output_args,
                const NodeAttributes* attributes,
                const std::string& domain) {
  name_ = name;
  op_type_ = op_type;
  description_ = description;
  definitions_.input_defs = input_args;
  definitions_.output_defs = output_args;
  domain_ = domain;
  priority_ = 0;
  if (kOnnxDomainAlias == domain_) {
    domain_ = kOnnxDomain;
  }

  // Set each arg count as 1 by default.
  // It could be adjusted when resolving the node with its operator
  // information.
  definitions_.input_arg_count.assign(input_args.size(), 1);

  if (attributes) {
    attributes_ = *attributes;

    for (auto& name_to_attr : attributes_) {
      if (utils::HasGraph(name_to_attr.second)) {
#if !defined(ORT_MINIMAL_BUILD)
        CreateSubgraph(name_to_attr.first);
#else
        ORT_THROW("Creating node with a subgraph via AddNode is not supported in this build.");
#endif
      }
    }
  }
}

Node::Definitions& Node::MutableDefinitions() noexcept {
  // someone fetching these is going to change something
  graph_->SetGraphResolveNeeded();
  graph_->SetGraphProtoSyncNeeded();
  return definitions_;
}

Node::Relationships& Node::MutableRelationships() noexcept {
  // someone fetching these is going to change something
  graph_->SetGraphResolveNeeded();
  graph_->SetGraphProtoSyncNeeded();
  return relationships_;
}
#endif  // !defined(ORT_MINIMAL_BUILD) || defined(ORT_EXTENDED_MINIMAL_BUILD)

#if !defined(ORT_MINIMAL_BUILD)
void Node::CreateSubgraph(const std::string& attr_name) {
  auto attr = attributes_.find(attr_name);

  if (attr != attributes_.cend() && utils::HasGraph(attr->second)) {
    GraphProto& mutable_graph = *attr->second.mutable_g();
    std::unique_ptr<Graph> subgraph{new Graph(*graph_, *this, mutable_graph)};
    attr_to_subgraph_map_.insert({std::string(attr_name), gsl::not_null<Graph*>{subgraph.get()}});
    subgraphs_.push_back(std::move(subgraph));
  }
}

#endif  // !defined(ORT_MINIMAL_BUILD)

void Node::AddAttribute(const std::string& attr_name, const AttributeProto& value) {
  graph_->SetGraphResolveNeeded();
  graph_->SetGraphProtoSyncNeeded();
  attributes_[attr_name] = value;
}

#define ADD_BASIC_ATTR_IMPL(type, enumType, field)                           \
  void Node::AddAttribute(const std::string& attr_name, const type& value) { \
    graph_->SetGraphResolveNeeded();                                         \
    graph_->SetGraphProtoSyncNeeded();                                       \
    AttributeProto a;                                                        \
    a.set_name(attr_name);                                                   \
    a.set_type(enumType);                                                    \
    a.set_##field(value);                                                    \
    attributes_[attr_name] = a;                                              \
  };

#define ADD_ATTR_IMPL(type, enumType, field)                                 \
  void Node::AddAttribute(const std::string& attr_name, const type& value) { \
    graph_->SetGraphResolveNeeded();                                         \
    graph_->SetGraphProtoSyncNeeded();                                       \
    AttributeProto a;                                                        \
    a.set_name(attr_name);                                                   \
    a.set_type(enumType);                                                    \
    *(a.mutable_##field()) = value;                                          \
    attributes_[attr_name] = a;                                              \
  };

#define ADD_LIST_ATTR_IMPL(type, enumType, field)            \
  void Node::AddAttribute(const std::string& attr_name,      \
                          const std::vector<type>& values) { \
    graph_->SetGraphResolveNeeded();                         \
    graph_->SetGraphProtoSyncNeeded();                       \
    AttributeProto a;                                        \
    a.set_name(attr_name);                                   \
    a.set_type(enumType);                                    \
    for (const auto& val : values) {                         \
      *(a.mutable_##field()->Add()) = val;                   \
    }                                                        \
    attributes_[attr_name] = a;                              \
  };

void Node::AddAttribute(const std::string& attr_name, const GraphProto& value) {
  graph_->SetGraphResolveNeeded();
  graph_->SetGraphProtoSyncNeeded();
  AttributeProto a;
  a.set_name(attr_name);
  a.set_type(AttributeProto_AttributeType::AttributeProto_AttributeType_GRAPH);
  *a.mutable_g() = value;
  attributes_[attr_name] = a;

#if !defined(ORT_MINIMAL_BUILD)
  // subgraph is created via deserialization and not here in a minimal build
  CreateSubgraph(attr_name);
#endif
};

ADD_BASIC_ATTR_IMPL(float, AttributeProto_AttributeType::AttributeProto_AttributeType_FLOAT, f)
ADD_BASIC_ATTR_IMPL(int64_t, AttributeProto_AttributeType::AttributeProto_AttributeType_INT, i)
ADD_BASIC_ATTR_IMPL(std::string, AttributeProto_AttributeType::AttributeProto_AttributeType_STRING, s)
ADD_ATTR_IMPL(TensorProto, AttributeProto_AttributeType::AttributeProto_AttributeType_TENSOR, t)
ADD_ATTR_IMPL(SparseTensorProto, AttributeProto_AttributeType::AttributeProto_AttributeType_SPARSE_TENSOR, sparse_tensor)
ADD_LIST_ATTR_IMPL(float, AttributeProto_AttributeType::AttributeProto_AttributeType_FLOATS, floats)
ADD_LIST_ATTR_IMPL(int64_t, AttributeProto_AttributeType::AttributeProto_AttributeType_INTS, ints)
ADD_LIST_ATTR_IMPL(std::string, AttributeProto_AttributeType::AttributeProto_AttributeType_STRINGS, strings)
ADD_LIST_ATTR_IMPL(TensorProto, AttributeProto_AttributeType::AttributeProto_AttributeType_TENSORS, tensors)
ADD_LIST_ATTR_IMPL(GraphProto, AttributeProto_AttributeType::AttributeProto_AttributeType_GRAPHS, graphs)
ADD_LIST_ATTR_IMPL(SparseTensorProto, AttributeProto_AttributeType::AttributeProto_AttributeType_SPARSE_TENSORS, sparse_tensors)

#if !defined(ORT_MINIMAL_BUILD)
bool Node::ClearAttribute(const std::string& attr_name) {
  graph_->SetGraphResolveNeeded();
  graph_->SetGraphProtoSyncNeeded();
  return attributes_.erase(attr_name) > 0;
}

Status Node::UpdateInputArgCount() {
  // The node refers to a primitive operator.
  // Infer and verify node input arg type information.
  int total_arg_count = std::accumulate(definitions_.input_arg_count.cbegin(),
                                        definitions_.input_arg_count.cend(), 0);

  if (total_arg_count < 0 || static_cast<size_t>(total_arg_count) != definitions_.input_defs.size()) {
    return ORT_MAKE_STATUS(ONNXRUNTIME, FAIL,
                           "This is an invalid model. "
                           "The sum of input arg count is not equal to size of input defs in node (",
                           name_, ")");
  }

  // op_ is always valid when this is called
  const ONNX_NAMESPACE::OpSchema& op = *Op();

  // Verify size of node arg count is same as input number in
  // operator definition.
  if (op.inputs().size() != definitions_.input_arg_count.size()) {
    // Adjust input arg count array with op definition
    // The adjustment will work as below,
    // In total, there're <total_arg_count> inputs, which
    // will be split as <1, 1, 1, 1, ... 1, x> or
    // <1, 1, 1, 1, ...1, 0, 0, ...0>. The final input
    // arg count array's element number will be the same
    // as op definition, and the sum of all elements will
    // be equal to <total_arg_count>.
    auto& input_arg_count = definitions_.input_arg_count;
    input_arg_count.clear();
    size_t m = 0;
    auto arg_count_left = total_arg_count;

    if (!op.inputs().empty()) {
      for (; m < op.inputs().size() - 1; ++m) {
        if (arg_count_left > 0) {
          input_arg_count.push_back(1);
          arg_count_left--;
        } else {
          input_arg_count.push_back(0);
        }
      }
    }

    // Set the arg count for the last input formal parameter.
    // NOTE: in the case that there's no .input(...) defined
    // in op schema, all input args will be fed as one input
    // of the operator.
    input_arg_count.push_back(arg_count_left);

    graph_->SetGraphResolveNeeded();
    graph_->SetGraphProtoSyncNeeded();
  }

  return Status::OK();
}

Graph* Node::GetMutableGraphAttribute(const std::string& attr_name) {
  Graph* subgraph = nullptr;

  const auto& entry = attr_to_subgraph_map_.find(attr_name);
  if (entry != attr_to_subgraph_map_.cend()) {
    subgraph = entry->second;
  }

  return subgraph;
}

const Graph* Node::GetGraphAttribute(const std::string& attr_name) const {
  return const_cast<Node*>(this)->GetMutableGraphAttribute(attr_name);
}

void Node::ReplaceDefs(const std::map<const onnxruntime::NodeArg*, onnxruntime::NodeArg*>& replacements) {
  std::vector<std::vector<NodeArg*>*> all_defs = {&definitions_.input_defs, &definitions_.output_defs};

  for (auto pair : replacements)
    for (auto* defs : all_defs)
      for (auto& def : *defs)
        if (def == pair.first)
          def = pair.second;
}

#endif  // !defined(ORT_MINIMAL_BUILD)

std::vector<gsl::not_null<const Graph*>> Node::GetSubgraphs() const {
  std::vector<gsl::not_null<const Graph*>> subgraphs;
  subgraphs.reserve(attr_to_subgraph_map_.size());
  using value_type = std::unordered_map<std::string, gsl::not_null<Graph*>>::value_type;
  std::transform(attr_to_subgraph_map_.cbegin(), attr_to_subgraph_map_.cend(), std::back_inserter(subgraphs),
                 [](const value_type& entry) { return entry.second; });

  return subgraphs;
}

void Node::ForEachDef(std::function<void(const onnxruntime::NodeArg&, bool is_input)> func,
                      bool include_missing_optional_defs) const {
  for (const auto* arg : InputDefs()) {
    if (include_missing_optional_defs || arg->Exists())
      func(*arg, true);
  }

  for (const auto* arg : ImplicitInputDefs()) {
    if (include_missing_optional_defs || arg->Exists())
      func(*arg, true);
  }

  for (const auto* arg : OutputDefs()) {
    if (include_missing_optional_defs || arg->Exists())
      func(*arg, false);
  }
};

// Constructor: Given a <GraphProto> loaded from model file, construct
// a <Graph> object and Resolve() it.
//Status Graph::LoadGraph(const GraphProto& graph_proto,
//                        const std::unordered_map<std::string, int>& domain_to_version,
//                        Version ir_version,
//                        std::unique_ptr<Graph>& new_graph) {
//  // create instance. need to call private ctor so can't use make_unique
//  GSL_SUPPRESS(r .11)
//  new_graph.reset(new Graph(nullptr, &graph_proto, domain_to_version, ir_version));
//
//  // as we just loaded from file we want to fully initialize/Resolve, but not let that change
//  // the proto sync flag
//  ResolveOptions options;
//  options.no_proto_sync_required = true;
//  auto status = new_graph->Resolve(options);
//  return status;
//}
using google::protobuf::RepeatedPtrField;

#if !defined(ORT_MINIMAL_BUILD)

Graph::Graph(const Model& owning_model,
             GraphProto* graph_proto,
             const std::unordered_map<std::string, int>& domain_to_version,
             Version ir_version,
             IOnnxRuntimeOpSchemaCollectionPtr schema_registry,
             const logging::Logger& logger)
    : Graph(owning_model, graph_proto, domain_to_version, ir_version, schema_registry, nullptr, nullptr, logger) {}

Graph::Graph(const Model& owning_model,
             GraphProto* graph_proto, const std::unordered_map<std::string, int>& domain_to_version, Version ir_version,
             IOnnxRuntimeOpSchemaCollectionPtr schema_registry, Graph* parent_graph, const Node* parent_node,
             const logging::Logger& logger)
    : owning_model_(owning_model),
      graph_proto_(graph_proto),
      schema_registry_(schema_registry),
      graph_resolve_needed_(true),
      domain_to_version_(domain_to_version),
      ir_version_(ir_version),
      using_latest_onnx_opset_(UsingLatestOnnxOpset(domain_to_version)),
      parent_graph_(parent_graph),
      parent_node_(parent_node),
      logger_(logger),
      is_loaded_from_model_file_(GraphLoadedFromModelFile(graph_proto_)) {
  ORT_ENFORCE(graph_proto != nullptr, "graph_proto cannot be null");
  ArgNameToTypeMap name_to_type_map;

  // Process 'Constant' nodes
  // Put the 'TensorProto' stored in the 'Constant' nodes attribute into the graphs initializer list
  for (auto& node : graph_proto_->node()) {
    if (node.op_type() != kConstant) {
      continue;
    }

    const gsl::not_null<TensorProto*> tensor{graph_proto_->add_initializer()};
    auto status = utils::ConstantNodeProtoToTensorProto(node, *tensor);
    ORT_ENFORCE(status.IsOK(), status.ToString());
    if (node.attribute(0).type() == AttributeProto_AttributeType_SPARSE_TENSOR) {
      auto p = sparse_tensor_names_.emplace(tensor->name());
      ORT_ENFORCE(p.second, "Duplicate constant node sparse initializer name: '", tensor->name(), "' Model is invalid.");
    }
  }

  // Remove constant nodes as they're replaced with initializers above.
  const gsl::not_null<RepeatedPtrField<NodeProto>*> graph_mutable_nodes{graph_proto_->mutable_node()};
  graph_mutable_nodes->erase(
      std::remove_if(graph_mutable_nodes->begin(), graph_mutable_nodes->end(),
                     [](NodeProto& p) {
                       return (p.op_type() == kConstant);
                     }),
      graph_mutable_nodes->end());

  // For now we convert sparse_intializer to dense tensors
  // since there are currently no supported ops that consume sparse
  // initializers directly. We remove them from graph_proto. We will reconstitute them
  // when saving to ORT format to save space on disk.
  if (graph_proto_->sparse_initializer_size() > 0) {
    for (const auto& sparse_tensor : graph_proto_->sparse_initializer()) {
      ORT_ENFORCE(utils::HasName(sparse_tensor), "Sparse initializer must have a name. This model is invalid");
      const gsl::not_null<TensorProto*> tensor{graph_proto_->add_initializer()};
      auto status = utils::SparseTensorProtoToDenseTensorProto(sparse_tensor, *tensor);
      ORT_ENFORCE(status.IsOK(), status.ToString());
      auto p = sparse_tensor_names_.emplace(tensor->name());
      ORT_ENFORCE(p.second, "Duplicate sparse_tensor_initializer: '", tensor->name(), "' Model is invalid.");
    }

    // Remove sparse_initializers from protobuf to save memory as they are converted to dense now
    graph_proto_->mutable_sparse_initializer()->Clear();
    const int sparse_num_cleared = graph_proto_->sparse_initializer().ClearedCount();
    for (int i = 0; i < sparse_num_cleared; ++i) {
      delete graph_proto_->mutable_sparse_initializer()->ReleaseCleared();
    }
  }

  // Collect all node arg name, type, shape information in the graph.
  // type/shape information will be assigned to each node arg when going
  // thru all nodes later.

  // process graph inputs first as we want the type/shape from them to be preferred if a graph input
  // has a matching initializer
  for (auto& graph_input : graph_proto_->input()) {
    if (utils::HasName(graph_input)) {
      if (utils::HasType(graph_input)) {
        name_to_type_map[graph_input.name()] = graph_input.type();
        GetOrCreateNodeArg(graph_input.name(), &graph_input.type());
      } else {
        // subgraph inputs can have type inferred later. need to create a NodeArg in case this input is only used in
        // a nested subgraph (a NodeArg won't be added by AddNode for the nodes in this subgraph)
        if (IsSubgraph()) {
          GetOrCreateNodeArg(graph_input.name(), nullptr);
        }
      }
    }
  }

  // Copy initial tensors to a map.
  for (auto& tensor : graph_proto_->initializer()) {
    auto p = name_to_initial_tensor_.emplace(tensor.name(), &tensor);
    if (!p.second) {
      LOGS(logger_, WARNING) << "Duplicate initializer (dense, sparse or ConstantNode): '" << tensor.name()
                             << "' the model will use the latest encountered initializer"
                             << ". Please, fix your model.";
      p.first->second = &tensor;
    }

    NodeArg* matching_graph_input = GetNodeArg(tensor.name());
    TypeProto t{TypeProtoFromTensorProto(tensor)};

    if (!utils::HasElemType(t.tensor_type())) {
      ORT_THROW("This is an invalid model. Tensor does not have type information.");
    }

    if (ir_version_ < 4) {
      // initializers can have matching graph inputs but are treated as constant,
      // so we prefer the shape from the initializer
      name_to_type_map[tensor.name()] = t;
      if (matching_graph_input != nullptr) {
        ORT_THROW_IF_ERROR(matching_graph_input->UpdateTypeAndShape(t, true, false, logger));
      }
    } else {
      // v4 and later allows a constant initializer with no matching graph input. create a NodeArg for these.
      // otherwise we prefer the shape from the graph input so leave matching_graph_input as is.
      if (matching_graph_input == nullptr) {
        name_to_type_map[tensor.name()] = t;
        ORT_IGNORE_RETURN_VALUE(GetOrCreateNodeArg(tensor.name(), &t));
      } else {
        LOGS(logger_, WARNING) << "Initializer " << tensor.name()
                               << " appears in graph inputs and will not be treated as constant value/weight. "
                               << "This may prevent some of the graph optimizations, like const folding. "
                               << "Move it out of graph inputs if there is no need to override it, "
                               << "by either re-generating the model with latest exporter/converter "
                               << "or with the tool onnxruntime/tools/python/remove_initializer_from_input.py.";
      }
    }
  }

  for (auto& graph_output : graph_proto_->output()) {
    if (utils::HasName(graph_output) && utils::HasType(graph_output)) {
      auto& name = graph_output.name();
      name_to_type_map[name] = graph_output.type();
      // always create NodeArg for graph output, in case it's from initializer
      GetOrCreateNodeArg(name, &graph_output.type());
    }
  }

  for (auto& node_arg : graph_proto_->value_info()) {
    if (utils::HasName(node_arg) && utils::HasType(node_arg)) {
      name_to_type_map[node_arg.name()] = node_arg.type();
    }
  }

  for (const auto& node_proto : graph_proto_->node()) {
    AddNode(node_proto, name_to_type_map);
  }

  if (is_loaded_from_model_file_) {
    InitializeStateFromModelFileGraphProto();
  }
}

Graph::Graph(Graph& parent_graph, const Node& parent_node, ONNX_NAMESPACE::GraphProto& subgraph_proto)
    : Graph(parent_graph.owning_model_,
            &subgraph_proto,
            parent_graph.DomainToVersionMap(), parent_graph.IrVersion(), parent_graph.schema_registry_,
            &parent_graph,
            &parent_node, parent_graph.logger_) {
}

void Graph::InitializeStateFromModelFileGraphProto() {
  ORT_ENFORCE(
      graph_inputs_excluding_initializers_.empty() && graph_inputs_including_initializers_.empty() &&
          value_info_.empty() && graph_outputs_.empty(),
      "Graph state to be loaded into must be empty.");

  // Name to NodeArg mapping of all graph initializers.
  std::unordered_map<std::string, const NodeArg*> graph_initializers;

  // Name to NodeArg mapping of all graph inputs.
  std::unordered_map<std::string, const NodeArg*> graph_inputs;

  // Name to NodeArg mapping of all graph node outputs.
  std::unordered_map<std::string, const NodeArg*> nodes_outputs;

  for (auto& initializer : graph_proto_->initializer()) {
    auto& initializer_name = initializer.name();
    auto initializer_arg = GetNodeArg(initializer_name);
    graph_initializers.insert({initializer_name, initializer_arg});
  }

  // Set graph inputs.
  // <graph_inputs_including_initializers_> contains inputs exactly specified in proto.
  // <graph_inputs_excluding_initializers_> contains inputs without default value (specified as initializer).
  for (auto& graph_input : graph_proto_->input()) {
    auto& name = graph_input.name();
    const auto* node_arg = GetNodeArg(name);
    ORT_ENFORCE(node_arg, "Graph ctor should have created NodeArg for initializer. Missing:", name);
    graph_inputs.insert({name, node_arg});
    graph_inputs_including_initializers_.push_back(node_arg);
    if (graph_initializers.end() == graph_initializers.find(name)) {
      graph_inputs_excluding_initializers_.push_back(node_arg);
    }
  }

  for (const auto& node : Nodes()) {
    for (const auto* output_def : node.OutputDefs()) {
      nodes_outputs.insert({output_def->Name(), output_def});
    }
  }

  // Set graph outputs.
  // Graph outputs specified in the model must be nodes' outputs, initializer or graph inputs.
  for (auto& graph_output : graph_proto_->output()) {
    auto& graph_output_name = graph_output.name();
    auto iter = nodes_outputs.find(graph_output_name);
    if (nodes_outputs.end() == iter) {
      // Graph output is not found as any node's output.
      auto iter2 = graph_initializers.find(graph_output_name);
      if (graph_initializers.end() == iter2) {
        // Graph output is not found as any initializer.
        auto iter3 = graph_inputs.find(graph_output_name);
        if (graph_inputs.end() == iter3) {
          // Graph output is not found as any graph input.
          ORT_THROW(
              "This is an invalid model. Graph output (", graph_output_name,
              ") does not exist in the graph.");
        }
        graph_outputs_.push_back(iter3->second);
        continue;
      }
      graph_outputs_.push_back(iter2->second);
      continue;
    }
    graph_outputs_.push_back(iter->second);
  }

  // Set graph value_info_.
  for (const auto& graph_value_info : graph_proto_->value_info()) {
    const auto& name = graph_value_info.name();
    const auto* node_arg = GetNodeArg(name);
    if (node_arg != nullptr) {
      value_info_.push_back(node_arg);
    }
  }

  ComputeOverridableInitializers();
}

Status Graph::VerifyNoDuplicateName() {
  auto& inputs_and_initializers = resolve_context_.inputs_and_initializers;
  auto& output_args = resolve_context_.output_args;
  auto& node_name_to_index = resolve_context_.node_name_to_index;

  output_args.clear();
  node_name_to_index.clear();
  // inputs_and_initializers: this is passed in as a parameter, since functions don't have initializers
  // but graphs have them.

  for (auto& node : Nodes()) {
    // Verify node name should be unique.
    auto& node_name = node.Name();

    if (!node_name.empty() && node_name_to_index.end() != node_name_to_index.find(node_name)) {
      // The node has name and its name was used by another node.
      Status status(ONNXRUNTIME, FAIL,
                    "This is an invalid model. Error: two nodes with same node name (" + node_name + ").");
      return status;
    }

    node_name_to_index[node_name] = node.Index();

    // Verify node outputs' name should be unique.
    int output_index = -1;
    for (const auto* output_def : node.OutputDefs()) {
      ++output_index;
      if (output_def->Exists()) {
        auto& output_arg_name = output_def->Name();
        if (inputs_and_initializers.count(output_arg_name)) {
          Status status(ONNXRUNTIME, FAIL,
                        "This is an invalid model. Error: Duplicate definition of name (" + output_arg_name + ").");
          return status;
        }
        auto result = output_args.insert({output_arg_name, {&node, output_index}});
        if (!result.second) {
          // Two outputs with same name, so that insertion fails.
          Status status(ONNXRUNTIME, FAIL,
                        "This is an invalid model. Error: Duplicate definition of name (" + output_arg_name + ").");
          return status;
        }
      }
    }
  }
  return Status::OK();
}

// Recurse into any subgraphs to update the list of NodeArg values in outer scope.
// This information is needed to resolve any dependencies on outer scope values.
common::Status Graph::SetOuterScopeNodeArgs(const std::unordered_set<std::string>& outer_scope_node_args) {
  resolve_context_.outer_scope_node_args = outer_scope_node_args;

  if (!resolve_context_.nodes_with_subgraphs.empty()) {
    // Build the list of NodeArg's that are valid for a subgraph of this GraphBase instance:
    //   - outer scope for this graph
    //   - any inputs/initializers from this graph
    //   - any outputs from nodes in this graph
    //
    // We provide outputs from all nodes in this graph at this stage.
    // BuildConnections will link the node with the subgraph to any outer scope Node/NodeArgs it consumes.
    // PerformTopologicalSortAndCheckIsAcyclic will validate these links.
    std::unordered_set<std::string> node_args_in_scope_for_subgraph = outer_scope_node_args;

    node_args_in_scope_for_subgraph.insert(resolve_context_.inputs_and_initializers.cbegin(),
                                           resolve_context_.inputs_and_initializers.cend());

    std::transform(resolve_context_.output_args.cbegin(), resolve_context_.output_args.cend(),
                   std::inserter(node_args_in_scope_for_subgraph, node_args_in_scope_for_subgraph.end()),
                   [](const std::pair<std::string, std::pair<Node*, int>>& entry) { return entry.first; });

    for (auto* node : resolve_context_.nodes_with_subgraphs) {
      for (auto& subgraph : node->MutableSubgraphs()) {
        auto status = subgraph->SetOuterScopeNodeArgs(node_args_in_scope_for_subgraph);
        ORT_RETURN_IF_ERROR(status);
      }
    }
  }

  return Status::OK();
}
#endif  // !defined(ORT_MINIMAL_BUILD)

#if !defined(ORT_MINIMAL_BUILD) || defined(ORT_EXTENDED_MINIMAL_BUILD)
void Graph::AddEdge(NodeIndex src_node_index, NodeIndex dst_node_index, int src_arg_slot, int dst_arg_slot) {
  if (nodes_.size() <= src_node_index || src_arg_slot < 0 || nodes_.size() <= dst_node_index || dst_arg_slot < 0 ||
      nullptr == nodes_[src_node_index] || nullptr == nodes_[dst_node_index]) {
    // Invalid node indexes specified.
    ORT_THROW("Invalid node indexes specified when adding edge.");
  }

  NodeArg* src_arg = nullptr;
  NodeArg* dst_arg = nullptr;
  if (nodes_[src_node_index]->MutableDefinitions().output_defs.size() > static_cast<size_t>(src_arg_slot)) {
    src_arg = nodes_[src_node_index]->MutableDefinitions().output_defs[src_arg_slot];
  }

  if (nullptr == src_arg) {
    ORT_THROW("Invalid source node arg slot specified when adding edge.");
  }

  auto& dst_node_defs = nodes_[dst_node_index]->MutableDefinitions();
  NodeArg** dst_arg_pointer = nullptr;
  if (dst_node_defs.input_defs.size() > static_cast<size_t>(dst_arg_slot)) {
    dst_arg_pointer = &dst_node_defs.input_defs[dst_arg_slot];
    dst_arg = *dst_arg_pointer;
  } else {
    auto num_of_explicit_inputs = dst_node_defs.input_defs.size();
    if (num_of_explicit_inputs + dst_node_defs.implicit_input_defs.size() > static_cast<size_t>(dst_arg_slot)) {
      dst_arg_pointer = &dst_node_defs.implicit_input_defs[dst_arg_slot - num_of_explicit_inputs];
      dst_arg = *dst_arg_pointer;
    }
  }
  if (nullptr == dst_arg) {
    ORT_THROW("Invalid destination node arg slot specified when adding edge.");
  }

  if (src_arg != dst_arg) {
    if (src_arg->Type() != dst_arg->Type()) {
      // The output type of source node arg does not match the input type of destination node arg.
      ORT_THROW("Argument type mismatch when adding edge.");
    }
    *dst_arg_pointer = src_arg;
  }

  nodes_[src_node_index]->MutableRelationships().output_edges.insert(Node::EdgeEnd(*nodes_[dst_node_index], src_arg_slot, dst_arg_slot));
  nodes_[dst_node_index]->MutableRelationships().input_edges.insert(Node::EdgeEnd(*nodes_[src_node_index], src_arg_slot, dst_arg_slot));
}

void Graph::RemoveEdge(NodeIndex src_node_index, NodeIndex dst_node_index, int src_arg_slot, int dst_arg_slot) {
  if (nodes_.size() <= src_node_index || src_arg_slot < 0 || nodes_.size() <= dst_node_index || dst_arg_slot < 0 ||
      nullptr == nodes_[src_node_index] || nullptr == nodes_[dst_node_index]) {
    // Invalid node indexes specified.
    ORT_THROW("Invalid node indexes specified when removing edge.");
  }

  const NodeArg* src_arg = nullptr;
  const NodeArg* dst_arg = nullptr;
  if (nodes_[src_node_index]->GetDefinitions().output_defs.size() > static_cast<size_t>(src_arg_slot)) {
    src_arg = nodes_[src_node_index]->GetDefinitions().output_defs[src_arg_slot];
  }

  if (nullptr == src_arg) {
    ORT_THROW("Invalid source node arg slot specified when removing edge.");
  }

  auto& dst_node_defs = nodes_[dst_node_index]->GetDefinitions();
  if (dst_node_defs.input_defs.size() > static_cast<size_t>(dst_arg_slot)) {
    dst_arg = dst_node_defs.input_defs[dst_arg_slot];
  } else {
    auto num_of_explicit_inputs = dst_node_defs.input_defs.size();
    if (num_of_explicit_inputs + dst_node_defs.implicit_input_defs.size() > static_cast<size_t>(dst_arg_slot)) {
      dst_arg = dst_node_defs.implicit_input_defs[dst_arg_slot - num_of_explicit_inputs];
    }
  }
  if (nullptr == dst_arg) {
    ORT_THROW("Invalid destination node arg slot specified when removing edge.");
  }

  if (src_arg != dst_arg) {
    // The edge ends specified by source and destination arg slot are not referring to same node arg.
    // It means there was no edge between these two slots before.
    ORT_THROW("Argument mismatch when removing edge.");
  }

  nodes_[dst_node_index]->MutableRelationships().input_edges.erase(Node::EdgeEnd(*nodes_[src_node_index], src_arg_slot, dst_arg_slot));
  nodes_[src_node_index]->MutableRelationships().output_edges.erase(Node::EdgeEnd(*nodes_[dst_node_index], src_arg_slot, dst_arg_slot));
}
#endif  // !defined(ORT_MINIMAL_BUILD) || defined(ORT_EXTENDED_MINIMAL_BUILD)

#if !defined(ORT_MINIMAL_BUILD)
GSL_SUPPRESS(es .84)  // ignoring return value from unordered_map::insert causes noisy complaint
Status Graph::BuildConnections(std::unordered_set<std::string>& outer_scope_node_args_consumed) {
  const std::unordered_set<std::string>& outer_scope_node_args = resolve_context_.outer_scope_node_args;
  std::unordered_set<Node*> inner_nodes;

  std::unordered_set<std::string> node_args_consumed_by_subgraphs;

  // recurse into subgraphs first so we can update any nodes in this graph that are used by those subgraphs
  if (!resolve_context_.nodes_with_subgraphs.empty()) {
    for (auto* node : resolve_context_.nodes_with_subgraphs) {
      for (auto& subgraph : node->MutableSubgraphs()) {
        std::unordered_set<std::string> node_args_consumed;
        ORT_RETURN_IF_ERROR(subgraph->BuildConnections(node_args_consumed));

        for (auto& node_arg_name : node_args_consumed) {
          auto node_arg = GetNodeArg(node_arg_name);

          if (node_arg == nullptr) {
            // it's a node arg from outside this graph's scope, so add that to the list we return
            // so that we can add the dependency at the next level up. this happens if you have multiple
            // levels of subgraphs between the graph with the original NodeArg and the subgraph with implicit usage.
            ORT_IGNORE_RETURN_VALUE(outer_scope_node_args_consumed.insert(node_arg_name));

            if (!parent_graph_) {
              return ORT_MAKE_STATUS(
                  ONNXRUNTIME, INVALID_GRAPH,
                  "This is an invalid model. At top level graph without matching NodeArg that subgraph consumes. Name=",
                  node_arg_name,
                  " Graph may not conform to the ONNX spec and contain initializers that are not graph inputs.");
            }

            node_arg = parent_graph_->GetNodeArgIncludingParentGraphs(node_arg_name);

            // make sure the node arg is found in the parent graph/s
            if (!node_arg) {
              return ORT_MAKE_STATUS(
                  ONNXRUNTIME, INVALID_GRAPH,
                  "This is an invalid model. Failed to find NodeArg in all parent graphs. Name=", node_arg_name,
                  " Graph may not conform to the ONNX spec and contain initializers that are not graph inputs.");
            }
          } else {
            // this value may be produced by this graph, or it could still be coming from a parent graph if it
            // is also directly consumed at this level as we create a NodeArg for all Node inputs in this graph.
            // due to that we need to check the outputs from this level to determine if it is an outer scope value.
            // we don't have that info yet so store and check before returning from BuildConnections
            ORT_IGNORE_RETURN_VALUE(node_args_consumed_by_subgraphs.insert(node_arg_name));
          }

          // add it to the Node's list of implicit inputs
          auto& implicit_inputs = node->MutableDefinitions().implicit_input_defs;
          int input_slot_index = static_cast<int>(node->GetDefinitions().input_defs.size());
          auto iter = std::find(implicit_inputs.cbegin(), implicit_inputs.cend(), node_arg);
          if (implicit_inputs.cend() == iter) {
            implicit_inputs.push_back(node_arg);
            input_slot_index += static_cast<int>(implicit_inputs.size() - 1);
          } else {
            input_slot_index += static_cast<int>(iter - implicit_inputs.cbegin());
          }

          auto entry = resolve_context_.output_args.find(node_arg_name);
          if (entry != resolve_context_.output_args.end()) {
            // Create relationship between this node (node), and the node providing the output (output_node).
            Node& output_node = *entry->second.first;
            AddEdge(output_node.Index(), node->Index(), entry->second.second, input_slot_index);

            inner_nodes.insert(&output_node);

            // If this Graph was built manually, remove the implicit input from the graph outputs
            // if it is present there and not explicitly listed in the ordered graph outputs
            // (as that implies we should leave it as an output).
            // If the Graph was loaded from a GraphProto, honor the explicit graph outputs and leave as is.
            if (!is_loaded_from_model_file_) {
              graph_outputs_.erase(std::remove(graph_outputs_.begin(), graph_outputs_.end(), node_arg),
                                   graph_outputs_.end());
            }
          }
        }
      }
    }
  }

  // now build connections within this Graph instance
  node_arg_to_producer_node_.clear();
  node_arg_to_consumer_nodes_.clear();
  for (auto& node : Nodes()) {
    // Need mutable input defs to be able to set any outer scope NodeArg implicit inputs
    auto& input_args = node.MutableInputDefs();
    auto& output_args = node.MutableOutputDefs();

    if (!output_args.empty()) {
      for (const auto* output_arg : output_args) {
        if (output_arg->Exists()) {
          node_arg_to_producer_node_.insert({output_arg->Name(), node.Index()});
        }
      }
    }

    if (!input_args.empty()) {
      // This node needs inputs.

      int input_slot_index = -1;
      for (const auto* input_arg : input_args) {
        ++input_slot_index;
        if (!input_arg->Exists()) {
          // This input could be optional and it does not exist in this case.
          continue;
        }

        node_arg_to_consumer_nodes_[input_arg->Name()].insert(node.Index());
        const auto& input_arg_name = input_arg->Name();
        auto output_arg_iter = resolve_context_.output_args.find(input_arg_name);
        if (resolve_context_.output_args.end() != output_arg_iter) {
          // The input to this node is an output from a previous node in this graph.
          // Create relationship between this node (node), and the node providing the output (output_node).
          Node& output_node = *output_arg_iter->second.first;
          AddEdge(output_node.Index(), node.Index(), output_arg_iter->second.second, input_slot_index);

          inner_nodes.insert(&output_node);
        } else {
          // the value is either an input, an initializer, or coming from outer scope. we only need to take action
          // if coming from outer scope, so first check if this is a subgraph (otherwise there is no outer scope).
          if (parent_graph_ != nullptr) {
            // make sure it's not an input or initializer first as those override any outer scope values
            if (resolve_context_.inputs_and_initializers.find(input_arg_name) ==
                resolve_context_.inputs_and_initializers.cend()) {
              // If it is present in the outer scope it will be 'fed' by the execution frame
              // providing access to the OrtValue from the outer scope. Pass the name back up so nodes can
              // be linked correctly at that level.
              if (outer_scope_node_args.find(input_arg_name) != outer_scope_node_args.cend()) {
                ORT_IGNORE_RETURN_VALUE(outer_scope_node_args_consumed.insert(input_arg_name));
              }
            }
          }
        }
      }
    } else if (node.OutputDefs().empty()) {
      // This is a useless node.
      // It has no input/output.
      RemoveNode(node.Index());
    }
  }

  // finally check any node args consumed by subgraphs to see if they're available locally.
  // if not we add them to the list of outer scope values consumed.
  for (const auto& name : node_args_consumed_by_subgraphs) {
    if (node_arg_to_producer_node_.count(name) == 0 &&
        resolve_context_.inputs_and_initializers.find(name) == resolve_context_.inputs_and_initializers.cend()) {
      ORT_IGNORE_RETURN_VALUE(outer_scope_node_args_consumed.insert(name));
    }
  }

  return Status::OK();
}

#endif  // !defined(ORT_MINIMAL_BUILD)

NodeArg* Graph::GetNodeArgIncludingParentGraphs(const std::string& node_arg_name) {
  NodeArg* node_arg = GetNodeArg(node_arg_name);

  if (!node_arg && parent_graph_) {
    node_arg = parent_graph_->GetNodeArgIncludingParentGraphs(node_arg_name);
  }

  return node_arg;
}

void Graph::ReverseDFSFrom(const std::vector<NodeIndex>& from,
                           const std::function<void(const Node*)>& enter,
                           const std::function<void(const Node*)>& leave,
                           const std::function<bool(const Node*, const Node*)>& comp) const {
  std::vector<const Node*> node_vec;
  node_vec.reserve(from.size());
  for (auto i : from) {
    node_vec.push_back(GetNode(i));
  }

  ReverseDFSFrom(node_vec, enter, leave, comp, {});
}

void Graph::ReverseDFSFrom(const std::vector<const Node*>& from,
                           const std::function<void(const Node*)>& enter,
                           const std::function<void(const Node*)>& leave,
                           const std::function<bool(const Node*, const Node*)>& comp) const {
  ReverseDFSFrom(from, enter, leave, comp, {});
}

void Graph::ReverseDFSFrom(const std::vector<const Node*>& from,
                           const std::function<void(const Node*)>& enter,
                           const std::function<void(const Node*)>& leave,
                           const std::function<bool(const Node*, const Node*)>& comp,
                           const std::function<bool(const Node* from, const Node* to)>& stop) const {
  using WorkEntry = std::pair<const Node*, bool>;  // bool represents leave or not
  std::vector<WorkEntry> stack(from.size());
  for (size_t i = 0; i < from.size(); i++) {
    stack[i] = WorkEntry(from[i], false);
  }

  std::vector<bool> visited(MaxNodeIndex(), false);
  while (!stack.empty()) {
    const WorkEntry last_entry = stack.back();
    stack.pop_back();

    if (last_entry.first == nullptr) {
      continue;
    }
    const Node& n = *last_entry.first;

    if (last_entry.second) {
      // leave node
      leave(&n);
      continue;
    }

    if (visited[n.Index()]) continue;

    visited[n.Index()] = true;

    if (enter) enter(&n);

    if (leave) stack.emplace_back(&n, true);

    if (comp) {
      std::vector<const Node*> sorted_nodes;
      for (auto iter = n.InputNodesBegin(); iter != n.InputNodesEnd(); ++iter) {
        if (stop && stop(&n, &(*iter))) continue;
        sorted_nodes.push_back(&(*iter));
      }
      std::sort(sorted_nodes.begin(), sorted_nodes.end(), comp);
      for (const auto* in : sorted_nodes) {
        const NodeIndex idx = in->Index();
        if (!visited[idx]) {
          stack.emplace_back(in, false);
        }
      }
    } else {
      for (auto iter = n.InputNodesBegin(); iter != n.InputNodesEnd(); ++iter) {
        if (stop && stop(&n, &(*iter))) continue;
        const NodeIndex idx = (*iter).Index();
        if (!visited[idx]) {
          stack.emplace_back(GetNode(idx), false);
        }
      }
    }
  }
}

void Graph::KahnsTopologicalSort(const std::function<void(const Node*)>& enter,
                                 const std::function<bool(const Node*, const Node*)>& comp) const {
  std::unordered_map<NodeIndex, size_t> in_degree;
  std::priority_queue<const Node*, std::vector<const Node*>, decltype(comp)> to_visit(comp);
  std::vector<NodeIndex> topo_order;

  for (auto& node : Nodes()) {
    size_t input_edge_count = node.GetInputEdgesCount();
    in_degree.insert({node.Index(), input_edge_count});
    if (input_edge_count == 0) {
      to_visit.push(&node);
    }
  }

  while (!to_visit.empty()) {
    const Node* current = to_visit.top();
    to_visit.pop();

    if (!current) continue;

    if (enter) {
      enter(current);
    }

    for (auto node_it = current->OutputNodesBegin(); node_it != current->OutputNodesEnd(); ++node_it) {
      in_degree[node_it->Index()]--;

      if (in_degree[node_it->Index()] == 0) {
        to_visit.push(&*node_it);
      }
    }
    topo_order.push_back(current->Index());
  }

  if (NumberOfNodes() != static_cast<int>(topo_order.size())) {   
    ORT_THROW("Some nodes are not included in the topological sort, graph have a cycle.");
  }
}
#if !defined(ORT_MINIMAL_BUILD)
void Graph::KahnsTopologicalSort(const std::function<void(const Node*)>& enter,
                                 const std::function<bool(const Node*, const Node*)>& comp) const {
  std::unordered_map<NodeIndex, size_t> in_degree;
  std::priority_queue<const Node*, std::vector<const Node*>, decltype(comp)> to_visit(comp);
  std::vector<NodeIndex> topo_order;

  for (auto& node : Nodes()) {
    size_t input_edge_count = node.GetInputEdgesCount();
    in_degree.insert({node.Index(), input_edge_count});
    if (input_edge_count == 0) {
      to_visit.push(&node);
    }
  }

  while (!to_visit.empty()) {
    const Node* current = to_visit.top();
    to_visit.pop();

    if (!current) continue;

    if (enter) {
      enter(current);
    }

    for (auto node_it = current->OutputNodesBegin(); node_it != current->OutputNodesEnd(); ++node_it) {
      in_degree[node_it->Index()]--;

      if (in_degree[node_it->Index()] == 0) {
        to_visit.push(&*node_it);
      }
    }
    topo_order.push_back(current->Index());
  }

  if (NumberOfNodes() != static_cast<int>(topo_order.size())) {
    ORT_THROW("Some nodes are not included in the topological sort, graph have a cycle.");
  }
}

GSL_SUPPRESS(es .84)  // noisy warning about ignoring return value from insert(...)
Status Graph::PerformTopologicalSortAndCheckIsAcyclic() {
  nodes_in_topological_order_.clear();
  // nodes that have been processed and added to nodes_in_topological_order.
  std::unordered_set<NodeIndex> processed_nodes;
  std::unordered_set<NodeIndex> output_nodes;
  std::unordered_set<NodeIndex> nodes_added_for_processing;
  std::stack<NodeIndex> stack;

  // push the top level nodes into nodes_in_topological_order in the order they were added
  // to ensure that is consistent.
  auto& nodes_in_original_order = Nodes();
  std::for_each(nodes_in_original_order.cbegin(), nodes_in_original_order.cend(),
                [&](const Node& node) {
                  auto index = node.Index();

                  // find the top level nodes in the graph.
                  // need to also consider nodes that only have Constants as inputs as top level nodes,
                  // as the constant will get replaced by an initializer.
                  auto input_edges = node.GetRelationships().input_edges;
                  auto has_inputs = std::any_of(input_edges.cbegin(), input_edges.cend(), [](const Node::EdgeEnd& edge) {
                    return edge.GetNode().OpType() != kConstant;
                  });

                  if (!has_inputs) {
                    // add to the topological list, and ensure we skip these nodes when walking the graph
                    nodes_in_topological_order_.push_back(index);
                    processed_nodes.insert(index);

                    // mark this as added as we've fully processed it and don't need to do it again later
                    nodes_added_for_processing.insert(index);
                  }
                });

  // start at the bottom and work our way up the graph
  for (auto iter = Nodes().begin(); iter != Nodes().end(); ++iter) {
    if (iter->relationships_.output_edges.empty()) {
      // This is a leaf node.
      stack.push(iter->Index());
    }
  }

  while (!stack.empty()) {
    const NodeIndex current = stack.top();
    stack.pop();

    if (processed_nodes.find(current) != processed_nodes.end()) {
      continue;
    }

    if (nodes_added_for_processing.find(current) != nodes_added_for_processing.end()) {
      // we popped the stack and are back to a node that was added previously,
      // so we know all the upstream nodes from it have been fully processed,
      nodes_in_topological_order_.push_back(current);
      processed_nodes.insert(current);
      output_nodes.erase(current);
      continue;
    }

    const Node* node = GetNode(current);
    if (!node) {
      continue;
    }

    stack.push(current);
    output_nodes.insert(current);

    for (auto iter = node->InputNodesBegin(); iter != node->InputNodesEnd(); ++iter) {
      const NodeIndex idx = (*iter).Index();
      if (output_nodes.find(idx) != output_nodes.end()) {
        Status status(ONNXRUNTIME, FAIL, "This is an invalid model. Error: the graph is not acyclic.");
        return status;
      }

      // avoid re-processing nodes
      if (nodes_added_for_processing.find(idx) == nodes_added_for_processing.end()) {
        stack.push(idx);
      }
    }

    nodes_added_for_processing.insert(current);
  }

  if (num_of_nodes_ >= 0 && static_cast<size_t>(num_of_nodes_) == nodes_in_topological_order_.size()) {
    return Status::OK();
  }
  return Status(ONNXRUNTIME, FAIL, "This is an invalid model. Error: the graph is not acyclic.");
}

bool FullyDefinedType(const TypeProto& type_proto) {
  switch (type_proto.value_case()) {
    case TypeProto::kTensorType: {
      auto& tensor_type = type_proto.tensor_type();
      return utils::HasElemType(tensor_type);
    }
    case TypeProto::kSparseTensorType: {
      auto& tensor_type = type_proto.sparse_tensor_type();
      return utils::HasElemType(tensor_type);
    }
    case TypeProto::kSequenceType: {
      auto& seq_type = type_proto.sequence_type();
      return utils::HasElemType(seq_type) && FullyDefinedType(seq_type.elem_type());
    }
    case TypeProto::kMapType: {
      auto& map_type = type_proto.map_type();
      return utils::HasKeyType(map_type) &&
             utils::HasValueType(map_type) &&
             FullyDefinedType(map_type.value_type());
    }
    case TypeProto::kOpaqueType:
      return true;
    case TypeProto::VALUE_NOT_SET:
    default:
      return false;
  }
}

// function to handle type/shape inferencing of a subgraph.
// parameters are the Graph instance for the subgraph, the input types from the control flow node that contains
// the subgraph, and the vector to write the output from the inferencing.
using SubgraphInferencingFunc =
    std::function<Status(const Node&, Graph&, const std::vector<const TypeProto*>&, std::vector<const TypeProto*>&, const Graph::ResolveOptions&)>;

class GraphInferencerImpl : public ONNX_NAMESPACE::GraphInferencer {
 public:
  GraphInferencerImpl(const Node& node, Graph& graph, SubgraphInferencingFunc& inferencing_func, const Graph::ResolveOptions& options)
      : node_(node), graph_(graph), inferencing_func_(inferencing_func), options_(options) {
  }

  // Perform inferencing on the graph contained in GraphInferencer.
  // Returns the graph output types post-inferencing.
  // We ignore input_data currently as the inferencing happens prior to receiving user input.
  std::vector<const TypeProto*> doInferencing(const std::vector<const TypeProto*>& input_types,
                                              const std::vector<const TensorProto*>& /*input_data*/) override {
    std::vector<const TypeProto*> output_types;

    auto status = inferencing_func_(node_, graph_, input_types, output_types, options_);

    if (status != Status::OK()) {
      fail_type_inference("Graph attribute inferencing failed: ", status.ErrorMessage());
    }

    return output_types;
  }

 private:
  const Node& node_;
  Graph& graph_;
  SubgraphInferencingFunc& inferencing_func_;
  const Graph::ResolveOptions& options_;
};

// An implementation of the InferenceContext interface required by operator-specific
// shape inference for onnxruntime graphs.
class InferenceContextImpl : public ONNX_NAMESPACE::InferenceContext {
  using AttributeGraphMap = std::unordered_map<std::string, Graph*>;

 public:
  InferenceContextImpl(Node& node,
                       SubgraphInferencingFunc subgraph_inferencing_func,
                       const Graph& graph,
                       const Graph::ResolveOptions& options) noexcept
      : node_(node),
        subgraph_inferencing_func_(subgraph_inferencing_func),
        graph_(graph),
        options_(options) {
    node_output_types_.resize(node.OutputDefs().size());
  }

  void RunInferencing() {
    auto schema = node_.Op();
    if (nullptr != schema) {
      schema->GetTypeAndShapeInferenceFunction()(*this);
    }
  }

  std::vector<TypeProto> InferredOutputTypes() const { return node_output_types_; }

  const AttributeProto* getAttribute(const std::string& name) const override {
    auto& attribute_value_map = node_.GetAttributes();
    auto iter = attribute_value_map.find(name);
    if (iter == attribute_value_map.end()) {
      return nullptr;
    }
    return &iter->second;
  }

  size_t getNumInputs() const noexcept override {
    return node_.InputDefs().size();
  }

  const TypeProto* getInputType(size_t index) const override {
    const TypeProto* type = nullptr;
    auto p_node_arg = node_.InputDefs().at(index);
    if ((nullptr != p_node_arg) && p_node_arg->Exists()) {
      type = p_node_arg->TypeAsProto();
    }

    return type;
  }

  size_t getNumOutputs() const noexcept override {
    return node_output_types_.size();
  }

  TypeProto* getOutputType(size_t index) override {
    return &node_output_types_[index];
  }

  const TensorProto* getInputData(size_t index) const override {
    auto def = node_.InputDefs()[index];
    if (!def)
      return nullptr;

    // only return data if it's for a constant initializer. checks for outer scope initializers
    // if this is a subgraph and the name isn't found locally.
    const TensorProto* initializer = graph_.GetConstantInitializer(def->Name(), true);
    return initializer;
  }

  GraphInferencer* getGraphAttributeInferencer(const std::string& attribute_name) override {
    GraphInferencer* graph_inferencer = nullptr;

    auto* subgraph = node_.GetMutableGraphAttribute(attribute_name);

    if (subgraph) {
      auto inferencer = onnxruntime::make_unique<GraphInferencerImpl>(node_, *subgraph, subgraph_inferencing_func_, options_);
      graph_inferencer = inferencer.get();
      graph_inferencers_.push_back(std::move(inferencer));
    } else {
      fail_type_inference("No Graph instance was found for attribute ",
                          attribute_name, " in node ", node_.Name());
    }

    return graph_inferencer;
  }

 private:
  Node& node_;
  // node_output_types_ will be populated by the operator-specific shape inference.
  std::vector<TypeProto> node_output_types_;
  SubgraphInferencingFunc subgraph_inferencing_func_;
  std::vector<std::unique_ptr<GraphInferencerImpl>> graph_inferencers_;
  const Graph& graph_;
  const Graph::ResolveOptions& options_;
};

Status Graph::InferAndVerifySubgraphTypes(const Node& node, Graph& subgraph,
                                          const std::vector<const TypeProto*>& input_types,
                                          std::vector<const TypeProto*>& output_types,
                                          const Graph::ResolveOptions& options) {
  auto status = Status::OK();

  output_types.clear();

  // the spec says all inputs should be provided for the subgraph so default to that first
  auto* subgraph_inputs = &subgraph.GetInputsIncludingInitializers();
  auto num_subgraph_inputs = subgraph_inputs->size();

  if (num_subgraph_inputs != input_types.size()) {
    // we also allow for just the required inputs to be provided to be user friendly due to ONNX requiring
    // initializers to have matching inputs (making them optional inputs that most likely the user doesn't want to
    // override).
    auto& required_subgraph_inputs = subgraph.GetInputs();
    auto num_required_subgraph_inputs = required_subgraph_inputs.size();

    if (num_required_subgraph_inputs != input_types.size()) {
      return ORT_MAKE_STATUS(ONNXRUNTIME, FAIL, "Size mismatch validating subgraph inputs. Got ", input_types.size(),
                             " inputs but subgraph has ", num_subgraph_inputs,
                             " inputs and requires ", num_required_subgraph_inputs,
                             " inputs. Either provide all subgraph inputs, or just the required inputs.");
    }

    subgraph_inputs = &required_subgraph_inputs;
    num_subgraph_inputs = num_required_subgraph_inputs;
  }

  // apply type/shape info to the subgraph's inputs
  for (size_t i = 0; i < num_subgraph_inputs; ++i) {
    const auto& input_type = *input_types[i];
    const auto& subgraph_input = *subgraph_inputs->at(i);

    NodeArg* mutable_nodearg = subgraph.GetNodeArg(subgraph_input.Name());
    status = mutable_nodearg->UpdateTypeAndShape(input_type, true, options.override_types, subgraph.logger_);
    if (!status.IsOK()) {
      return ORT_MAKE_STATUS(ONNXRUNTIME, FAIL, "Node:", node.Name(), " ", status.ErrorMessage());
    }
  }

  // Apply any current input type/shape information to the Nodes in the subgraph that are implicitly
  // consuming NodeArg's from this scope or higher.
  // The NodeArg's that implicit_input_defs point to would have any type/shape inferencing applied to them
  // by now. As the subgraph is referring to the outer scope NodeArg, we simply replace any information in
  // the subgraph with the details from the outer scope NodeArg.
  auto implicit_input_defs = node.GetDefinitions().implicit_input_defs;
  for (const auto* implicit_node_arg : implicit_input_defs) {
    auto subgraph_nodearg = subgraph.GetNodeArg(implicit_node_arg->Name());

    // the implicit input defs may be for a nested subgraph, so it won't necessarily match here.
    // if that is the case, we will update the type/shape information when we descend into the
    // nested subgraph later.
    if (!subgraph_nodearg)
      continue;

    status = subgraph_nodearg->UpdateTypeAndShape(*implicit_node_arg, true, options.override_types, subgraph.logger_);
    if (!status.IsOK()) {
      return ORT_MAKE_STATUS(ONNXRUNTIME, FAIL, "Node:", node.Name(), " ", status.ErrorMessage());
    }

    // all values above us should have a type by now due to ONNX requirements.
    if (subgraph_nodearg->Type() == nullptr)
      return ORT_MAKE_STATUS(ONNXRUNTIME, FAIL, "Subgraph input missing type.");
  }

  // now that we have handled the input types, do the type/shape inferencing for the subgraph
  // to flow the type/shape info through it
  status = subgraph.PerformTypeAndShapeInferencing(options);
  ORT_RETURN_IF_ERROR(status);

  auto& subgraph_outputs = subgraph.GetOutputs();
  for (const auto* output : subgraph_outputs) {
    output_types.push_back(output->TypeAsProto());
  }

  return Status::OK();
}

Status Graph::UpdateShapeInference(Node& node) {
  // We only use this during constant folding, and we don't constant fold control flow nodes.
  ORT_ENFORCE(node.GetAttributeNameToMutableSubgraphMap().empty(),
              "UpdateTypeShapeInference is not intended to be used with control flow nodes containing subgraphs");

  // Whilst the type inferencing will run again we don't allow type overrides due to using the default
  // ResolveOptions settings, so essentially this can only change the shape information.
  return InferAndVerifyTypeMatch(node, *node.Op(), {});
}

// Implementation of type-inference and type-checking for a single node
GSL_SUPPRESS(f .23)  // spurious warning about inferred_type never being checked for null
Status Graph::InferAndVerifyTypeMatch(Node& node, const OpSchema& op, const ResolveOptions& options) {
  auto& node_name = node.Name();

  // if we're building a graph we permit outer scope node args to have no type
  // as the 'real' Resolve at runtime will have type inferencing
  auto is_outer_scope_nodearg = [this](const std::string& name) {
    return outer_scope_node_arg_names_.find(name) != outer_scope_node_arg_names_.cend();
  };

  // <k> index used to navigate node->InputDefs().
  int k = 0;
  std::unordered_map<std::string, DataType> type_parameter_to_type_map;

  for (size_t i = 0; i < node.InputArgCount().size(); ++i) {
    // Number of inputs corresponding to the i-th argument.
    const int arg_count = node.InputArgCount()[i];
    // The i-th formal parameter definition.
    auto op_formal_parameter = op.inputs()[i];

    // Check all <arg_count> actual parameters (corresponding to the k-th input)
    // match the formal parameter definition (i-th argument).
    for (int j = 0; j < arg_count; ++j, ++k) {
      auto& input_def = node.MutableDefinitions().input_defs[k];
      if (!input_def->Exists())
        continue;

      if (input_def->Type() == nullptr) {
        // if we are building a subgraph that uses outer scope values,
        // allow an empty type as it will be copied from the outer scope graph at runtime
        if (is_outer_scope_nodearg(input_def->Name()))
          continue;

        // Logic error: This should not happen if we properly checked that every use has
        // a corresponding def, for which type-inference already produced a valid type
        Status status(ONNXRUNTIME, FAIL,
                      "This is an invalid model. "
                      "Node (" +
                          node_name + ") input arg (" +
                          input_def->Name() + ") does not have type information set by parent node.");
        return status;
      }

      // Verify that the actual parameter's type is one of permitted types of the formal parameter
      DataType input_type = input_def->Type();
      auto& permitted_types = op_formal_parameter.GetTypes();
      if (0 == permitted_types.count(input_type)) {
        std::string null_pointer("(null)");
        if (input_type == nullptr) input_type = &null_pointer;
        // Type error in input model/graph.

        Status status(ONNXRUNTIME, INVALID_GRAPH,
                      "This is an invalid model. "
                      "Type Error: Type '" +
                          *input_type + "' of input parameter (" + input_def->Name() +
                          ") of operator (" + op.Name() + ") in node (" + node_name + ") is invalid.");
        return status;
      }

      // When multiple parameters have the same type-variable, they are all required
      // to have the same type. E.g., when adding tensors A and B, it is an error if
      // input A is of type "tensor(int32)" and B is of type "tensor(float)".
      // For variadic arguments, this verification rule is normally applicable:
      // e.g., Concat/Max/Mean/Min/Sum all require all input tensors to be of same type.
      // However, some ops, like the control-flow constructs (Scan, If, Loop) have variadic
      // inputs and outputs of different types. The check is not applicable to such ops.
      if (op_formal_parameter.GetIsHomogeneous()) {
        auto param_to_type_iter = type_parameter_to_type_map.find(op_formal_parameter.GetTypeStr());
        if (type_parameter_to_type_map.end() == param_to_type_iter) {
          // Bind the corresponding type-parameter's value to the actual type:
          type_parameter_to_type_map[op_formal_parameter.GetTypeStr()] = input_type;
        } else if (param_to_type_iter->second != input_type) {
          // Type error in input model/graph:
          // The type-parameter T is bound to different values for different inputs.
          Status status(ONNXRUNTIME, FAIL,
                        "Type Error: Type parameter (" + op_formal_parameter.GetTypeStr() +
                            ") bound to different types (" + *(param_to_type_iter->second) +
                            " and " + *(input_def->Type()) +
                            " in node (" + node_name + ").");
          return status;
        }
      }
    }
  }

  // Apply ONNX's type/shape inference to this node.
  // This will call InferAndVerifySubgraphTypes if the ONNX level type/shape inferencing for the Node attempts
  // to do subgraph type/shape inferencing (Scan/If/Loop nodes).
  // InferAndVerifySubgraphTypes will call PerformTypeAndShapeInferencing for the subgraph, which will recursively
  // handle type/shape inferencing for it.
  // Once that completes, the outputs from the node containing the subgraph will be updated, and the final values
  // returned here.
  SubgraphInferencingFunc func(Graph::InferAndVerifySubgraphTypes);
  InferenceContextImpl context(node, func, *this, options);

  {
    auto status = Status::OK();
    ORT_TRY {
      context.RunInferencing();
    }
    ORT_CATCH(const std::exception& ex) {
      ORT_HANDLE_EXCEPTION([&]() {
        status = ORT_MAKE_STATUS(ONNXRUNTIME, FAIL, "Node (", node.Name(), ") Op (", node.OpType(), ") ", ex.what());
      });
    }
    ORT_RETURN_IF_ERROR(status);
  }

  const auto& onnx_inferred_types(context.InferredOutputTypes());

  // Infer and verify node output arg type information.
  int i = -1;
  for (auto& output_def : node.MutableDefinitions().output_defs) {
    ++i;
    if (!output_def->Exists()) continue;

    // if the number of actual parameters exceeds the number of formal parameters,
    // then the op has variadic outputs and the trailing extra actual parameters
    // correspond to the last formal parameter. (The ONNX schema verification check
    // would have checked that the corresponding formal parameter is variadic.)

    const int num_formal_params = gsl::narrow_cast<int>(op.outputs().size());
    auto operand_index = std::min(i, num_formal_params - 1);
    auto op_formal_parameter = op.outputs().at(operand_index);

    const TypeProto& onnx_inferred_type = onnx_inferred_types[i];
    DataType existing_type = output_def->Type();
    DataType inferred_type = nullptr;

    // Infer output arg type if it is constrained to be of the same type as some input:
    // For example, the output of "Abs" is of the same type as its input.
    bool homogeneous = op_formal_parameter.GetIsHomogeneous();
    auto input_types_iter = type_parameter_to_type_map.find(op_formal_parameter.GetTypeStr());
    if (homogeneous && (type_parameter_to_type_map.end() != input_types_iter)) {
      inferred_type = input_types_iter->second;
    } else if (1 == op_formal_parameter.GetTypes().size()) {
      // Infer output arg type if operator definition specifies unique output type:
      inferred_type = *(op_formal_parameter.GetTypes().begin());
    } else if (FullyDefinedType(onnx_inferred_type)) {
      // Use output type inferred by ONNX inference
      inferred_type = DataTypeUtils::ToType(onnx_inferred_type);
    } else if (existing_type != nullptr) {
      inferred_type = existing_type;
    } else {
      // This should not happen: indicates incompleteness in ONNX inference.
      Status status(ONNXRUNTIME, FAIL,
                    "Node (" + node_name + ") output arg (" + output_def->Name() + ") type inference failed");
      return status;
    }

    if ((existing_type != inferred_type) && (existing_type != nullptr)) {
      // A type exists for this output but does not match the inferred type.

      if (options.override_types) {
        // Replace existing type by inferred type: for use after graph-transformations
        // that change types of variables such as mixed-precision transformation.
        // Note: This reuses the original shape, with inferred type. Transformations
        // that can affect the shape are not yet supported.

        // The "SetType" call will override the shape information to empty.
        // If the original tensor has shape information, need to set it back.
        if (output_def->Shape()) {
          auto old_shape = *output_def->Shape();
          output_def->SetType(inferred_type);
          output_def->SetShape(old_shape);
        } else {
          output_def->SetType(inferred_type);
        }
      } else
        return Status(ONNXRUNTIME, FAIL,
                      "Type Error: Type (" + *existing_type + ") of output arg (" +
                          output_def->Name() + ") of node (" + node_name +
                          ") does not match expected type (" + *inferred_type + ").");
    }

    if (existing_type == nullptr)
      output_def->SetType(inferred_type);

    // Update output-shape if it was inferred:
    if (utils::HasTensorType(onnx_inferred_type)) {
      auto& tensor_type = onnx_inferred_type.tensor_type();
      if (utils::HasShape(tensor_type)) {
        if (output_def->Shape() == nullptr) {
          output_def->SetShape(tensor_type.shape());
        } else {
          // we need to merge the shapes as a subgraph may have placeholder dimensions to represent the rank
          // that have no values.
          TypeProto_Tensor merge_target;
          (*merge_target.mutable_shape()) = *output_def->Shape();
          auto status = MergeShapeInfo(output_def->Name(), tensor_type, merge_target, using_latest_onnx_opset_, logger_);
          if (!status.IsOK()) {
            return ORT_MAKE_STATUS(ONNXRUNTIME, FAIL, "Node:", node_name, " ", status.ErrorMessage());
          }

          // we may have cleared the shape if there was a mismatch so handle that
          if (utils::HasShape(merge_target))
            output_def->SetShape(merge_target.shape());
          else
            output_def->ClearShape();
        }
      }
    }
  }

  return Status::OK();
}

// Apply type-inference and type-checking to all inputs and initializers:
common::Status Graph::TypeCheckInputsAndInitializers() {
  // Check that the type of every input is specified:
  for (auto* graph_input : GetInputs()) {
    if (nullptr == graph_input->Type()) {
      Status status(ONNXRUNTIME, FAIL,
                    "This is an invalid model. "
                    "Model input (" +
                        graph_input->Name() + ") does not have type information.");
      return status;
    }
  }

  // Infer/check type and shape for all initializers from their values
  for (auto& initializer_pair : name_to_initial_tensor_) {
    const std::string& name = initializer_pair.first;
    auto* node_arg = GetNodeArg(name);
    // If node_arg is null, we ignore this as a potentially unused initializer here
    if (nullptr != node_arg) {
      const TensorProto* tensor_proto = initializer_pair.second;
      TypeProto tensor_type;
      tensor_type.mutable_tensor_type()->set_elem_type(tensor_proto->data_type());
      auto initializer_type = DataTypeUtils::ToType(tensor_type);
      auto nodearg_type = node_arg->Type();
      if (nullptr == nodearg_type)
        node_arg->SetType(initializer_type);
      else if (initializer_type != nodearg_type) {
        return ORT_MAKE_STATUS(ONNXRUNTIME, FAIL,
                               "Type Error: Data in initializer '", name, "' has element type ", *initializer_type,
                               " but usage of initializer in graph expects ", *nodearg_type);
      }

      // Set shape accordingly.
      TensorShapeProto inferred_shape;
      for (auto dim : tensor_proto->dims()) {
        inferred_shape.add_dim()->set_dim_value(dim);
      }

      const TensorShapeProto* p_existing_shape = node_arg->Shape();
      if (nullptr == p_existing_shape) {
        // use the inferred shape if this is a constant initializer (cannot be overridden).
        // if not it has a matching graph input, and we prefer the shape info (or lack of info) from the graph input
        if (GetConstantInitializer(name, false) != nullptr) {
          node_arg->SetShape(inferred_shape);
        }
      } else {
        if (p_existing_shape->dim_size() != tensor_proto->dims_size()) {
          return ORT_MAKE_STATUS(ONNXRUNTIME, FAIL,
                                 "Type Error: Shape of initializer ", name, " does not match. ",
                                 *p_existing_shape, " != ", *tensor_proto);
        }

        for (int i = 0; i < p_existing_shape->dim_size(); ++i) {
          auto& d = p_existing_shape->dim(i);
          if (utils::HasDimValue(d) && (d.dim_value() != tensor_proto->dims(i))) {
            return ORT_MAKE_STATUS(ONNXRUNTIME, FAIL,
                                   "Type Error: Shape of initializer ", name, " does not match. ",
                                   *p_existing_shape, " != ", *tensor_proto);
          }
        }
      }
    }
  }

  return Status::OK();
}

Status Graph::VerifyNodeAndOpMatch(const ResolveOptions& options) {
  CheckerContext ctx;
  ctx.set_ir_version(gsl::narrow_cast<int>(IrVersion()));
  ctx.set_opset_imports(DomainToVersionMap());
  ctx.set_schema_registry(schema_registry_.get());

  LexicalScopeContext lsc;
  lsc.output_names.insert(resolve_context_.inputs_and_initializers.cbegin(),
                          resolve_context_.inputs_and_initializers.cend());

  // technically we could add values from Node.GetDefinitions().implicit_input_defs on a per-node basis inside
  // the below loop so that we only check against the specific outer dependencies of the node.
  // doing that requires lots of copies of LexicalScopeContext.output_names to clear out the per-Node values
  // after each loop. instead add all the outer scope values upfront so we can just accumulate new inner scope values
  // during each loop iteration.
  lsc.output_names.insert(resolve_context_.outer_scope_node_args.cbegin(),
                          resolve_context_.outer_scope_node_args.cend());

  // we may have some locally defined outer scope args if we're in the middle of constructing a subgraph
  // and need to call Resolve
  lsc.output_names.insert(outer_scope_node_arg_names_.cbegin(), outer_scope_node_arg_names_.cend());

  for (auto node_index : nodes_in_topological_order_) {
    // Node verification.
    auto& node = *GetNode(node_index);

    NodeProto node_proto;
    node.ToProto(node_proto);
    auto& node_name = node.Name();
    auto& domain = node.Domain();

    if (!node.Op()) {
      {
        auto status = Status::OK();
        ORT_TRY {
          checker::check_node(node_proto, ctx, lsc);
        }
        ORT_CATCH(const std::exception& ex) {
          ORT_HANDLE_EXCEPTION([&]() {
            status = ORT_MAKE_STATUS(ONNXRUNTIME, INVALID_GRAPH, "This is an invalid model. Error in Node:", node_name, " : ", ex.what());
          });
        }
        ORT_RETURN_IF_ERROR(status);
      }

      auto maxInclusiveVersion = DomainToVersionMap().find(domain)->second;
      node.op_ = schema_registry_->GetSchema(node.OpType(), maxInclusiveVersion, node.Domain());

      if (node.op_ && node.op_->Deprecated()) {
        node.op_ = nullptr;
      }

      InitFunctionBodyForNode(node);

      if (!node.op_) {
        return Status(ONNXRUNTIME, FAIL, "Fatal error: " + node.OpType() + " is not a registered function/op");
      }

      node.since_version_ = node.op_->since_version();
    }

    ORT_RETURN_IF_ERROR(node.UpdateInputArgCount());

    // currently an Op is required by ValidateVersion, so we use gsl::not_null to validate that.
    // This may change in the future to allow a null Op
    const gsl::not_null<const OpSchema*> p_op{node.Op()};

    // Attribute verification and fill node attribute with
    // default value defined in operator definition if needed.
    // Fill node attribute with default value specified in operator definition if any.
    const auto& node_attributes = node.GetAttributes();
    for (const auto& attr_def : p_op->attributes()) {
      auto node_attr_iter = node_attributes.find(attr_def.first);
      if (node_attributes.end() == node_attr_iter) {
        // The attribute was not specified in the node.
        if (!attr_def.second.required) {
          if (utils::HasName(attr_def.second.default_value)) {
            // Set default value to the node attributes.
            node.AddAttribute(attr_def.first, attr_def.second.default_value);
          }
          // TODO: Handle optional attribute but no default value specified in op definition.
        } else {
          Status status(ONNXRUNTIME, FAIL,
                        "This is an invalid model. "
                        "Node (" +
                            node_name + ") attribute (" + attr_def.first +
                            ") is required but not specified.");
          return status;
        }
      }
    }

    NO_CHANGE_ON_SYNC_FLAG(ORT_RETURN_IF_ERROR(InferAndVerifyTypeMatch(node, *p_op, options)));

    // Accumulate output names of the iterated Node
    for (auto& output_name : node_proto.output()) {
      lsc.output_names.insert(output_name);
    }
  }

  return Status::OK();
}

void Graph::InitFunctionBodyForNode(Node& node) {
  if (node.op_ && (node.op_->HasFunction() || node.op_->HasContextDependentFunction())) {
    onnx::FunctionProto onnx_function_proto;
    if (node.op_->HasContextDependentFunction()) {
      NodeProto node_proto;
      node.ToProto(node_proto);
      onnx::FunctionBodyBuildContextImpl function_body_ctx(node_proto);
      node.op_->BuildContextDependentFunction(function_body_ctx, onnx_function_proto);
    } else {
      onnx_function_proto = *(node.op_->GetFunction());
    }

    auto func_ptr = onnxruntime::make_unique<onnxruntime::FunctionImpl>(*this, node.Index(), onnx_function_proto,
                                                                        logger_);

    function_container_.emplace_back(std::move(func_ptr));
    node.SetFunctionBody(*function_container_.back());
  }
}

Status Graph::VerifyInputAndInitializerNames() {
  std::unordered_set<std::string>& inputs_and_initializers = resolve_context_.inputs_and_initializers;

  for (auto* input : GetInputs()) {
    auto result = inputs_and_initializers.insert(input->Name());
    if (!result.second) {
      Status status(ONNXRUNTIME, FAIL,
                    "Error: Duplicate definition-site for (" + input->Name() + ").");
      return status;
    }
  }

  for (auto& initializer_pair : name_to_initial_tensor_) {
    GSL_SUPPRESS(es .84)
    inputs_and_initializers.insert(initializer_pair.first);
    // Initializers are expected to be included in inputs (according to ONNX spec).
    // onnxruntime relaxes this constraint. No duplicate-name check here.
  }

  return Status::OK();
}

Status Graph::InitInputsInitializersOutputs() {
  resolve_context_.Clear();

  // clear the previous relationships, as we re-create them when resolving.
  // same applies to the implicit input defs as they are built from any subgraphs within this graph.
  for (auto& node : Nodes()) {
    node.MutableRelationships().Clear();
    node.MutableDefinitions().implicit_input_defs.clear();
  }

  // add the subgraph pointers to the resolve context.
  for (auto& node : Nodes()) {
    auto& subgraphs = node.MutableSubgraphs();
    if (!subgraphs.empty()) {
      resolve_context_.nodes_with_subgraphs.insert(&node);
    }
  }

  ORT_RETURN_IF_ERROR(SetGraphInputsOutputs());
  ORT_RETURN_IF_ERROR(VerifyInputAndInitializerNames());
  ORT_RETURN_IF_ERROR(VerifyNoDuplicateName());

  return Status::OK();
}

Status Graph::PerformTypeAndShapeInferencing(const ResolveOptions& options) {
  ORT_RETURN_IF_ERROR(TypeCheckInputsAndInitializers());

  // type/shape inferencing on the nodes is done recursively as we need subgraph outputs
  // to be applied to Node outputs for the node containing the subgraph.
  // Call path is
  // VerifyNodeAndOpMatch
  //   Iterates Nodes
  //     Runs ONNX type/shape inferencing for each Node
  //      - If it hits a node with a subgraph, InferenceContext::getGraphAttributeInferencer is called
  //        by the ONNX level type/shape inferencing, which updates the subgraph inputs using GraphInferencerImpl
  //      - GraphInferencerImpl::doInferencing calls PerformTypeShapeInferencing to execute type/shape inferencing
  //        for all nodes in the subgraph. This leads to recursively handling all subgraphs contained in the node.
  //      - once we finish processing the subgraph/s we apply resultant type/shape information to the outputs
  //        of the node that contains the subgraph.
  ORT_RETURN_IF_ERROR(VerifyNodeAndOpMatch(options));

  return Status::OK();
}

void Graph::FindAllSubgraphs(std::vector<Graph*>& subgraphs) {
  for (auto& node : Nodes()) {
    for (auto& subgraph : node.MutableSubgraphs()) {
      subgraphs.push_back(subgraph.get());
      subgraph->FindAllSubgraphs(subgraphs);
    }
  }
}

Status Graph::ForThisAndAllSubgraphs(const std::vector<Graph*>& subgraphs, std::function<Status(Graph&)> func) {
  auto status = func(*this);
  ORT_RETURN_IF_ERROR(status);

  for (auto& subgraph : subgraphs) {
    status = func(*subgraph);
    ORT_RETURN_IF_ERROR(status);
  }

  return status;
}

Status Graph::Resolve(const ResolveOptions& options) {
  if (parent_graph_) {
    // Resolve must start at the top level graph in-order to handle outer scope
    // connections correctly, so recurse up to that level to start
    return parent_graph_->Resolve(options);
  }

  // find all subgraphs including nested ones.
  std::vector<Graph*> all_subgraphs;
  FindAllSubgraphs(all_subgraphs);

  bool subgraphs_need_resolve = std::any_of(all_subgraphs.cbegin(), all_subgraphs.cend(),
                                            [](const Graph* graph) {
                                              return graph->GraphResolveNeeded();
                                            });

  if (!GraphResolveNeeded() && !subgraphs_need_resolve) {
    return Status::OK();
  }

  // init all graph/subgraphs. non-recursive.
  auto init_func = [](Graph& graph) { return graph.InitInputsInitializersOutputs(); };
  ORT_RETURN_IF_ERROR(ForThisAndAllSubgraphs(all_subgraphs, init_func));

  // recursively set the outer scope node args.
  ORT_RETURN_IF_ERROR(SetOuterScopeNodeArgs(resolve_context_.outer_scope_node_args));

  std::unordered_set<std::string> outer_scope_node_args_consumed;

  // recursively build connections between nodes in this graph and all subgraphs
  ORT_RETURN_IF_ERROR(BuildConnections(outer_scope_node_args_consumed));
  ORT_ENFORCE(outer_scope_node_args_consumed.empty(),
              "Shouldn't be possible to have NodeArgs that haven't been handled already.");

  // topological sort of this and any subgraphs is non-recursive
  auto topo_sort_func = [](Graph& graph) { return graph.PerformTopologicalSortAndCheckIsAcyclic(); };
  ORT_RETURN_IF_ERROR(ForThisAndAllSubgraphs(all_subgraphs, topo_sort_func));

  // type/shape validation and inferencing on this and any subgraphs
  // recurses into subgraphs via the ONNX checker, which descends into the GraphProto in node attributes
  // which define a subgraph.
  ORT_RETURN_IF_ERROR(PerformTypeAndShapeInferencing(options));

  // perform the final steps for this graph and all subgraphs
  auto finalize_func = [&options](Graph& graph) {
            graph.CleanUnusedInitializers(options.initializer_names_to_preserve);
            graph.GraphResolveNeeded(false);

            // if we are resolving immediately after loading from a GraphProto, we don't need to
            // do a proto sync
            if (options.no_proto_sync_required) {
                graph.GraphProtoSyncNeeded(false);
            }

            return Status::OK(); };

  ORT_RETURN_IF_ERROR(ForThisAndAllSubgraphs(all_subgraphs, finalize_func));

  ++num_resolves_;

  return Status::OK();
}

void Graph::AddInitializedTensor(const TensorProto& tensor) {
  auto existing = name_to_initial_tensor_.find(tensor.name());
  if (existing != name_to_initial_tensor_.cend()) {
    ORT_ENFORCE(existing->second == &tensor,
                "AddInitializedTensor already has tensor with name ", tensor.name(), " but different TensorProto.");
    return;
  }

  const gsl::not_null<TensorProto*> tensor_added{graph_proto_->add_initializer()};
  *(tensor_added) = tensor;
  name_to_initial_tensor_[tensor.name()] = tensor_added;
  SetGraphResolveNeeded();
  if (!is_loaded_from_model_file_ && GetNodeArg(tensor.name()) == nullptr) {
    // make sure there is a NodeArg for the initializer as SetGraphInputsOutputs may add it to the graph inputs.
    // the shape will be set to the correct value in TypeCheckInputsAndInitializers as we don't yet know whether there
    // will be a matching graph input for this initializer (we prefer shape info from the graph input).
    TypeProto t;
    t.mutable_tensor_type()->set_elem_type(tensor.data_type());

    ORT_IGNORE_RETURN_VALUE(GetOrCreateNodeArg(tensor.name(), &t));
  }
}

void Graph::SetName(const std::string& name) {
  graph_proto_->set_name(name);
}

void Graph::SetDescription(const std::string& description) {
  graph_proto_->set_doc_string(description);
}

#endif  // !defined(ORT_MINIMAL_BUILD)

const std::string& Graph::Name() const noexcept {
  return graph_proto_->name();
}

const std::string& Graph::Description() const noexcept {
  return graph_proto_->doc_string();
}

const Path& Graph::ModelPath() const {
  return owning_model_.ModelPath();
}

template <typename T, typename TIter>
static void RemoveRepeatedFieldEntry(T& repeated_field, const TIter& entry_to_remove) {
  auto num_entries = repeated_field.size();
  if (num_entries > 1) {
    // swap the entry being deleted with the last one, and delete it.
    // we do this so we don't have to move all the entries past the one being deleted down one.
    auto slot = entry_to_remove - repeated_field.begin();
    auto last_entry = repeated_field.end() - 1;
    repeated_field.SwapElements(slot, num_entries - 1);
    repeated_field.erase(last_entry);
  } else {
    repeated_field.erase(entry_to_remove);
  }
}

bool Graph::IsInitializedTensor(const std::string& name) const {
  return name_to_initial_tensor_.count(name) > 0;
}

void Graph::RemoveInitializedTensor(const std::string& tensor_name) {
  bool found = false;
  auto iter = name_to_initial_tensor_.find(tensor_name);
  found = iter != name_to_initial_tensor_.end();
  if (found) {
    name_to_initial_tensor_.erase(iter);
    sparse_tensor_names_.erase(tensor_name);
    SetGraphResolveNeeded();
  } else {
    ORT_ENFORCE(sparse_tensor_names_.count(tensor_name) == 0, "sparse_tensor_names_ not in sync with name_to_initial_tensor_");
  }

  auto& mutable_initializers = *(graph_proto_->mutable_initializer());
  auto proto_entry = std::find_if(mutable_initializers.begin(), mutable_initializers.end(),
                                  [&tensor_name](const TensorProto& entry) { return entry.name() == tensor_name; });

  if (proto_entry != mutable_initializers.end()) {
    RemoveRepeatedFieldEntry(mutable_initializers, proto_entry);
  } else {
    // these should always be in sync as the pointer in name_to_initial_tensor_ is to memory owned by graph_proto_
    ORT_ENFORCE(!found, "graph_proto_ is not in sync with name_to_initial_tensor_.");
  }
}

#if !defined(ORT_MINIMAL_BUILD)
Status Graph::ReplaceInitializedTensor(const ONNX_NAMESPACE::TensorProto& new_initializer) {
  // name_to_initial_tensor_ maps from name to const TensorProto*, so we first
  // look up the const pointer by name, then find and modify the mutable
  // pointed-to TensorProto in graph_proto_.
  const auto& initializer_name = new_initializer.name();
  const auto name_to_initializer_it = name_to_initial_tensor_.find(initializer_name);
  ORT_RETURN_IF_NOT(name_to_initializer_it != name_to_initial_tensor_.end(),
                    "Failed to find existing initializer with name ", initializer_name, ".");

  const auto& old_initializer = *(name_to_initializer_it->second);

  auto dims_eq = [&old_initializer, &new_initializer]() {
    if (old_initializer.dims_size() != new_initializer.dims_size()) return false;
    for (int i = 0; i < old_initializer.dims_size(); ++i) {
      if (old_initializer.dims(i) != new_initializer.dims(i)) return false;
    }
    return true;
  };

  ORT_RETURN_IF_NOT(dims_eq(), "Replacement tensor's dimensions do not match.");
  ORT_RETURN_IF_NOT(old_initializer.data_type() == new_initializer.data_type(),
                    "Replacement tensor's data type does not match.");

  auto& mutable_initializers = *(graph_proto_->mutable_initializer());
  // use cheaper pointer comparison to find old entry
  auto existing_entry = std::find(mutable_initializers.pointer_begin(), mutable_initializers.pointer_end(),
                                  &old_initializer);

  // these should always be in sync as the pointer in name_to_initial_tensor_ is to memory owned by graph_proto_
  ORT_ENFORCE(existing_entry != mutable_initializers.pointer_end(),
              "graph_proto_ is not in sync with name_to_initial_tensor_");

  **existing_entry = new_initializer;

  return Status::OK();
}
#endif  // !defined(ORT_MINIMAL_BUILD)

bool Graph::GetInitializedTensor(const std::string& tensor_name, const TensorProto*& value) const {
  auto iter = name_to_initial_tensor_.find(tensor_name);
  if (name_to_initial_tensor_.end() == iter) {
    value = nullptr;
    return false;
  }
  value = iter->second;
  return true;
}

void Graph::CleanAllInitializedTensors() noexcept {
  name_to_initial_tensor_.clear();
  sparse_tensor_names_.clear();

  // Clearing RepeatedPtrFields does not free objects' memory. The memory is retained
  // and can be reused. Need to explicitly release the cleared objects and free the
  // memory.
  graph_proto_->mutable_initializer()->Clear();
  const int num_cleared = graph_proto_->initializer().ClearedCount();
  for (int i = 0; i < num_cleared; i++) {
    delete graph_proto_->mutable_initializer()->ReleaseCleared();
  }
}

const ONNX_NAMESPACE::TensorProto* Graph::GetConstantInitializer(const std::string& initializer_name,
                                                                 bool check_outer_scope) const {
  const ONNX_NAMESPACE::TensorProto* initializer = nullptr;
  if (GetInitializedTensor(initializer_name, initializer)) {
    if (CanOverrideInitializer()) {
      const auto& graph_inputs = GetInputsIncludingInitializers();
      bool is_constant = std::none_of(graph_inputs.cbegin(), graph_inputs.cend(),
                                      [&initializer_name](const NodeArg* input) {
                                        return input->Name() == initializer_name;
                                      });

      if (!is_constant) {
        initializer = nullptr;
      }
    }
  } else if (check_outer_scope && IsSubgraph()) {
    // make sure there's not a local value with the same name. if there is it shadows any initializer in outer scope.
    if (IsOuterScopeValue(initializer_name)) {
      initializer = parent_graph_->GetConstantInitializer(initializer_name, check_outer_scope);
    }
  }

  return initializer;
}

#if !defined(ORT_MINIMAL_BUILD)
void Graph::AddValueInfo(const NodeArg* new_value_info) {
  for (const auto* info : value_info_) {
    ORT_ENFORCE(info->Name() != new_value_info->Name(), "Error: trying to add an existing value info.");
  }
  value_info_.push_back(new_value_info);
}

std::vector<NodeArg*> Graph::CreateNodeArgs(const google::protobuf::RepeatedPtrField<std::string>& names,
                                            const ArgNameToTypeMap& name_to_type_map) {
  const auto name_to_type_map_end = name_to_type_map.end();
  std::vector<NodeArg*> results;
  results.reserve(names.size());

  for (auto& name : names) {
    const TypeProto* type = nullptr;

    auto name_to_type_iter = name_to_type_map.find(name);
    if (name_to_type_iter != name_to_type_map_end) {
      // This node input arg type/shape does exist in graph proto.
      // Assign type/shape information to node input arg.
      type = &(name_to_type_iter->second);
    }

    auto node_arg = &GetOrCreateNodeArg(name, type);
    results.push_back(node_arg);
  }

  return results;
}

Node& Graph::AddNode(const Node& other) {
  const auto& definitions = other.GetDefinitions();

  auto& new_node = AddNode(other.Name(), other.OpType(), other.Description(),
                           definitions.input_defs,
                           definitions.output_defs,
                           &other.GetAttributes(),
                           other.Domain());

  return new_node;
}

Node& Graph::AddNode(const NodeProto& node_proto,
                     const ArgNameToTypeMap& name_to_type_map) {
  auto input_defs = CreateNodeArgs(node_proto.input(), name_to_type_map);
  auto output_defs = CreateNodeArgs(node_proto.output(), name_to_type_map);

  const int num_attributes = node_proto.attribute_size();
  NodeAttributes attributes;
  attributes.reserve(num_attributes);

  for (int i = 0; i < num_attributes; ++i) {
    auto& attr = node_proto.attribute(i);
    attributes[attr.name()] = attr;
  }

  return AddNode(node_proto.name(),
                 node_proto.op_type(),
                 node_proto.doc_string(),
                 input_defs,
                 output_defs,
                 &attributes,
                 node_proto.domain());
}

std::string Graph::GenerateNodeArgName(const std::string& base_name) {
  std::string new_name = base_name;
  // Check if new_name has been used in as any of node_args_' names.
  // Check if new_name has been generated by this function.
  // If both are not, add new_name into name set and return the new_name
  // as the generated name. Otherwise, keep generating new names.
  while (node_args_.find(new_name) != node_args_.end() ||
         generated_node_arg_names_.find(new_name) != generated_node_arg_names_.end()) {
    std::ostringstream str;
    str << base_name << "_token_" << name_generator_++;
    new_name = str.str();
  }

  generated_node_arg_names_.insert(new_name);
  return new_name;
}

static flatbuffers::Offset<flatbuffers::Vector<flatbuffers::Offset<flatbuffers::String>>>
SaveInputsOutputsToOrtFormat(flatbuffers::FlatBufferBuilder& builder, const std::vector<const NodeArg*>& src) {
  std::vector<flatbuffers::Offset<flatbuffers::String>> vec(src.size());
  std::transform(src.cbegin(), src.cend(), vec.begin(),
                 [&builder](const NodeArg* entry) {
                   return builder.CreateSharedString(entry->Name());
                 });
  return builder.CreateVector(vec);
}

common::Status Graph::SaveToOrtFormat(flatbuffers::FlatBufferBuilder& builder,
                                      flatbuffers::Offset<fbs::Graph>& fbs_graph) const {
  auto inputs = SaveInputsOutputsToOrtFormat(builder, graph_inputs_including_initializers_);
  auto outputs = SaveInputsOutputsToOrtFormat(builder, graph_outputs_);

  std::vector<flatbuffers::Offset<fbs::SparseTensor>> sparse_initializers_data;
  sparse_initializers_data.reserve(sparse_tensor_names_.size());
  const auto sparse_end = sparse_tensor_names_.end();

  std::vector<flatbuffers::Offset<fbs::Tensor>> initializers_data;
  assert(sparse_tensor_names_.size() <= name_to_initial_tensor_.size());
  initializers_data.reserve(name_to_initial_tensor_.size() - sparse_tensor_names_.size());
  for (const auto& pair : name_to_initial_tensor_) {
    if (sparse_tensor_names_.find(pair.first) == sparse_end) {
      flatbuffers::Offset<fbs::Tensor> fbs_tensor;
      ORT_RETURN_IF_ERROR(
          experimental::utils::SaveInitializerOrtFormat(builder, *pair.second, fbs_tensor));
      initializers_data.push_back(fbs_tensor);
    } else {
      SparseTensorProto sparse_initializer;
      ORT_RETURN_IF_ERROR(utils::DenseTensorToSparseTensorProto(*pair.second, sparse_initializer));
      flatbuffers::Offset<fbs::SparseTensor> fbs_sparse_tensor;
      ORT_RETURN_IF_ERROR(
          experimental::utils::SaveSparseInitializerOrtFormat(builder, sparse_initializer, fbs_sparse_tensor));
      sparse_initializers_data.push_back(fbs_sparse_tensor);
    }
  }
  auto initializers = builder.CreateVector(initializers_data);
  auto sparse_initializers = builder.CreateVector(sparse_initializers_data);

  std::vector<flatbuffers::Offset<fbs::ValueInfo>> node_args_data;
  node_args_data.reserve(node_args_.size());
  for (const auto& pair : node_args_) {
    flatbuffers::Offset<fbs::ValueInfo> fbs_val_info;
    ORT_RETURN_IF_ERROR(
        experimental::utils::SaveValueInfoOrtFormat(builder, pair.second->ToProto(), fbs_val_info));
    node_args_data.push_back(fbs_val_info);
  }
  auto node_args = builder.CreateVector(node_args_data);

  std::vector<flatbuffers::Offset<fbs::Node>> nodes_vec;
  std::vector<flatbuffers::Offset<fbs::NodeEdge>> node_edges_vec;
  node_edges_vec.reserve(nodes_.size());
  for (const auto& node : nodes_) {
    if (node != nullptr) {
      flatbuffers::Offset<fbs::Node> fbs_node;
      ORT_RETURN_IF_ERROR(node->SaveToOrtFormat(builder, fbs_node));
      nodes_vec.push_back(fbs_node);
      node_edges_vec.push_back(node->SaveEdgesToOrtFormat(builder));
    }
  }
  auto nodes = builder.CreateVector(nodes_vec);
  auto node_edges = builder.CreateVector(node_edges_vec);

  fbs::GraphBuilder gb(builder);
  gb.add_initializers(initializers);
  gb.add_node_args(node_args);
  gb.add_nodes(nodes);
  gb.add_max_node_index(gsl::narrow_cast<uint32_t>(nodes_.size()));
  gb.add_node_edges(node_edges);
  gb.add_inputs(inputs);
  gb.add_outputs(outputs);
  gb.add_sparse_initializers(sparse_initializers);
  fbs_graph = gb.Finish();
  return Status::OK();
}

std::string Graph::GenerateNodeName(const std::string& base_name) {
  // Define name-checking function for node name.
  // Return true if the input name hasn't been used. Otherwise, return false.
  auto name_is_ok = [&](const std::string name) {
    for (auto it = nodes_.begin(); it != nodes_.end(); ++it) {
      if (*it == nullptr) {
        continue;
      }
      if (it->get()->Name() != name) {
        continue;
      }
      // Find a matched name so we cannot reuse the input name.
      return false;
    }

    if (generated_node_names_.find(name) != generated_node_names_.end()) {
      // Find a matched name so we cannot reuse the input name.
      return false;
    }

    // The input name can be reused.
    return true;
  };

  // Start with the input name.
  std::string new_name = base_name;

  while (!name_is_ok(new_name)) {
    std::ostringstream str;
    str << base_name << "_token_" << name_generator_++;
    new_name = str.str();
  }

  // Make sure this new_name is not going to be reused.
  generated_node_names_.insert(new_name);

  return new_name;
}
#endif  // !defined(ORT_MINIMAL_BUILD)

#if !defined(ORT_MINIMAL_BUILD) || defined(ORT_EXTENDED_MINIMAL_BUILD)
Node& Graph::AddNode(const std::string& name,
                     const std::string& op_type,
                     const std::string& description,
                     const std::vector<NodeArg*>& input_args,
                     const std::vector<NodeArg*>& output_args,
                     const NodeAttributes* attributes,
                     const std::string& domain) {
  std::vector<NodeArg*> inputs;
  std::vector<NodeArg*> outputs;
  inputs.resize(input_args.size());
  outputs.resize(output_args.size());
  int i = 0;
  for (auto input_arg : input_args) {
    inputs[i++] = &GetOrCreateNodeArg(input_arg->Name(), input_arg->TypeAsProto());
  }
  i = 0;
  for (auto output_arg : output_args) {
    outputs[i++] = &GetOrCreateNodeArg(output_arg->Name(), output_arg->TypeAsProto());
  }

  const gsl::not_null<Node*> node = AllocateNode();
  node->Init(name, op_type, description, inputs, outputs, attributes, domain);
  if (0 != op_type.compare(kNoOp)) {
    GraphProtoSyncNeeded(true);
  }

  return *node;
}

bool Graph::RemoveNode(NodeIndex p_index) {
  auto node = GetNode(p_index);
  if (nullptr == node) {
    return false;
  }

  // Node must be disconnected from any downstream nodes before removal
  ORT_ENFORCE(node->GetOutputEdgesCount() == 0, "Can't remove node ", node->Name(), " as it still has output edges.");

  // Remove all input edges.
  // Need to copy the edge info first so we can remove the real edges while iterating the copy of edge info.
  auto input_edges = node->GetRelationships().input_edges;

  for (auto& input_edge : input_edges) {
    RemoveEdge(input_edge.GetNode().Index(), p_index, input_edge.GetSrcArgIndex(), input_edge.GetDstArgIndex());
  }

  return ReleaseNode(p_index);
}
#endif  // !defined(ORT_MINIMAL_BUILD) || defined(ORT_EXTENDED_MINIMAL_BUILD)

#if !defined(ORT_MINIMAL_BUILD)
bool Graph::AddControlEdge(NodeIndex src_node_index, NodeIndex dst_node_index) {
  if (nodes_.size() <= src_node_index ||
      nodes_.size() <= dst_node_index ||
      nullptr == nodes_[src_node_index] ||
      nullptr == nodes_[dst_node_index]) {
    // Invalid node indexes specified.
    return false;
  }

  GSL_SUPPRESS(es .84) {  // ignoring return from insert()
    nodes_[src_node_index]->MutableRelationships().output_edges.insert(Node::EdgeEnd(*nodes_[dst_node_index]));
    nodes_[dst_node_index]->MutableRelationships().input_edges.insert(Node::EdgeEnd(*nodes_[src_node_index]));
    nodes_[dst_node_index]->MutableRelationships().control_inputs.insert(nodes_[src_node_index]->Name());
  }

  return true;
}

const ONNX_NAMESPACE::GraphProto& Graph::ToGraphProto() {
  if (!GraphProtoSyncNeeded()) {
    return *graph_proto_;
  }

  // Nodes.
  ToGraphProtoInternal(*graph_proto_);

  GraphProtoSyncNeeded(false);

  return *graph_proto_;
}

ONNX_NAMESPACE::GraphProto Graph::ToGraphProto() const {
  if (!GraphProtoSyncNeeded() && sparse_tensor_names_.empty()) {
    return *graph_proto_;
  }

  GraphProto result;
  ToGraphProtoInternal(result);

  // We want to make sure that sparse initializers do not appear
  // as dense duplicates within the initializers list.
  if (!sparse_tensor_names_.empty()) {
    const auto sparse_end = sparse_tensor_names_.end();
    auto* mutable_initializer = result.mutable_initializer();
    for (const auto& initializer : graph_proto_->initializer()) {
      if (sparse_end == sparse_tensor_names_.find(initializer.name())) {
        *mutable_initializer->Add() = initializer;
      } else {
        auto& sparse_initializer = *result.add_sparse_initializer();
        auto status = utils::DenseTensorToSparseTensorProto(initializer, sparse_initializer);
        ORT_ENFORCE(status.IsOK(), "Failed to convert dense initializer to sparse");
      }
    }
  } else {
    *result.mutable_initializer() = graph_proto_->initializer();
  }

  return result;
}

void Graph::ToGraphProtoInternal(ONNX_NAMESPACE::GraphProto& graph_proto) const {
  graph_proto_->clear_node();
  graph_proto_->clear_input();
  graph_proto_->clear_output();
  graph_proto_->clear_value_info();
  graph_proto.set_name(Name());
  graph_proto.set_doc_string(Description());

  for (const auto* input_arg : GetInputsIncludingInitializers()) {
    *(graph_proto.mutable_input()->Add()) = input_arg->ToProto();
  }

  for (const auto* output_arg : GetOutputs()) {
    *(graph_proto.mutable_output()->Add()) = output_arg->ToProto();
  }

  for (const auto* value_info : value_info_) {
    *(graph_proto.mutable_value_info()->Add()) = value_info->ToProto();
  }

  // add the NodeArg info for outer scope NodeArgs so we capture the type information
  for (const auto& name : outer_scope_node_arg_names_) {
    auto* node_arg = GetNodeArg(name);
    ORT_ENFORCE(node_arg, "Outer scope node arg name '" + name + "'was added but does not exist. ");
    *(graph_proto.mutable_value_info()->Add()) = node_arg->ToProto();
  }

  GraphViewer graph_viewer(*this);
  // Nodes must be sorted in Topological Order in the GraphProto per ONNX spec.
  for (auto& node_idx : graph_viewer.GetNodesInTopologicalOrder()) {
    const gsl::not_null<NodeProto*> node_proto{graph_proto.add_node()};
    const gsl::not_null<const Node*> p_node{GetNode(node_idx)};
    // we need to update any GraphProto attributes for subgraphs so that any changes made by things
    // such as the optimizers are captured. otherwise we can end up saving an invalid graph.
    p_node->ToProto(*node_proto, /* update_subgraphs */ true);
  }
}

void Graph::CleanUnusedInitializers(const std::unordered_set<std::string>* initializer_names_to_preserve) {
  std::unordered_set<std::string> used_args;

  const auto& inputs = GetInputs();
  const auto& outputs = GetOutputs();

  std::for_each(inputs.cbegin(), inputs.cend(), [&used_args](const NodeArg* input) {
    ORT_IGNORE_RETURN_VALUE(used_args.insert(input->Name()));
  });

  std::for_each(outputs.cbegin(), outputs.cend(), [&used_args](const NodeArg* output) {
    ORT_IGNORE_RETURN_VALUE(used_args.insert(output->Name()));
  });

  for (const auto& node : Nodes()) {
    for (const auto* def : node.InputDefs()) {
      ORT_IGNORE_RETURN_VALUE(used_args.insert(def->Name()));
    }

    for (const auto* def : node.ImplicitInputDefs()) {
      ORT_IGNORE_RETURN_VALUE(used_args.insert(def->Name()));
    }
  }

  std::vector<std::string> erase_list;
  auto end = used_args.end();
  for (const auto& pv : name_to_initial_tensor_) {
    const std::string& name = pv.first;
    if (used_args.find(name) == end &&
        (initializer_names_to_preserve == nullptr ||
         initializer_names_to_preserve->find(name) == initializer_names_to_preserve->cend())) {
      // on the first call to Graph::Resolve we are removing unnecessary initializers that should be removed
      // from the model.
      // on later calls we are removing initializers that optimizations have made redundant.
      if (num_resolves_ == 0) {
        LOGS(logger_, WARNING) << "Removing initializer '"
                               << name << "'. It is not used by any node and should be removed from the model.";
      } else {
        LOGS(logger_, INFO) << "Removing initializer '" << name << "'. It is no longer used by any node.";
      }

      erase_list.push_back(name);
    }
  }

  std::for_each(erase_list.cbegin(), erase_list.cend(),
                [this](const std::string& name) {
                  RemoveInitializedTensor(name);

                  // handle edge case where the unused initializer has a matching graph input
                  auto& proto_inputs = *graph_proto_->mutable_input();
                  auto i = std::find_if(proto_inputs.begin(), proto_inputs.end(),
                                        [&name](const ONNX_NAMESPACE::ValueInfoProto& input) {
                                          return input.name() == name;
                                        });

                  if (i != proto_inputs.end()) {
                    RemoveRepeatedFieldEntry(proto_inputs, i);
                  }

                  auto& inputs_including_initializers = graph_inputs_including_initializers_;
                  auto j = std::find_if(inputs_including_initializers.begin(), inputs_including_initializers.end(),
                                        [&name](const NodeArg* input) { return input->Name() == name; });

                  if (j != inputs_including_initializers.end()) {
                    inputs_including_initializers.erase(j);
                  }
                });
}

#endif  // !defined(ORT_MINIMAL_BUILD)

void Graph::ComputeOverridableInitializers() {
  graph_overridable_initializers_.clear();
  if (CanOverrideInitializer()) {
    // graph_inputs_excluding_initializers_ and graph_inputs_including_initializers_
    // are inserted in the same order. So we walk and compute the difference.
    auto f_incl = graph_inputs_including_initializers_.cbegin();
    const auto l_incl = graph_inputs_including_initializers_.cend();
    auto f_excl = graph_inputs_excluding_initializers_.cbegin();
    const auto l_excl = graph_inputs_excluding_initializers_.cend();

    while (f_incl != l_incl) {
      // Equal means not an initializer
      if (f_excl != l_excl && *f_incl == *f_excl) {
        ++f_incl;
        ++f_excl;
        continue;
      }
      graph_overridable_initializers_.push_back(*f_incl);
      ++f_incl;
    }
  }
}

#if !defined(ORT_MINIMAL_BUILD)

GSL_SUPPRESS(es .84)  // warning about ignoring return value from insert(...)
Status Graph::SetGraphInputsOutputs() {
  // If loaded from a model file, we start from the specified inputs and
  // outputs set earlier by InitializeStateFromModelFileGraphProto().
  // Otherwise (!is_loaded_from_model_file_), we need to fix up the inputs and
  // may also need to infer inputs and outputs.
  // In either case, calls to SetInputs() or SetOutputs() may affect the actual
  // inputs and outputs.
  if (is_loaded_from_model_file_) return Status::OK();

  // Reset value_info.
  value_info_.clear();

  std::unordered_map<std::string, size_t> output_name_to_node_arg_index;
  std::vector<const NodeArg*> output_node_args_in_order;

  // if something is coming from outer scope, consider it already added
  std::unordered_set<std::string> added_input_names{outer_scope_node_arg_names_};
  graph_inputs_excluding_initializers_.clear();
  if (!graph_inputs_manually_set_) {
    graph_inputs_including_initializers_.clear();
  } else {
    // If we've set graph_inputs_including_initializers_ by calling SetInputs,
    // we copy its non-duplicate elements to graph_inputs_excluding_initializers_.
    // Later, we will erase initializers from graph_inputs_excluding_initializers_
    // if graph_inputs_manually_set_ is true.
    // In this way, we can ensure graph_inputs_excluding_initializers_ is the full
    // set of inputs less initializers, which could be a graph input used only
    // by a subgraph and thereby only an implicit input to a node, or a graph input
    // not used anywhere.
    // We also make sure graph_inputs_excluding_initializers_ list doesn't have any
    // duplicate names.
    std::unordered_set<std::string> existing_names;
    for (auto arg : graph_inputs_including_initializers_) {
      const std::string& name = arg->Name();
      if (existing_names.count(name) == 0) {
        graph_inputs_excluding_initializers_.push_back(arg);
        existing_names.insert(name);
      }
    }
  }

  if (!graph_outputs_manually_set_) {
    graph_outputs_.clear();
  }

  // Collect all nodes' outputs
  for (const auto& node : Nodes()) {
    for (const auto* output_def : node.OutputDefs()) {
      if (output_def->Exists()) {
        output_node_args_in_order.push_back(output_def);
        output_name_to_node_arg_index.insert({output_def->Name(), output_node_args_in_order.size() - 1});
      }
    }
  }

  // Init graph output args with copy of all node output args.
  auto graph_output_args = output_name_to_node_arg_index;
  for (const auto& node : Nodes()) {
    // Go thru all node's inputs.
    for (const auto* input_arg : node.InputDefs()) {
      if (!input_arg->Exists()) {
        // It's an optional input and does not exist in this case.
        continue;
      }

      auto output_arg_iter = output_name_to_node_arg_index.find(input_arg->Name());
      if (output_name_to_node_arg_index.end() == output_arg_iter) {
        // This input arg is not the output of another node so must come from either a graph input or an initializer.
        const std::string& name = input_arg->Name();

        if (added_input_names.end() == added_input_names.find(name)) {
          // This graph input has not been added into <graph_inputs_>.
          bool is_initializer = name_to_initial_tensor_.find(name) != name_to_initial_tensor_.end();

          if (!graph_inputs_manually_set_) {
            // if IR version < 4 all initializers must have a matching graph input
            // (even though the graph input is not allowed to override the initializer).
            // if IR version >= 4 initializers are not required to have a matching graph input.
            // any graph inputs that are to override initializers must be specified by calling SetInputs.
            if (!is_initializer || ir_version_ < 4) {
              graph_inputs_including_initializers_.push_back(input_arg);
            }
            if (!is_initializer) {
              // If input_arg is not of an initializer, we add it into graph_inputs_excluding_initializers_.
              graph_inputs_excluding_initializers_.push_back(input_arg);
            }
          } else {
            // graph_inputs_including_initializers_ has been manually populated by SetInputs.
            // Validation: the <input_arg> must be in graph inputs or initializers when it's manually set.
            if (!is_initializer) {
              const auto& inputs = graph_inputs_including_initializers_;
              bool in_inputs = std::find(inputs.begin(), inputs.end(), input_arg) != inputs.end();
              if (!in_inputs) {
                return Status(ONNXRUNTIME, FAIL,
                              name + " must be either specified in graph inputs or graph initializers.");
              }
            } else {
              // If arg_input is of an initializer, we remove it from graph_inputs_excluding_initializers_
              // whose initial content has both initializers and non-initializers.
              auto input_pos = std::find(graph_inputs_excluding_initializers_.begin(),
                                         graph_inputs_excluding_initializers_.end(),
                                         input_arg);
              if (input_pos != graph_inputs_excluding_initializers_.end()) {
                graph_inputs_excluding_initializers_.erase(input_pos);
              }
            }
          }

          added_input_names.insert(name);
        }
      } else if (graph_output_args.erase(output_arg_iter->first) >= 1) {
        // Remove the output arg name from graph outputs since it's
        // the input of this node, which we call it intermediate result
        // and store it in <m_valueinfo>.
        if (std::find(value_info_.begin(), value_info_.end(), input_arg) == value_info_.end()) {
          value_info_.push_back(input_arg);
        }
      }
    }
  }

  if (!graph_outputs_manually_set_) {
    // Set graph outputs in order.
    std::vector<size_t> graph_output_args_index;
    graph_output_args_index.reserve(graph_output_args.size());
    for (const auto& output_arg : graph_output_args) {
      graph_output_args_index.push_back(output_arg.second);
    }

    std::sort(graph_output_args_index.begin(), graph_output_args_index.end());
    for (auto& output_arg_index : graph_output_args_index) {
      graph_outputs_.push_back(output_node_args_in_order[output_arg_index]);
    }
  }

  ComputeOverridableInitializers();

  return Status::OK();
}

IOnnxRuntimeOpSchemaCollectionPtr Graph::GetSchemaRegistry() const {
  return schema_registry_;
}
#endif  // !defined(ORT_MINIMAL_BUILD)

#if !defined(ORT_MINIMAL_BUILD) || defined(ORT_EXTENDED_MINIMAL_BUILD)
// calling private ctor
GSL_SUPPRESS(r .11)
gsl::not_null<Node*> Graph::AllocateNode() {
  ORT_ENFORCE(nodes_.size() < static_cast<unsigned int>(std::numeric_limits<int>::max()));
  std::unique_ptr<Node> new_node(new Node(nodes_.size(), *this));
  Node* node{new_node.get()};

  nodes_.push_back(std::move(new_node));
  ++num_of_nodes_;
  GraphResolveNeeded(true);

  return gsl::not_null<Node*>{node};
}

// TODO: Does this need (and maybe AllocateNode) to be threadsafe so nodes_ and num_of_nodes_ managed more carefully?
bool Graph::ReleaseNode(NodeIndex index) {
  if (index >= nodes_.size()) {
    return false;
  }

  // index is valid, but the entry may already be empty
  if (nodes_[index] != nullptr) {
    nodes_[index] = nullptr;
    --num_of_nodes_;
    GraphProtoSyncNeeded(true);
    GraphResolveNeeded(true);
  }

  return true;
}

Node& Graph::CreateFusedSubGraphNode(const IndexedSubGraph& sub_graph, const std::string& fused_node_name) {
  const auto* func_meta_def = sub_graph.GetMetaDef();
  ORT_ENFORCE(nullptr != func_meta_def);
  std::vector<NodeArg*> input_args;
  std::vector<NodeArg*> output_args;
  std::unordered_map<std::string, int> input_indexes;
  std::unordered_map<std::string, int> output_indexes;

  int cur_idx = 0;
  for (auto& arg_name : func_meta_def->inputs) {
    input_args.push_back(GetNodeArg(arg_name));
    input_indexes[arg_name] = cur_idx++;
  }

  cur_idx = 0;
  for (auto& arg_name : func_meta_def->outputs) {
    output_args.push_back(GetNodeArg(arg_name));
    output_indexes[arg_name] = cur_idx++;
  }

  auto& fused_node = AddNode(fused_node_name,
                             func_meta_def->name,
                             func_meta_def->doc_string,
                             input_args,
                             output_args,
                             &func_meta_def->attributes,
                             func_meta_def->domain);

  fused_node.SetNodeType(Node::Type::Fused);

  return fused_node;
}

Node& Graph::BeginFuseSubGraph(const IndexedSubGraph& sub_graph, const std::string& fused_node_name) {
  Node& node = CreateFusedSubGraphNode(sub_graph, fused_node_name);

#if !defined(ORT_MINIMAL_BUILD)
  // if this is a full build create the lightweight Function implementation that provides the schema so that
  // kernel lookup works as per usual. in an extended minimal build we do the lookup via a hash so don't
  // need to create the schema.
  auto func = onnxruntime::make_unique<ViewerFunctionImpl>(*this, sub_graph, logger_);
  function_container_.push_back(std::move(func));
  node.SetFunctionBody(*function_container_.back());
#endif

  return node;
}

void Graph::FinalizeFuseSubGraph(const IndexedSubGraph& sub_graph, Node& fused_node) {
  const auto* func_meta_def = sub_graph.GetMetaDef();
  ORT_ENFORCE(nullptr != func_meta_def);

  std::unordered_map<std::string, int> input_indexes;
  std::unordered_map<std::string, int> output_indexes;

  int cur_idx = 0;
  for (auto& arg_name : func_meta_def->inputs) {
    input_indexes[arg_name] = cur_idx++;
  }

  cur_idx = 0;
  for (auto& arg_name : func_meta_def->outputs) {
    output_indexes[arg_name] = cur_idx++;
  }

  auto new_node_idx = fused_node.Index();

  // Remove nodes that were fused
  for (auto node_index : sub_graph.nodes) {
    auto node = GetNode(node_index);
    if (nullptr == node) {
      continue;
    }

    // move any applicable input edges to the new node. remove all others
    auto input_edges = node->GetRelationships().input_edges;  // copy so RemoveEdge doesn't invalidate iterator
    for (const auto& input_edge : input_edges) {
      const auto& producer = input_edge.GetNode();
      auto producer_idx = producer.Index();
      auto src_idx = input_edge.GetSrcArgIndex();
      auto dst_idx = input_edge.GetDstArgIndex();

      // if this input is an input of the fused node add an edge for that
      auto it = input_indexes.find(node->InputDefs()[dst_idx]->Name());
      if (it != input_indexes.cend()) {
        AddEdge(producer_idx, new_node_idx, src_idx, it->second);
      }

      RemoveEdge(producer_idx, node_index, src_idx, dst_idx);
    }

    // move any applicable output edges to the new node
    auto output_edges = node->GetRelationships().output_edges;  // copy so RemoveEdge doesn't invalidate iterator
    for (const auto& output_edge : output_edges) {
      const auto& consumer = output_edge.GetNode();
      auto consumer_idx = consumer.Index();
      auto src_idx = output_edge.GetSrcArgIndex();
      auto dst_idx = output_edge.GetDstArgIndex();

      // if this output is an output of the fused node add an edge for that
      auto it = output_indexes.find(node->OutputDefs()[src_idx]->Name());
      if (it != output_indexes.cend()) {
        AddEdge(new_node_idx, consumer_idx, it->second, dst_idx);
      }

      RemoveEdge(node_index, consumer_idx, src_idx, dst_idx);
    }

    RemoveNode(node_index);
  }
}

#endif  // #if !defined(ORT_MINIMAL_BUILD) || defined(ORT_EXTENDED_MINIMAL_BUILD)

#if !defined(ORT_MINIMAL_BUILD)
Node& Graph::FuseSubGraph(const IndexedSubGraph& sub_graph,
                          const std::string& fused_node_name) {
  Node& fused_node = CreateFusedSubGraphNode(sub_graph, fused_node_name);

  // create Function before we remove nodes
  function_container_.emplace_back(MakeFunction(*this, sub_graph, logger_));
  fused_node.SetFunctionBody(*function_container_.back());

  // remove nodes and update edges
  FinalizeFuseSubGraph(sub_graph, fused_node);

  return fused_node;
}

Status Graph::InlineFunction(Node& node) {
  // Remove the function node, add the nodes in function's subgraph into the
  // main graph.
  const Graph& subgraph = node.GetFunctionBody()->Body();
  auto output_edges = node.GetRelationships().output_edges;
  for (auto output_edge : output_edges) {
    RemoveEdge(node.Index(), output_edge.GetNode().Index(), output_edge.GetSrcArgIndex(), output_edge.GetDstArgIndex());
  }
  std::unordered_map<std::string, NodeArg*> remap_input_output;
  if (node.MutableInputDefs().size() != subgraph.GetInputsIncludingInitializers().size())
    return Status(ONNXRUNTIME, FAIL, "Node " + node.Name() + "'s number of inputs is different from function body graph's number of input.");
  for (size_t i = 0; i < subgraph.GetInputsIncludingInitializers().size(); ++i) {
    auto* input = subgraph.GetInputsIncludingInitializers()[i];
    if (input->Name() != node.MutableInputDefs()[i]->Name())
      remap_input_output[input->Name()] = node.MutableInputDefs()[i];
  }

  ORT_ENFORCE(node.MutableOutputDefs().size() == subgraph.GetOutputs().size(),
              "Node ", node.Name(), "'s number of outputs is different from function body graph's number of outputs.");
  for (size_t i = 0; i < subgraph.GetOutputs().size(); ++i) {
    auto* output = subgraph.GetOutputs()[i];
    if (output->Name() != node.MutableOutputDefs()[i]->Name())
      remap_input_output[output->Name()] = node.MutableOutputDefs()[i];
  }

  RemoveNode(node.Index());
  for (const auto& subgraph_node : subgraph.Nodes()) {
    if (subgraph_node.OpType() == kConstant) {
      // Copy constant nodes _value to name_to_initial_tensor_
      ONNX_NAMESPACE::NodeProto subgraph_node_proto{};
      subgraph_node.ToProto(subgraph_node_proto);
      const gsl::not_null<TensorProto*> tensor{graph_proto_->add_initializer()};
      ORT_RETURN_IF_ERROR(utils::ConstantNodeProtoToTensorProto(subgraph_node_proto, *tensor));
      name_to_initial_tensor_[tensor->name()] = tensor;
    } else {
      std::vector<NodeArg*> inputs, outputs;
      for (auto* input : subgraph_node.InputDefs()) {
        auto it = remap_input_output.find(input->Name());
        if (it != remap_input_output.end())
          inputs.push_back(it->second);
        else
          inputs.push_back(const_cast<NodeArg*>(input));
      }
      for (auto* output : subgraph_node.OutputDefs()) {
        auto it = remap_input_output.find(output->Name());
        if (it != remap_input_output.end())
          outputs.push_back(it->second);
        else
          outputs.push_back(const_cast<NodeArg*>(output));
      }
      AddNode(subgraph_node.Name(), subgraph_node.OpType(), subgraph_node.Description(),
              inputs,
              outputs,
              &subgraph_node.GetAttributes(),
              subgraph_node.Domain());
    }
  }
  ORT_RETURN_IF_ERROR(this->Resolve());
  return Status::OK();
}

void Graph::SetInputs(const std::vector<const NodeArg*>& inputs) {
  if (is_loaded_from_model_file_) {
    // graph loaded from model file
    graph_inputs_including_initializers_ = inputs;
    graph_inputs_excluding_initializers_.clear();
    for (const auto* input : inputs) {
      ORT_ENFORCE(input->Exists(), "Input to set must exist.");
      if (name_to_initial_tensor_.find(input->Name()) == name_to_initial_tensor_.end()) {
        graph_inputs_excluding_initializers_.emplace_back(input);
      }
    }

    ComputeOverridableInitializers();
  } else {
    // creating graph from scratch
    // rely on SetGraphInputsOutputs() to fix up graph_inputs_excluding_initializers_
    graph_inputs_including_initializers_ = inputs;
  }

  graph_inputs_manually_set_ = true;
  GraphProtoSyncNeeded(true);
  GraphResolveNeeded(true);
}

void Graph::SetOutputs(const std::vector<const NodeArg*>& outputs) {
  graph_outputs_ = outputs;

  graph_outputs_manually_set_ = true;
  GraphProtoSyncNeeded(true);
  GraphResolveNeeded(true);
}

void Graph::SetNodeArgType(NodeArg& arg, const onnx::TypeProto& type_proto) {
  arg.SetType(type_proto);
  GraphResolveNeeded(true);
}

#endif  //  !defined(ORT_MINIMAL_BUILD)

Graph::~Graph() {
  // nothing to do, but we put it here so we don't need to fully define types in Graph that are held in unique_ptr
  // such as   std::unique_ptr<FunctionContainer> function_container_;
}

#if !defined(ORT_MINIMAL_BUILD)
std::ostream& operator<<(std::ostream& out, const Graph& graph) {
  out << "Inputs:\n";
  for (auto* x : graph.GetInputs()) {
    out << "   " << x->Name() << " : " << *x->Type() << "\n";
  }
  out << "Nodes:\n";
  for (auto& node : graph.Nodes()) {
    out << "   " << node.Name() << ": " << node.OpType() << " (";
    for (auto* x : node.InputDefs()) {
      if (x->Exists()) {
        out << x->Name() << ": " << *x->Type();
      }
      out << ", ";
    }
    out << ") -> ";
    for (auto* x : node.OutputDefs()) {
      if (x->Exists()) {
        out << x->Name() << ": " << *x->Type();
      }
      out << ", ";
    }
    out << "\n";
  }
  out << "Outputs:\n";
  for (auto* x : graph.GetOutputs()) {
    out << "   " << x->Name() << " : " << *x->Type() << "\n";
  }
  return out;
}
#endif  // !defined(ORT_MINIMAL_BUILD)

#if defined(ENABLE_ORT_FORMAT_LOAD)
Status Graph::LoadFromOrtFormat(
    const onnxruntime::experimental::fbs::Graph& fbs_graph,
    const Model& owning_model,
    const std::unordered_map<std::string, int>& domain_to_version,
    const logging::Logger& logger, std::unique_ptr<Graph>& graph) {
  // can't use make_unique as we're calling a private ctor
  graph.reset(new Graph(owning_model, domain_to_version, nullptr, nullptr, logger));

  ORT_RETURN_IF_ERROR(graph->LoadFromOrtFormat(fbs_graph));

#if !defined(ORT_MINIMAL_BUILD)
  // in a full build we need to run Resolve to fully populate ResolveContext and Node::op_,
  // which will allow optimizers to run or non-ORT EPs to take nodes.
  // TODO: We could decide that an ORT model is load only even in a full build,
  // and in InferenceSession::Initialize skip partitioning and running optimizers.
  graph->SetGraphResolveNeeded();
  ORT_RETURN_IF_ERROR(graph->Resolve());
#else
  // probably nothing required here. validate with model that has nested subgraphs.
#endif

  return Status::OK();
}

Status Graph::LoadFromOrtFormat(const onnxruntime::experimental::fbs::Graph& fbs_graph,
                                Graph& parent_graph, const Node& parent_node,
                                const logging::Logger& logger, std::unique_ptr<Graph>& graph) {
  // can't use make_unique as we're calling a private ctor
  graph.reset(new Graph(parent_graph.owning_model_,
                        parent_graph.domain_to_version_, &parent_graph, &parent_node,
                        logger));

  return graph->LoadFromOrtFormat(fbs_graph);
}

Graph::Graph(const Model& owning_model,
             const std::unordered_map<std::string, int>& domain_to_version,
             Graph* parent_graph, const Node* parent_node,
             const logging::Logger& logger)
    : owning_model_(owning_model),
      graph_proto_(&deserialized_proto_data_),
#if !defined(ORT_MINIMAL_BUILD)
      schema_registry_(std::make_shared<SchemaRegistryManager>()),
#endif
      domain_to_version_(domain_to_version),
      ir_version_(owning_model.IrVersion()),
      parent_graph_(parent_graph),
      parent_node_(parent_node),
      logger_(logger),
      is_loaded_from_model_file_(true) {  // true as the Graph isn't manually constructed from scratch
}

common::Status Graph::LoadFromOrtFormat(const onnxruntime::experimental::fbs::Graph& fbs_graph) {
  // We deserialize the graph from ORT format in the following order:
  // 1. Deserialize the initializers and sparse initializers. Convert sparse to dense.
  // 2. Deserialize the NodeArgs
  //        We need all NodeArg instances to exist when deserializing Nodes to setup the Node's
  //        inputs/outputs/implicit inputs which are collections of NodeArg*.
  // 3. Deserialize the Nodes
  // 4. Deserialize the NodeEdges
  //        We need all the Node instances to exist as the EdgeEnd has a Node* for the other end of the edge
  // 5. Deserialize the Inputs/Outputs/outer_scope_node_args

  // Initializers
  auto fbs_initializers = fbs_graph.initializers();
  auto fbs_sparse_initializers = fbs_graph.sparse_initializers();
  flatbuffers::uoffset_t map_size = (fbs_initializers != nullptr ? fbs_initializers->size() : 0U) +
                                    (fbs_sparse_initializers != nullptr ? fbs_sparse_initializers->size() : 0U);

  if (map_size > 0) {
    name_to_initial_tensor_.reserve(map_size);
  }

  if (fbs_initializers) {
    for (const auto* fbs_tensor : *fbs_initializers) {
      ORT_RETURN_IF(nullptr == fbs_tensor, "Initializer tensor is missing. Invalid ORT format model.");
      TensorProto* initializer = deserialized_proto_data_.add_initializer();
      ORT_RETURN_IF_ERROR(experimental::utils::LoadInitializerOrtFormat(*fbs_tensor, *initializer));
      auto p = name_to_initial_tensor_.emplace(initializer->name(), initializer);
      if (!p.second) {
        LOGS(logger_, WARNING) << "Duplicate initializer (dense or ConstantNode): '" << initializer->name()
                               << "' the model will use the latest encountered initializer"
                               << ". Please, fix your model.";
        p.first->second = initializer;
      }
    }
  }

  if (fbs_sparse_initializers) {
    sparse_tensor_names_.reserve(fbs_sparse_initializers->size());
    for (const auto* fbs_sparse_tensor : *fbs_sparse_initializers) {
      ORT_RETURN_IF(nullptr == fbs_sparse_tensor, "Sparse Initializer tensor is missing. Invalid ORT format model.");
      SparseTensorProto sparse_initializer;
      ORT_RETURN_IF_ERROR(experimental::utils::LoadSparseInitializerOrtFormat(*fbs_sparse_tensor, sparse_initializer));
      TensorProto& initializer = *deserialized_proto_data_.add_initializer();
      ORT_RETURN_IF_ERROR(utils::SparseTensorProtoToDenseTensorProto(sparse_initializer, initializer));
      auto p = name_to_initial_tensor_.emplace(initializer.name(), &initializer);
      if (!p.second) {
        LOGS(logger_, WARNING) << "Duplicate initializer (dense, sparse or ConstantNode): '" << initializer.name()
                               << "' the model will use the latest encountered initializer"
                               << ". Please, fix your model.";
        p.first->second = &initializer;
      }
      sparse_tensor_names_.emplace(initializer.name());
    }
  }

  // NodeArgs
  auto fbs_node_args = fbs_graph.node_args();
  if (fbs_node_args) {
    node_args_.reserve(fbs_node_args->size());
    for (const auto* fbs_value_info : *fbs_node_args) {
      ORT_RETURN_IF(nullptr == fbs_value_info, "NodeArg is missing. Invalid ORT format model.");
      NodeArgInfo node_arg_info;
      ORT_RETURN_IF_ERROR(experimental::utils::LoadValueInfoOrtFormat(*fbs_value_info, node_arg_info));
      // NodeArg ctor is private, cannot use make_unique
      node_args_[fbs_value_info->name()->str()] = std::unique_ptr<NodeArg>(new NodeArg(std::move(node_arg_info)));
    }
  }

  // Nodes
  //
  // Since we access a node using its index, we need to have nodes_ with size max_node_index to avoid
  // out of bounds access.
  nodes_.resize(fbs_graph.max_node_index());
  auto* fbs_nodes = fbs_graph.nodes();

  // It is possible to have no nodes in the model. Most likely scenario is the subgraph of an If Node
  // where the subgraph returns a Constant node. The Constant node will be lifted to an initializer by ORT
  // (prior to serializing to ORT format), leaving a valid Graph that contains no nodes.
  if (fbs_nodes != nullptr) {
    for (const auto* fbs_node : *fbs_nodes) {
      ORT_RETURN_IF(nullptr == fbs_node, "Node is missing. Invalid ORT format model.");
      std::unique_ptr<Node> node;
      ORT_RETURN_IF_ERROR(Node::LoadFromOrtFormat(*fbs_node, *this, logger_, node));
      ORT_RETURN_IF(node->Index() >= fbs_graph.max_node_index(), "Node index is out of range");
      nodes_[node->Index()] = std::move(node);
      ++num_of_nodes_;
    }
  }

  // NodeEdges
  auto* fbs_node_edges = fbs_graph.node_edges();
  if (fbs_node_edges != nullptr) {
    for (const auto* fbs_node_edge : *fbs_node_edges) {
      ORT_RETURN_IF(nullptr == fbs_node_edge, "NodeEdge is missing. Invalid ORT format model.");
      ORT_RETURN_IF(fbs_node_edge->node_index() >= fbs_graph.max_node_index(), "Node index is out of range");
      ORT_RETURN_IF_ERROR(nodes_[fbs_node_edge->node_index()]->LoadEdgesFromOrtFormat(*fbs_node_edge, *this));
    }
  }

  // Inputs/Outputs/outer_scope_node_args
  auto add_node_args = [&](const flatbuffers::Vector<flatbuffers::Offset<flatbuffers::String>>* fbs_node_args,
                           std::vector<const NodeArg*>& node_args) -> Status {
    if (fbs_node_args != nullptr) {
      node_args.reserve(fbs_node_args->size());
      for (const auto* fbs_node_arg_name : *fbs_node_args) {
        ORT_RETURN_IF(nullptr == fbs_node_arg_name, "NodeArg Name is missing. Invalid ORT format model.");
        gsl::not_null<NodeArg*> node_arg = GetNodeArg(fbs_node_arg_name->str());
        node_args.push_back(node_arg);
      }
    }
    return Status::OK();
  };

  ORT_RETURN_IF_ERROR(add_node_args(fbs_graph.inputs(), graph_inputs_including_initializers_));
  for (const auto* input_arg : graph_inputs_including_initializers_) {
    if (name_to_initial_tensor_.count(input_arg->Name()) == 0) {
      graph_inputs_excluding_initializers_.push_back(input_arg);
    }
  }

  ComputeOverridableInitializers();

  ORT_RETURN_IF_ERROR(add_node_args(fbs_graph.outputs(), graph_outputs_));

  return Status::OK();
}

#endif  // defined(ENABLE_ORT_FORMAT_LOAD)

}  // namespace onnxruntime<|MERGE_RESOLUTION|>--- conflicted
+++ resolved
@@ -428,15 +428,6 @@
 
 void Node::SetPriority(int priority) noexcept {
   priority_ = priority;
-<<<<<<< HEAD
-}
-
-#if !defined(ORT_MINIMAL_BUILD)
-
-void Node::SetNodeType(Node::Type node_type) noexcept {
-  node_type_ = node_type;
-=======
->>>>>>> d46dbeaf
 }
 
 #if !defined(ORT_MINIMAL_BUILD)
@@ -1612,44 +1603,6 @@
   }
 }
 
-void Graph::KahnsTopologicalSort(const std::function<void(const Node*)>& enter,
-                                 const std::function<bool(const Node*, const Node*)>& comp) const {
-  std::unordered_map<NodeIndex, size_t> in_degree;
-  std::priority_queue<const Node*, std::vector<const Node*>, decltype(comp)> to_visit(comp);
-  std::vector<NodeIndex> topo_order;
-
-  for (auto& node : Nodes()) {
-    size_t input_edge_count = node.GetInputEdgesCount();
-    in_degree.insert({node.Index(), input_edge_count});
-    if (input_edge_count == 0) {
-      to_visit.push(&node);
-    }
-  }
-
-  while (!to_visit.empty()) {
-    const Node* current = to_visit.top();
-    to_visit.pop();
-
-    if (!current) continue;
-
-    if (enter) {
-      enter(current);
-    }
-
-    for (auto node_it = current->OutputNodesBegin(); node_it != current->OutputNodesEnd(); ++node_it) {
-      in_degree[node_it->Index()]--;
-
-      if (in_degree[node_it->Index()] == 0) {
-        to_visit.push(&*node_it);
-      }
-    }
-    topo_order.push_back(current->Index());
-  }
-
-  if (NumberOfNodes() != static_cast<int>(topo_order.size())) {   
-    ORT_THROW("Some nodes are not included in the topological sort, graph have a cycle.");
-  }
-}
 #if !defined(ORT_MINIMAL_BUILD)
 void Graph::KahnsTopologicalSort(const std::function<void(const Node*)>& enter,
                                  const std::function<bool(const Node*, const Node*)>& comp) const {
