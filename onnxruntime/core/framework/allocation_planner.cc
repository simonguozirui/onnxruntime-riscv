--- conflicted
+++ resolved
@@ -150,13 +150,8 @@
 
     // This is initialized to -1 to ensure that if ProcessDef is somehow not called, planning
     // will fail more cleanly.  This is also used as a temporary workaround to detect the
-<<<<<<< HEAD
-    // case that the DML provider has removed initilizers from the graph during partitioning. 
-    // Removing initializers is a temporary measure needed to limit the number of copies of 
-=======
     // case that the DML provider has removed initilizers from the graph during partitioning.
     // Removing initializers is a temporary measure needed to limit the number of copies of
->>>>>>> d46dbeaf
     // tensors in GPU memory.
     OrtValueIndex reused_buffer_index = -1;  // index of original buffer to reuse
   };
@@ -673,11 +668,7 @@
           auto original = Buffer(Index(sym));
           // The index will be -1 if it's an initializer that was removed as part of a temporary workaround.
           // See comments in the OrtValueInfo definition.
-<<<<<<< HEAD
-          if ((original != -1) && (0 == DecrementUseCount(original)))
-=======
           if ((original != -1) && (0 == DecrementUseCount(original))) {
->>>>>>> d46dbeaf
             freelist_.push_front(FreeBufferInfo(original, program_counter));
             if (AllocPlan(original).alloc_kind == AllocKind::kAllocate) {
               AllocPlan(original).program_counter.AddEnd(program_counter);
@@ -692,11 +683,7 @@
           auto original = Buffer(Index(sym));
           // The index will be -1 if it's an initializer that was removed as part of a temporary workaround.
           // See comments in the OrtValueInfo definition.
-<<<<<<< HEAD
-          if ((original != -1) && (0 == DecrementUseCount(original)))
-=======
           if ((original != -1) && (0 == DecrementUseCount(original))) {
->>>>>>> d46dbeaf
             freelist_.push_front(FreeBufferInfo(original, program_counter));
             if (AllocPlan(original).alloc_kind == AllocKind::kAllocate) {
               AllocPlan(original).program_counter.AddEnd(program_counter);
@@ -710,11 +697,7 @@
         if (node_output->Exists()) {
           auto& sym = node_output->Name();
           auto original = Buffer(Index(sym));
-<<<<<<< HEAD
-          if (0 == DecrementUseCount(original))
-=======
           if (0 == DecrementUseCount(original)) {
->>>>>>> d46dbeaf
             freelist_.push_front(FreeBufferInfo(original, program_counter));
             if (AllocPlan(original).alloc_kind == AllocKind::kAllocate) {
               AllocPlan(original).program_counter.AddEnd(program_counter);
