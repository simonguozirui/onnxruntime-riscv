/*++

Copyright (c) Microsoft Corporation. All rights reserved.

Licensed under the MIT License.

Module Name:

    unittest.cpp

Abstract:

    This module implements unit tests of the MLAS library.

--*/

#include <stdio.h>
#include <memory.h>
#include <algorithm>
#include <limits>
#include <memory>
#include <random>
#include <mlas.h>
#include "almostequal.h"

#if defined(_WIN32)
#include <windows.h>
#else
#include <sys/mman.h>
#endif
#if !defined(MLAS_NO_ONNXRUNTIME_THREADPOOL)
#include "core/platform/threadpool.h"
#endif

#include "core/common/make_unique.h"

#if !defined(_countof)
#define _countof(_Array) (sizeof(_Array) / sizeof(_Array[0]))
#endif

#if defined(_M_AMD64) || defined(__x86_64__)
#define MLAS_HAS_DGEMM
#endif

#if defined(_M_IX86) || defined(__i386__) || defined(_M_AMD64) || defined(__x86_64__)
#define MLAS_HAS_QGEMM_U8X8
#endif

#if defined(_M_AMD64) || defined(__x86_64__)
#define MLAS_HAS_PACKED_QGEMM_U8X8
#endif

MLAS_THREADPOOL* threadpool = nullptr;

template<typename T>
class MatrixGuardBuffer
{
public:
    MatrixGuardBuffer()
    {
        _BaseBuffer = nullptr;
        _BaseBufferSize = 0;
        _ElementsAllocated = 0;
    }

    ~MatrixGuardBuffer(void)
    {
        ReleaseBuffer();
    }

    T* GetBuffer(size_t Elements)
    {
        //
        // Check if the internal buffer needs to be reallocated.
        //

        if (Elements > _ElementsAllocated) {

            ReleaseBuffer();

            //
            // Reserve a virtual address range for the allocation plus an unmapped
            // guard region.
            //

            constexpr size_t BufferAlignment = 64 * 1024;
            constexpr size_t GuardPadding = 256 * 1024;

            size_t BytesToAllocate = ((Elements * sizeof(T)) + BufferAlignment - 1) & ~(BufferAlignment - 1);

            _BaseBufferSize = BytesToAllocate + GuardPadding;

#if defined(_WIN32)
            _BaseBuffer = VirtualAlloc(NULL, _BaseBufferSize, MEM_RESERVE, PAGE_NOACCESS);
#else
            _BaseBuffer = mmap(0, _BaseBufferSize, PROT_NONE, MAP_PRIVATE | MAP_ANONYMOUS, -1, 0);
#endif

            if (_BaseBuffer == nullptr) {
                printf("Failed to allocate base buffer memory.\n");
                throw std::bad_alloc();
            }

            //
            // Commit the number of bytes for the allocation leaving the upper
            // guard region as unmapped.
            //

#if defined(_WIN32)
            if (VirtualAlloc(_BaseBuffer, BytesToAllocate, MEM_COMMIT, PAGE_READWRITE) == nullptr) {
                throw std::bad_alloc();
            }
#else
            if (mprotect(_BaseBuffer, BytesToAllocate, PROT_READ | PROT_WRITE) != 0) {
                printf("Failed to protect guard region. Retrying without guard enabled.\n");
                munmap(_BaseBuffer, _BaseBufferSize);
                _BaseBuffer = mmap(0, _BaseBufferSize, PROT_READ | PROT_WRITE, MAP_PRIVATE | MAP_ANONYMOUS, -1, 0);
                if (_BaseBuffer == nullptr) {
                    printf("Failed to allocate base buffer memory.\n");
                    throw std::bad_alloc();
                }
            }
#endif

            _ElementsAllocated = BytesToAllocate / sizeof(T);
            _GuardAddress = (T*)((unsigned char*)_BaseBuffer + BytesToAllocate);
        }

        //
        //
        //

        T* GuardAddress = _GuardAddress;
        T* buffer = GuardAddress - Elements;

        const int MinimumFillValue = -23;
        const int MaximumFillValue = 23;

        int FillValue = MinimumFillValue;
        T* FillAddress = buffer;

        while (FillAddress < GuardAddress) {

            *FillAddress++ = (T)FillValue;

            FillValue++;

            if (FillValue > MaximumFillValue) {
                FillValue = MinimumFillValue;
            }
        }

        return buffer;
    }

    void ReleaseBuffer(void)
    {
        if (_BaseBuffer != nullptr) {

#if defined(_WIN32)
            VirtualFree(_BaseBuffer, 0, MEM_RELEASE);
#else
            munmap(_BaseBuffer, _BaseBufferSize);
#endif

            _BaseBuffer = nullptr;
            _BaseBufferSize = 0;
        }

        _ElementsAllocated = 0;
    }

private:
    size_t _ElementsAllocated;
    void* _BaseBuffer;
    size_t _BaseBufferSize;
    T* _GuardAddress;
};

class MlasTestBase
{
public:
    virtual
    ~MlasTestBase(
        void
        )
    {
    }

    //
    // Contains tests that run quickly as part of a checkin integration to
    // sanity check that the functionality is working.
    //

    virtual
    void
    ExecuteShort(
        void
        )
    {
    }

    //
    // Contains tests that can run slowly to more exhaustively test that
    // functionality is working across a broader range of parameters.
    //

    virtual
    void
    ExecuteLong(
        void
        )
    {
    }
};

template<typename T>
class MlasFgemmTest : public MlasTestBase
{
private:
    void
    Test(
        size_t M,
        size_t N,
        size_t K,
        float alpha,
        float beta
        )
    {
        const T* A = BufferA.GetBuffer(K * M);
        const T* B = BufferB.GetBuffer(N * K);
        T* C = BufferC.GetBuffer(N * M);
        T* CReference = BufferCReference.GetBuffer(N * M);

        Test(CblasNoTrans, CblasNoTrans, M, N, K, alpha, A, K, B, N, beta, C, CReference, N);
        Test(CblasNoTrans, CblasTrans, M, N, K, alpha, A, K, B, K, beta, C, CReference, N);
        Test(CblasTrans, CblasNoTrans, M, N, K, alpha, A, M, B, N, beta, C, CReference, N);
        Test(CblasTrans, CblasTrans, M, N, K, alpha, A, M, B, K, beta, C, CReference, N);
    }

    void
    Test(
        CBLAS_TRANSPOSE TransA,
        CBLAS_TRANSPOSE TransB,
        size_t M,
        size_t N,
        size_t K,
        float alpha,
        const T* A,
        size_t lda,
        const T* B,
        size_t ldb,
        float beta,
        T* C,
        T* CReference,
        size_t ldc
        )
    {
        std::fill_n(C, M * N, -0.5f);
        std::fill_n(CReference, M * N, -0.5f);

        MlasGemm(TransA, TransB, M, N, K, T(alpha), A, lda, B, ldb, T(beta), C, ldc, threadpool);
        ReferenceGemm(TransA, TransB, M, N, K, alpha, A, lda, B, ldb, beta, CReference, ldc);

        for (size_t f = 0; f < M * N; f++) {
            // Sensitive to comparing positive/negative zero.
            if (C[f] != CReference[f]) {
                printf("mismatch TransA=%d, TransB=%d, M=%zd, N=%zd, K=%zd, alpha=%f, beta=%f  %f %f!\n", TransA, TransB, M, N, K, alpha, beta, float(C[f]), float(CReference[f]));
                break;
            }
        }
    }

    void
    ReferenceGemm(
        CBLAS_TRANSPOSE TransA,
        CBLAS_TRANSPOSE TransB,
        size_t M,
        size_t N,
        size_t K,
        float alpha,
        const T* A,
        size_t lda,
        const T* B,
        size_t ldb,
        float beta,
        T* C,
        size_t ldc
        )
    {
        if (TransA == CblasNoTrans) {

            if (TransB == CblasNoTrans) {

                for (size_t m = 0; m < M; m++) {

                    for (size_t n = 0; n < N; n++) {

                        const T* a = A + (m * lda);
                        const T* b = B + n;
                        T* c = C + (m * ldc) + n;
                        T sum = 0.0f;

                        for (size_t k = 0; k < K; k++) {
                            sum += (*b * *a);
                            b += ldb;
                            a += 1;
                        }

                        *c = (*c * beta) + (sum * alpha);
                    }
                }

            } else {

                for (size_t m = 0; m < M; m++) {

                    for (size_t n = 0; n < N; n++) {

                        const T* a = A + (m * lda);
                        const T* b = B + (n * ldb);
                        T* c = C + (m * ldc) + n;
                        T sum = 0.0f;

                        for (size_t k = 0; k < K; k++) {
                            sum += (*b * *a);
                            b += 1;
                            a += 1;
                        }

                        *c = (*c * beta) + (sum * alpha);
                    }
                }
            }

        } else {

            if (TransB == CblasNoTrans) {

                for (size_t m = 0; m < M; m++) {

                    for (size_t n = 0; n < N; n++) {

                        const T* a = A + m;
                        const T* b = B + n;
                        T* c = C + (m * ldc) + n;
                        T sum = 0.0f;

                        for (size_t k = 0; k < K; k++) {
                            sum += (*b * *a);
                            b += ldb;
                            a += lda;
                        }

                        *c = (*c * beta) + (sum * alpha);
                    }
                }

            } else {

                for (size_t m = 0; m < M; m++) {

                    for (size_t n = 0; n < N; n++) {

                        const T* a = A + m;
                        const T* b = B + (n * ldb);
                        T* c = C + (m * ldc) + n;
                        T sum = 0.0f;

                        for (size_t k = 0; k < K; k++) {
                            sum += (*b * *a);
                            b += 1;
                            a += lda;
                        }

                        *c = (*c * beta) + (sum * alpha);
                    }
                }
            }
        }
    }

    MatrixGuardBuffer<T> BufferA;
    MatrixGuardBuffer<T> BufferB;
    MatrixGuardBuffer<T> BufferC;
    MatrixGuardBuffer<T> BufferCReference;

public:
    void
    ExecuteShort(
        void
        ) override
    {
        for (size_t b = 1; b < 16; b++) {
            Test(b, b, b, 1.0f, 0.0f);
        }
        for (size_t b = 16; b <= 256; b <<= 1) {
            Test(b, b, b, 1.0f, 0.0f);
        }
        for (size_t b = 256; b < 320; b += 32) {
            Test(b, b, b, 1.0f, 0.0f);
        }
    }

    void
    ExecuteLong(
        void
        ) override
    {
        static const float multipliers[] = { 0.0f, -0.0f, 0.25f, -0.5f, 1.0f, -1.0f };

        for (size_t N = 1; N < 128; N++) {
            for (size_t K = 1; K < 128; K++) {
                for (size_t a = 0; a < _countof(multipliers); a++) {
                    for (size_t b = 0; b < _countof(multipliers); b++) {
                        Test(1, N, K, multipliers[a], multipliers[b]);
                        Test(N, 1, K, multipliers[a], multipliers[b]);
                    }
                }
            }
        }

        for (size_t a = 0; a < _countof(multipliers); a++) {
            float alpha = multipliers[a];

            for (size_t b = 0; b < _countof(multipliers); b++) {
                float beta = multipliers[b];

                for (size_t M = 16; M < 160; M += 32) {
                    for (size_t N = 16; N < 160; N += 32) {

                        static const size_t ks[] = { 1, 2, 3, 4, 5, 6, 7, 8, 9, 10, 20, 32, 48, 64, 118, 119, 120, 121, 122, 160, 240, 320 };
                        for (size_t k = 0; k < _countof(ks); k++) {
                            size_t K = ks[k];

                            Test(M, N, K, alpha, beta);
                            Test(M + 1, N, K, alpha, beta);
                            Test(M, N + 1, K, alpha, beta);
                            Test(M + 1, N + 1, K, alpha, beta);
                            Test(M + 3, N + 2, K, alpha, beta);
                            Test(M + 4, N, K, alpha, beta);
                            Test(M, N + 4, K, alpha, beta);
                            Test(M + 4, N + 4, K, alpha, beta);
                            Test(M + 3, N + 7, K, alpha, beta);
                            Test(M + 8, N, K, alpha, beta);
                            Test(M, N + 8, K, alpha, beta);
                            Test(M + 12, N + 12, K, alpha, beta);
                            Test(M + 13, N, K, alpha, beta);
                            Test(M, N + 15, K, alpha, beta);
                            Test(M + 15, N + 15, K, alpha, beta);
                        }
                    }
                    printf("a %zd/%zd b %zd/%zd M %zd\n", a, _countof(multipliers), b, _countof(multipliers), M);
                }
            }
        }

        for (size_t M = 1; M < 160; M++) {
            for (size_t N = 1; N < 160; N++) {
                for (size_t K = 1; K < 160; K++) {
                    Test(M, N, K, 1.0f, 0.0f);
                }
            }
            printf("M %zd\n", M);
        }

        for (size_t M = 160; M < 320; M += 24) {
            for (size_t N = 112; N < 320; N += 24) {
                for (size_t K = 1; K < 16; K++) {
                    Test(M, N, K, 1.0f, 0.0f);
                }
                for (size_t K = 16; K < 160; K += 32) {
                    Test(M, N, K, 1.0f, 0.0f);
                }
            }
            printf("M %zd\n", M);
        }
    }
};

#ifdef MLAS_HAS_QGEMM_U8X8

template<bool Packed>
class MlasQgemmU8X8U8X8TestBase;

template<>
class MlasQgemmU8X8U8X8TestBase<false> : public MlasTestBase
{
protected:
    void
    TestGemm(
        size_t M,
        size_t N,
        size_t K,
        const uint8_t* A,
        size_t lda,
        uint8_t offa,
        const uint8_t* B,
        size_t ldb,
        uint8_t offb,
        bool BIsSigned,
        int32_t* C,
        size_t ldc
        )
    {
        MlasGemm(M, N, K, A, lda, offa, B, ldb, offb, BIsSigned, C, ldc, threadpool);
    }

    void
    TestGemm(
        size_t M,
        size_t N,
        size_t K,
        const uint8_t* A,
        size_t lda,
        uint8_t offa,
        const uint8_t* B,
        size_t ldb,
        uint8_t offb,
        bool BIsSigned,
        float* C,
        size_t ldc,
        float CScale,
        const float* Bias
        )
    {
        MlasGemm(M, N, K, A, lda, offa, B, ldb, offb, BIsSigned, C, ldc, &CScale, Bias, threadpool);
    }
};

#ifdef MLAS_HAS_PACKED_QGEMM_U8X8

template<>
class MlasQgemmU8X8U8X8TestBase<true> : public MlasTestBase
{
private:
    void*
    PackB(
        size_t N,
        size_t K,
        const uint8_t* B,
        size_t ldb,
        bool BIsSigned
        )
    {
        size_t PackedBSize = MlasGemmPackBSize(N, K, BIsSigned);
        void* PackedB = BufferBPacked.GetBuffer(PackedBSize);
        MlasGemmPackB(N, K, B, ldb, BIsSigned, PackedB);
        return PackedB;
    }

protected:
    void
    TestGemm(
        size_t M,
        size_t N,
        size_t K,
        const uint8_t* A,
        size_t lda,
        uint8_t offa,
        const uint8_t* B,
        size_t ldb,
        uint8_t offb,
        bool BIsSigned,
        int32_t* C,
        size_t ldc
        )
    {
        const void* PackedB = PackB(N, K, B, ldb, BIsSigned);
        MlasGemm(M, N, K, A, lda, offa, PackedB, offb, BIsSigned, C, ldc, threadpool);
    }

    void
    TestGemm(
        size_t M,
        size_t N,
        size_t K,
        const uint8_t* A,
        size_t lda,
        uint8_t offa,
        const uint8_t* B,
        size_t ldb,
        uint8_t offb,
        bool BIsSigned,
        float* C,
        size_t ldc,
        float CScale,
        const float* Bias
        )
    {
        const void* PackedB = PackB(N, K, B, ldb, BIsSigned);
        MlasGemm(M, N, K, A, lda, offa, PackedB, offb, BIsSigned, C, ldc, &CScale, Bias, threadpool);
    }

private:
    MatrixGuardBuffer<uint8_t> BufferBPacked;
};

#endif

template<typename xint8_t, typename OutputType, bool Packed>
class MlasQgemmU8X8Test;

template<typename xint8_t, bool Packed>
class MlasQgemmU8X8Test<xint8_t, int32_t, Packed> : public MlasQgemmU8X8U8X8TestBase<Packed>
{
private:
    void
    Test(
        size_t M,
        size_t N,
        size_t K,
        uint8_t offa,
        uint8_t offb
        )
    {
        const uint8_t* A = BufferA.GetBuffer(K * M);
        const uint8_t* B = BufferB.GetBuffer(N * K);
        int32_t* C = BufferC.GetBuffer(N * M);
        int32_t* CReference = BufferCReference.GetBuffer(N * M);

        Test(M, N, K, A, K, offa, B, N, offb, C, CReference, N);
    }

    void
    Test(
        size_t M,
        size_t N,
        size_t K,
        const uint8_t* A,
        size_t lda,
        uint8_t offa,
        const uint8_t* B,
        size_t ldb,
        uint8_t offb,
        int32_t* C,
        int32_t* CReference,
        size_t ldc
        )
    {
        std::fill_n(C, M * N, -1);
        std::fill_n(CReference, M * N, -1);

        this->TestGemm(M, N, K, A, lda, offa, B, ldb, offb, BIsSigned, C, ldc);
        ReferenceQgemm(M, N, K, A, lda, offa, (const xint8_t*)B, ldb, (xint8_t)offb, CReference, ldc);

        for (size_t f = 0; f < M * N; f++) {
            if (C[f] != CReference[f]) {
                printf("mismatch M=%zd, N=%zd, K=%zd, offa=%d, offb=%d!\n", M, N, K, offa, offb);
                break;
            }
        }
    }

    void
    ReferenceQgemm(
        size_t M,
        size_t N,
        size_t K,
        const uint8_t* A,
        size_t lda,
        uint8_t offa,
        const xint8_t* B,
        size_t ldb,
        xint8_t offb,
        int32_t* C,
        size_t ldc
        )
    {
        for (size_t m = 0; m < M; m++) {

            for (size_t n = 0; n < N; n++) {

                const uint8_t* a = A + (m * lda);
                const xint8_t* b = B + n;
                int32_t* c = C + (m * ldc) + n;
                int32_t sum = 0;

                for (size_t k = 0; k < K; k++) {
                    sum += ((int32_t(*b) - offb) * (int32_t(*a) - offa));
                    b += ldb;
                    a += 1;
                }

                *c = sum;
            }
        }
    }

    MatrixGuardBuffer<uint8_t> BufferA;
    MatrixGuardBuffer<uint8_t> BufferB;
    MatrixGuardBuffer<int32_t> BufferC;
    MatrixGuardBuffer<int32_t> BufferCReference;
    const bool BIsSigned = std::is_signed<xint8_t>::value;

public:
    void
    ExecuteShort(
        void
        ) override
    {
        for (size_t b = 1; b < 16; b++) {
            Test(b, b, b, 14, 211);
        }
        for (size_t b = 1; b < 16; b++) {
            Test(b, b, b, 14, 211);
        }
        for (size_t b = 16; b <= 256; b <<= 1) {
            Test(b, b, b, 34, 1);
        }
        for (size_t b = 256; b < 320; b += 32) {
            Test(b, b, b, 85, 173);
        }
        for (size_t b = 1; b < 96; b++) {
            Test(1, b, 32, 0, 0);
            Test(1, 32, b, 0, 0);
            Test(1, b, b, 0, 0);
        }
        Test(43, 500, 401, 183, 223);
        Test(1023, 1023, 1023, 5, 8);
    }

    void
    ExecuteLong(
        void
        ) override
    {
        static const uint8_t zero_points[] = { 0, 18, 75, 128, 157, 231, 255 };

        for (size_t a = 0; a < _countof(zero_points); a++) {
            uint8_t offa = zero_points[a];

            for (size_t b = 0; b < _countof(zero_points); b++) {
                uint8_t offb = zero_points[b];

                for (size_t M = 16; M < 160; M += 32) {
                    for (size_t N = 16; N < 160; N += 32) {

                        static const size_t ks[] = { 1, 2, 3, 4, 5, 6, 7, 8, 9, 10, 16, 20, 32, 48, 64, 118, 119, 120, 121, 122, 160, 240, 320 };
                        for (size_t k = 0; k < _countof(ks); k++) {
                            size_t K = ks[k];

                            Test(M, N, K, offa, offb);
                            Test(M + 1, N, K, offa, offb);
                            Test(M, N + 1, K, offa, offb);
                            Test(M + 1, N + 1, K, offa, offb);
                            Test(M + 3, N + 2, K, offa, offb);
                            Test(M + 4, N, K, offa, offb);
                            Test(M, N + 4, K, offa, offb);
                            Test(M + 4, N + 4, K, offa, offb);
                            Test(M + 3, N + 7, K, offa, offb);
                            Test(M + 8, N, K, offa, offb);
                            Test(M, N + 8, K, offa, offb);
                            Test(M + 12, N + 12, K, offa, offb);
                            Test(M + 13, N, K, offa, offb);
                            Test(M, N + 15, K, offa, offb);
                            Test(M + 15, N + 15, K, offa, offb);
                        }
                    }
                    printf("a %zd/%zd b %zd/%zd M %zd\n", a, _countof(zero_points), b, _countof(zero_points), M);
                }
            }
        }

        for (size_t M = 1; M < 160; M++) {
            for (size_t N = 1; N < 160; N++) {
                for (size_t K = 1; K < 160; K++) {
                    Test(M, N, K, 18, 24);
                }
            }
            printf("M %zd\n", M);
        }

        for (size_t M = 160; M < 320; M += 24) {
            for (size_t N = 112; N < 320; N += 24) {
                for (size_t K = 1; K < 16; K++) {
                    Test(M, N, K, 1, 3);
                }
                for (size_t K = 16; K < 160; K += 32) {
                    Test(M, N, K, 5, 7);
                }
            }
            printf("M %zd\n", M);
        }
    }
};

template<typename xint8_t, bool Packed>
class MlasQgemmU8X8Test<xint8_t, float, Packed> : public MlasQgemmU8X8U8X8TestBase<Packed>
{
private:
    void
    Test(
        size_t M,
        size_t N,
        size_t K,
        uint8_t offa,
        uint8_t offb
        )
    {
        const uint8_t* A = BufferA.GetBuffer(K * M);
        const uint8_t* B = BufferB.GetBuffer(N * K);
        float* C = BufferC.GetBuffer(N * M);
        float* CReference = BufferCReference.GetBuffer(N * M);
        const float* Bias = BufferBias.GetBuffer(N);

        const float AScale = 0.5f;
        float* AFloat = BufferAFloat.GetBuffer(K * M);
        DequantizeLinear(A, AFloat, K * M, AScale, offa);

        const float BScale = 0.25f;
        float* BFloat = BufferBFloat.GetBuffer(N * K);
        DequantizeLinear((xint8_t*)B, BFloat, N * K, BScale, xint8_t(offb));

        const float CScale = AScale * BScale;

        Test(M, N, K, A, AFloat, K, offa, B, BFloat, N, offb, C, CReference, N, CScale, nullptr);
        Test(M, N, K, A, AFloat, K, offa, B, BFloat, N, offb, C, CReference, N, CScale, Bias);
    }

    void
    Test(
        size_t M,
        size_t N,
        size_t K,
        const uint8_t* A,
        const float* AFloat,
        size_t lda,
        uint8_t offa,
        const uint8_t* B,
        const float* BFloat,
        size_t ldb,
        uint8_t offb,
        float* C,
        float* CReference,
        size_t ldc,
        float CScale,
        const float* Bias
        )
    {
        MlasGemm(CblasNoTrans, CblasNoTrans, M, N, K, 1.0f, AFloat, lda, BFloat, ldb, 0.0f, CReference, ldc, threadpool);

        if (Bias != nullptr) {
            for (size_t m = 0; m < M; m++) {
                for (size_t n = 0; n < N; n++) {
                    CReference[m * ldc + n] += Bias[n];
                }
            }
        }

        this->TestGemm(M, N, K, A, lda, offa, B, ldb, offb, BIsSigned, C, ldc, CScale, Bias);

        for (size_t f = 0; f < M * N; f++) {
            // Sensitive to comparing positive/negative zero.
            if (C[f] != CReference[f]) {
                printf("mismatch M=%zd, N=%zd, K=%zd, offa=%d, offb=%d! %f %f\n", M, N, K, offa, offb, C[f], CReference[f]);
                break;
            }
        }
    }

    template<typename qint8_t>
    void
    DequantizeLinear(
        const qint8_t* Input,
        float* Output,
        size_t N,
        float scale,
        qint8_t offset
        )
    {
        for (size_t n = 0; n < N; n++) {
            Output[n] = float((int32_t(Input[n]) - offset)) * scale;
        }
    }

    MatrixGuardBuffer<uint8_t> BufferA;
    MatrixGuardBuffer<uint8_t> BufferB;
    MatrixGuardBuffer<float> BufferAFloat;
    MatrixGuardBuffer<float> BufferBFloat;
    MatrixGuardBuffer<float> BufferC;
    MatrixGuardBuffer<float> BufferCReference;
    MatrixGuardBuffer<float> BufferBias;
    const bool BIsSigned = std::is_signed<xint8_t>::value;

public:
    void
    ExecuteShort(
        void
        ) override
    {
        for (size_t b = 1; b < 16; b++) {
            Test(b, b, b, 34, 46);
        }
        for (size_t b = 16; b <= 256; b <<= 1) {
            Test(b, b, b, 15, 191);
        }
        for (size_t b = 256; b < 320; b += 32) {
            Test(b, b, b, 223, 73);
        }
        for (size_t b = 1; b < 96; b++) {
            Test(1, b, 32, 0, 0);
        }
        Test(43, 503, 401, 183, 223);
        Test(1024, 1024, 256, 13, 15);
    }
};

#endif

class MlasConv2DTest : public MlasTestBase
{
protected:
    void
    Test(
        size_t BatchCount,
        size_t GroupCount,
        size_t InputChannels,
        size_t InputHeight,
        size_t InputWidth,
        size_t FilterCount,
        size_t KernelHeight,
        size_t KernelWidth,
        size_t PaddingLeftHeight,
        size_t PaddingLeftWidth,
        size_t PaddingRightHeight,
        size_t PaddingRightWidth,
        size_t DilationHeight,
        size_t DilationWidth,
        size_t StrideHeight,
        size_t StrideWidth
        )
    {
        int64_t OutputHeight64 =
            ((int64_t(InputHeight) + int64_t(PaddingLeftHeight) + int64_t(PaddingRightHeight)) -
            (int64_t(DilationHeight) * (int64_t(KernelHeight) - 1) + 1)) / int64_t(StrideHeight) + 1;
        int64_t OutputWidth64 =
            ((int64_t(InputWidth) + int64_t(PaddingLeftWidth) + int64_t(PaddingRightWidth)) -
            (int64_t(DilationWidth) * (int64_t(KernelWidth) - 1) + 1)) / int64_t(StrideWidth) + 1;

        if (OutputHeight64 <= 0 || OutputWidth64 <= 0) {
            return;
        }

        size_t OutputHeight = size_t(OutputHeight64);
        size_t OutputWidth = size_t(OutputWidth64);

        size_t InputSize = InputHeight * InputWidth;
        size_t KernelSize = KernelHeight * KernelWidth;
        size_t OutputSize = OutputHeight * OutputWidth;

        size_t InputElements = BatchCount * GroupCount * InputChannels * InputSize;
        size_t FilterElements = GroupCount * FilterCount * InputChannels * KernelSize;
        size_t BiasElements = GroupCount * FilterCount;
        size_t OutputElements = BatchCount * GroupCount * FilterCount * OutputSize;

        const float* Input = BufferInput.GetBuffer(InputElements);
        const float* Filter = BufferFilter.GetBuffer(FilterElements);
        const float* Bias = BufferBias.GetBuffer(BiasElements);
        float* Output = BufferOutput.GetBuffer(OutputElements);
        float* OutputReference = BufferOutputReference.GetBuffer(OutputElements);

        MlasConv2D(BatchCount,
                   GroupCount,
                   InputChannels,
                   InputHeight, InputWidth,
                   FilterCount,
                   KernelHeight, KernelWidth,
                   PaddingLeftHeight, PaddingLeftWidth,
                   PaddingRightHeight, PaddingRightWidth,
                   DilationHeight, DilationWidth,
                   StrideHeight, StrideWidth,
                   OutputHeight, OutputWidth,
                   Input,
                   Filter,
                   Bias,
                   Output);

        ReferenceConv2D(BatchCount,
                        GroupCount,
                        InputChannels,
                        InputHeight, InputWidth,
                        FilterCount,
                        KernelHeight, KernelWidth,
                        PaddingLeftHeight, PaddingLeftWidth,
                        DilationHeight, DilationWidth,
                        StrideHeight, StrideWidth,
                        OutputHeight, OutputWidth,
                        Input,
                        Filter,
                        Bias,
                        OutputReference);

        if (memcmp(Output, OutputReference, OutputElements * sizeof(float)) != 0) {
            printf("mismatch: batch=%zd,group=%zd,input(%zd,%zd,%zd),filter=%zd,kernel(%zd,%zd)!!!\n",
                BatchCount, GroupCount, InputChannels, InputHeight, InputWidth, FilterCount,
                KernelHeight, KernelWidth);
        }
    }

    virtual
    void
    MlasConv2D(
        size_t BatchCount,
        size_t GroupCount,
        size_t InputChannels,
        size_t InputHeight,
        size_t InputWidth,
        size_t FilterCount,
        size_t KernelHeight,
        size_t KernelWidth,
        size_t PaddingLeftHeight,
        size_t PaddingLeftWidth,
        size_t PaddingRightHeight,
        size_t PaddingRightWidth,
        size_t DilationHeight,
        size_t DilationWidth,
        size_t StrideHeight,
        size_t StrideWidth,
        size_t OutputHeight,
        size_t OutputWidth,
        const float* Input,
        const float* Filter,
        const float* Bias,
        float* Output
        )
    {
        int64_t InputShape[] = { int64_t(InputHeight), int64_t(InputWidth) };
        int64_t KernelShape[] = { int64_t(KernelHeight), int64_t(KernelWidth) };
        int64_t DilationShape[] = { int64_t(DilationHeight), int64_t(DilationWidth) };
        int64_t Padding[] = { int64_t(PaddingLeftHeight), int64_t(PaddingLeftWidth), int64_t(PaddingRightHeight), int64_t(PaddingRightWidth) };
        int64_t StrideShape[] = { int64_t(StrideHeight), int64_t(StrideWidth) };
        int64_t OutputShape[] = { int64_t(OutputHeight), int64_t(OutputWidth) };

        MLAS_ACTIVATION Activation;
        Activation.ActivationKind = MlasIdentityActivation;

        MLAS_CONV_PARAMETERS Parameters;
        size_t WorkingBufferSize;

        MlasConvPrepare(&Parameters,
                        2,
                        BatchCount,
                        GroupCount,
                        InputChannels,
                        InputShape,
                        KernelShape,
                        DilationShape,
                        Padding,
                        StrideShape,
                        OutputShape,
                        FilterCount,
                        &Activation,
                        &WorkingBufferSize,
                        nullptr);

        MlasConv(&Parameters,
                 Input,
                 Filter,
                 Bias,
                 BufferWorking.GetBuffer(WorkingBufferSize),
                 Output,
                 nullptr);
    }

    void
    ReferenceConv2D(
        size_t BatchCount,
        size_t GroupCount,
        size_t InputChannels,
        size_t InputHeight,
        size_t InputWidth,
        size_t FilterCount,
        size_t KernelHeight,
        size_t KernelWidth,
        size_t PaddingLeftHeight,
        size_t PaddingLeftWidth,
        size_t DilationHeight,
        size_t DilationWidth,
        size_t StrideHeight,
        size_t StrideWidth,
        size_t OutputHeight,
        size_t OutputWidth,
        const float* Input,
        const float* Filter,
        const float* Bias,
        float* Output
        )
    {
        size_t InputSize = InputHeight * InputWidth;
        size_t OutputSize = OutputHeight * OutputWidth;
        size_t KernelSize = KernelHeight * KernelWidth;

        size_t K = InputChannels * KernelSize;
        size_t Im2ColElements = OutputSize * K;

        for (size_t b = 0; b < BatchCount; b++) {

            const float* filter = Filter;
            const float* bias = Bias;

            for (size_t g = 0; g < GroupCount; g++) {

                //
                // Transform the image using IM2COL and invoke the GEMM.
                //

                float* Im2Col = BufferIm2Col.GetBuffer(Im2ColElements);
                float* Im2ColOut = Im2Col;

                for (size_t c = 0; c < InputChannels; c++) {

                    for (size_t ky = 0; ky < KernelHeight; ky++) {

                        for (size_t kx = 0; kx < KernelWidth; kx++) {

                            for (size_t oh = 0; oh < OutputHeight; oh++) {

                                size_t ih = oh * StrideHeight + ky * DilationHeight - PaddingLeftHeight;

                                for (size_t ow = 0; ow < OutputWidth; ow++) {

                                    size_t iw = ow * StrideWidth + kx * DilationWidth - PaddingLeftWidth;

                                    *Im2ColOut++ = (ih < InputHeight && iw < InputWidth) ?
                                        Input[ih * InputWidth + iw] : 0;
                                }
                            }
                        }
                    }

                    Input += InputSize;
                }

                MlasGemm(CblasNoTrans, CblasNoTrans, FilterCount, OutputSize, K, 1.0f,
                    filter, K, Im2Col, OutputSize, 0.0f, Output, OutputSize, threadpool);

                //
                // Apply the bias.
                //

                for (size_t f = 0; f < FilterCount; f++) {

                    float biasValue = *bias++;

                    for (size_t o = 0; o < OutputSize; o++) {
                        *Output++ += biasValue;
                    }
                }

                filter += FilterCount * InputChannels * KernelSize;
            }
        }
    }

    MatrixGuardBuffer<float> BufferInput;
    MatrixGuardBuffer<float> BufferFilter;
    MatrixGuardBuffer<float> BufferBias;
    MatrixGuardBuffer<float> BufferOutput;
    MatrixGuardBuffer<float> BufferOutputReference;
    MatrixGuardBuffer<float> BufferWorking;
    MatrixGuardBuffer<float> BufferIm2Col;

public:
    void
    ExecuteShort(
        void
        ) override
    {
        for (unsigned i = 1; i < 256; i <<= 1) {
            Test(1, 1, 16, i, i, 32, 3, 3, 0, 0, 0, 0, 1, 1, 1, 1);
            Test(1, 1, 16, i, i, 32, 3, 3, 0, 0, 0, 0, 1, 1, 2, 2);
            Test(1, 1, 16, i, i, 32, 3, 3, 0, 0, 0, 0, 2, 2, 1, 1);
            Test(1, 1, 16, i, i, 32, 3, 3, 1, 1, 1, 1, 1, 1, 1, 1);
            Test(1, 1, 16, i, i, 32, 1, 1, 0, 0, 0, 0, 1, 1, 1, 1);
            Test(1, 1, 16, i, i, 32, i, 1, 0, 0, 0, 0, 1, 1, 1, 1);
            Test(1, 1, 16, i, i, 32, 1, i, 0, 0, 0, 0, 1, 1, 1, 1);
        }
    }

    void
    ExecuteLong(
        void
        ) override
    {
        static const unsigned cs[] = { 32, 14, 1 };
        static const unsigned is[] = { 53, 11, 5, 1 };

        for (unsigned i = 1; i <= 32; i++) {
            Test(4, 18, 1, 32, 89, 48, i, 89, 0, 0, 0, 0, 1, 1, 1, 1);
            Test(4, 18, 1, 32, 89, 48, i, 89, 1, 1, 1, 1, 1, 1, 1, 1);
            Test(4, 18, 2, 32, 89, 48, i, 89, 0, 0, 0, 0, 1, 1, 1, 1);
        }

        for (unsigned b = 1; b < 64; b++) {
            Test(b, 1, 64, 11, 11, 128, 1, 1, 0, 0, 0, 0, 1, 1, 1, 1);
        }

        for (unsigned ic = 0; ic < _countof(cs); ic++) {
            for (unsigned ih = 0; ih < _countof(is); ih++) {
                for (unsigned iw = 0; iw < _countof(is); iw++) {
                    fprintf(stderr, "Handling %ux%ux%u\n", cs[ic], is[ih], is[iw]);
                    for (unsigned fc = 0; fc < _countof(cs); fc++) {
                        for (unsigned kh = 1; kh <= 5; kh++) {
                            if (kh == 4) continue;
                            for (unsigned kw = 1; kw <= 5; kw++) {
                                if (kw == 4) continue;
                                for (unsigned p0 = 0; p0 < 2; p0++) {
                                    for (unsigned p1 = 0; p1 < 2; p1++) {
                                        for (unsigned p2 = 0; p2 < 2; p2++) {
                                            for (unsigned p3 = 0; p3 < 2; p3++) {
                                                for (unsigned dh = 1; dh <= 2; dh++) {
                                                    for (unsigned dw = 1; dw <= 2; dw++) {
                                                        for (unsigned sh = 1; sh <= 2; sh++) {
                                                            for (unsigned sw = 1; sw <= 2; sw++) {
                                                                Test(1, 1, cs[ic], is[ih], is[iw], cs[fc], kh, kw, p0, p1, p2, p3, dh, dw, sh, sw);
                                                            }
                                                        }
                                                    }
                                                }
                                            }
                                        }
                                    }
                                }
                            }
                        }
                    }
                }
            }
        }
    }
};

class MlasNchwcConv2DTest : public MlasConv2DTest
{
protected:
    void
    MlasConv2D(
        size_t BatchCount,
        size_t GroupCount,
        size_t InputChannels,
        size_t InputHeight,
        size_t InputWidth,
        size_t FilterCount,
        size_t KernelHeight,
        size_t KernelWidth,
        size_t PaddingLeftHeight,
        size_t PaddingLeftWidth,
        size_t PaddingRightHeight,
        size_t PaddingRightWidth,
        size_t DilationHeight,
        size_t DilationWidth,
        size_t StrideHeight,
        size_t StrideWidth,
        size_t OutputHeight,
        size_t OutputWidth,
        const float* Input,
        const float* Filter,
        const float* Bias,
        float* Output
        ) override
    {
        int64_t InputShape[] = { int64_t(BatchCount), int64_t(GroupCount * InputChannels), int64_t(InputHeight), int64_t(InputWidth) };
        int64_t FilterShape[] = { int64_t(GroupCount * FilterCount), int64_t(InputChannels), int64_t(KernelHeight), int64_t(KernelWidth) };
        int64_t OutputShape[] = { int64_t(BatchCount), int64_t(GroupCount * FilterCount), int64_t(OutputHeight), int64_t(OutputWidth) };

        int64_t KernelShape[] = { int64_t(KernelHeight), int64_t(KernelWidth) };
        int64_t DilationShape[] = { int64_t(DilationHeight), int64_t(DilationWidth) };
        int64_t Padding[] = { int64_t(PaddingLeftHeight), int64_t(PaddingLeftWidth), int64_t(PaddingRightHeight), int64_t(PaddingRightWidth) };
        int64_t StrideShape[] = { int64_t(StrideHeight), int64_t(StrideWidth) };

        //
        // Select the type of convolution that will be performed.
        //

        bool DoReorderInput;
        bool ReorderFilterOIHWBo;

        if (GroupCount > 1 && InputChannels == 1 && FilterCount == 1) {
            // Depthwise convolution.
            DoReorderInput = true;
            ReorderFilterOIHWBo = true;
        } else if (InputChannels >= BlockSize) {
            // NCHWc or pointwise convolution;
            DoReorderInput = true;
            ReorderFilterOIHWBo = false;
        } else {
            // NCHW convolution.
            DoReorderInput = false;
            ReorderFilterOIHWBo = true;
        }

        size_t NchwcInputChannels = (GroupCount * InputChannels + BlockSize - 1) & ~(BlockSize - 1);
        size_t NchwcOutputChannels = (GroupCount * FilterCount + BlockSize - 1) & ~(BlockSize - 1);

        //
        // Reorder the filter buffer as needed.
        //

        float* ReorderedFilter;

        if (ReorderFilterOIHWBo) {
            size_t NchwcFilterElements = NchwcOutputChannels * InputChannels * KernelHeight * KernelWidth;
            ReorderedFilter = BufferNchwcFilter.GetBuffer(NchwcFilterElements);
            MlasReorderFilterOIHWBo(FilterShape, Filter, ReorderedFilter);
        } else {
            size_t NchwcFilterElements = NchwcOutputChannels * NchwcInputChannels * KernelHeight * KernelWidth;
            ReorderedFilter = BufferNchwcFilter.GetBuffer(NchwcFilterElements);
            MlasReorderFilterOIHWBiBo(FilterShape, Filter, ReorderedFilter);
        }

        //
        // Align the bias buffer to the filter count if needed.
        //

        if (Bias != nullptr && GroupCount * FilterCount < NchwcOutputChannels) {

            float* AlignedBias = BufferNchwcBias.GetBuffer(NchwcOutputChannels);

            size_t i;
            for (i = 0; i < GroupCount * FilterCount; i++) {
                AlignedBias[i] = Bias[i];
            }
            for (; i < NchwcOutputChannels; i++) {
                AlignedBias[i] = 0.0f;
            }

            Bias = AlignedBias;
        }

        //
        // Reorder the input buffer if needed.
        //

        if (DoReorderInput) {
            size_t NchwcInputElements = BatchCount * NchwcInputChannels * InputHeight * InputWidth;
            float* NchwcInput = BufferNchwcInput.GetBuffer(NchwcInputElements);
            MlasReorderInput(InputShape, Input, NchwcInput);
            Input = NchwcInput;
            InputShape[1] = NchwcInputChannels;
        }

        int64_t NchwcOutputShape[] = { int64_t(BatchCount), int64_t(NchwcOutputChannels), int64_t(OutputHeight), int64_t(OutputWidth) };

        size_t NchwcOutputElements = BatchCount * NchwcOutputChannels * OutputHeight * OutputWidth;
        float* NchwcOutput = BufferNchwcOutput.GetBuffer(NchwcOutputElements);

        MLAS_ACTIVATION Activation;
        Activation.ActivationKind = MlasIdentityActivation;

        MlasNchwcConv(InputShape,
                      KernelShape,
                      DilationShape,
                      Padding,
                      StrideShape,
                      NchwcOutputShape,
                      GroupCount,
                      Input,
                      ReorderedFilter,
                      Bias,
                      NchwcOutput,
                      &Activation,
                      true,
                      nullptr);

        //
        // Reorder the output buffer.
        //

        MlasReorderOutputNchw(OutputShape, NchwcOutput, Output);
    }

    const size_t BlockSize = MlasNchwcGetBlockSize();

    MatrixGuardBuffer<float> BufferNchwcInput;
    MatrixGuardBuffer<float> BufferNchwcFilter;
    MatrixGuardBuffer<float> BufferNchwcBias;
    MatrixGuardBuffer<float> BufferNchwcOutput;

public:
    void
    ExecuteLong(
        void
        ) override
    {
        // N.B. InputChannels must be a multiple of 4 if the count is greater
        // than the block size.
        static const unsigned cis[] = { 32, 20, 5, 1 };
        static const unsigned cos[] = { 64, 15, 1 };
        static const unsigned is[] = { 27, 11, 5, 1 };

        // Depthwise convolutions.
        for (unsigned i = 16; i < 256; i <<= 1) {
            Test(1, i, 1, 28, 28, 1, 3, 3, 0, 0, 0, 0, 1, 1, 1, 1);
            Test(1, i, 1, 28, 28, 1, 3, 3, 0, 0, 0, 0, 1, 1, 2, 2);
            Test(1, i, 1, 28, 28, 1, 3, 3, 0, 0, 0, 0, 2, 2, 1, 1);
            Test(1, i, 1, 28, 28, 1, 3, 3, 1, 1, 1, 1, 1, 1, 1, 1);
            Test(1, i, 1, 28, 28, 1, 1, 1, 0, 0, 0, 0, 1, 1, 1, 1);
            Test(1, i, 1, 28, 28, 1, i, 1, 0, 0, 0, 0, 1, 1, 1, 1);
            Test(12, i, 1, 11, 11, 1, 3, 3, 0, 0, 0, 0, 1, 1, 1, 1);
        }

        // Test varying FilterCounts.
        for (unsigned i = 1; i < 128; i++) {
            Test(1, 1, 3, 34, 34, i, 3, 3, 0, 0, 0, 0, 1, 1, 1, 1);
            Test(1, 1, 16, 34, 34, i, 3, 3, 0, 0, 0, 0, 1, 1, 1, 1);
            Test(1, 1, 16, 34, 34, i, 1, 1, 0, 0, 0, 0, 1, 1, 1, 1);
        }

        for (unsigned i = 1; i <= 32; i++) {
            Test(4, 18, 1, 32, 89, 48, i, 89, 0, 0, 0, 0, 1, 1, 1, 1);
            Test(4, 18, 1, 32, 89, 48, i, 89, 1, 1, 1, 1, 1, 1, 1, 1);
            Test(4, 18, 2, 32, 89, 48, i, 89, 0, 0, 0, 0, 1, 1, 1, 1);
        }

        for (unsigned b = 1; b < 64; b++) {
            Test(b, 1, 64, 11, 11, 128, 1, 1, 0, 0, 0, 0, 1, 1, 1, 1);
        }

        for (unsigned ic = 0; ic < _countof(cis); ic++) {
            for (unsigned ih = 0; ih < _countof(is); ih++) {
                for (unsigned iw = 0; iw < _countof(is); iw++) {
                    fprintf(stderr, "Handling %ux%ux%u\n", cis[ic], is[ih], is[iw]);
                    for (unsigned fc = 0; fc < _countof(cos); fc++) {
                        for (unsigned kh = 1; kh <= 5; kh++) {
                            if (kh == 4) continue;
                            for (unsigned kw = 1; kw <= 5; kw++) {
                                if (kw == 4) continue;
                                for (unsigned p0 = 0; p0 <= 3; p0++) {
                                    for (unsigned p1 = 0; p1 <= 3; p1++) {
                                        for (unsigned p2 = 0; p2 <= 3; p2++) {
                                            for (unsigned p3 = 0; p3 <= 3; p3++) {
                                                for (unsigned dh = 1; dh <= 2; dh++) {
                                                    for (unsigned dw = 1; dw <= 2; dw++) {
                                                        for (unsigned sh = 1; sh <= 2; sh++) {
                                                            for (unsigned sw = 1; sw <= 2; sw++) {
                                                                Test(1, 1, cis[ic], is[ih], is[iw], cos[fc], kh, kw, p0, p1, p2, p3, dh, dw, sh, sw);
                                                            }
                                                        }
                                                    }
                                                }
                                            }
                                        }
                                    }
                                }
                            }
                        }
                    }
                }
            }
        }
    }

};

class MlasPool2DTest : public MlasTestBase
{
protected:
    void
    Test(
        size_t BatchCount,
        size_t InputChannels,
        size_t InputHeight,
        size_t InputWidth,
        size_t KernelHeight,
        size_t KernelWidth,
        size_t PaddingLeftHeight,
        size_t PaddingLeftWidth,
        size_t PaddingRightHeight,
        size_t PaddingRightWidth,
        size_t StrideHeight,
        size_t StrideWidth
        )
    {
        const size_t DilationHeight = 1;
        const size_t DilationWidth = 1;

        int64_t OutputHeight64 =
            ((int64_t(InputHeight) + int64_t(PaddingLeftHeight) + int64_t(PaddingRightHeight)) -
            (int64_t(DilationHeight) * (int64_t(KernelHeight) - 1) + 1)) / int64_t(StrideHeight) + 1;
        int64_t OutputWidth64 =
            ((int64_t(InputWidth) + int64_t(PaddingLeftWidth) + int64_t(PaddingRightWidth)) -
            (int64_t(DilationWidth) * (int64_t(KernelWidth) - 1) + 1)) / int64_t(StrideWidth) + 1;

        if (OutputHeight64 <= 0 || OutputWidth64 <= 0) {
            return;
        }

        int64_t InputShape[] = { int64_t(BatchCount), int64_t(InputChannels), int64_t(InputHeight), int64_t(InputWidth) };
        int64_t KernelShape[] = { int64_t(KernelHeight), int64_t(KernelWidth) };
        int64_t Padding[] = { int64_t(PaddingLeftHeight), int64_t(PaddingLeftWidth), int64_t(PaddingRightHeight), int64_t(PaddingRightWidth) };
        int64_t StrideShape[] = { int64_t(StrideHeight), int64_t(StrideWidth) };
        int64_t OutputShape[] = { int64_t(BatchCount), int64_t(InputChannels), OutputHeight64, OutputWidth64 };

        size_t InputBufferElements = size_t(InputShape[0] * InputShape[1] * InputShape[2] * InputShape[3]);
        size_t OutputBufferElements = size_t(OutputShape[0] * OutputShape[1] * OutputShape[2] * OutputShape[3]);

        const float* Input = BufferInput.GetBuffer(InputBufferElements);
        float* Output = BufferOutput.GetBuffer(OutputBufferElements);
        float* OutputReference = BufferOutputReference.GetBuffer(OutputBufferElements);

        MlasPool2D(MlasMaximumPooling, InputShape, KernelShape, Padding, StrideShape, OutputShape, Input, Output);
        ReferenceMaximumPool2D(InputShape, KernelShape, Padding, StrideShape, Input, OutputReference);

        if (memcmp(Output, OutputReference, OutputBufferElements * sizeof(float)) != 0) {
            printf("mismatch: maximum input(%zd,%zd,%zd),kernel(%zd,%zd)!!!\n",
                InputChannels, InputHeight, InputWidth, KernelHeight, KernelWidth);
        }

        MlasPool2D(MlasAveragePoolingExcludePad, InputShape, KernelShape, Padding, StrideShape, OutputShape, Input, Output);
        ReferenceAveragePool2D(InputShape, KernelShape, Padding, StrideShape, Input, OutputReference, false);

        if (memcmp(Output, OutputReference, OutputBufferElements * sizeof(float)) != 0) {
            printf("mismatch: averageexcpad input(%zd,%zd,%zd),kernel(%zd,%zd)!!!\n",
                InputChannels, InputHeight, InputWidth, KernelHeight, KernelWidth);
        }

        MlasPool2D(MlasAveragePoolingIncludePad, InputShape, KernelShape, Padding, StrideShape, OutputShape, Input, Output);
        ReferenceAveragePool2D(InputShape, KernelShape, Padding, StrideShape, Input, OutputReference, true);

        if (memcmp(Output, OutputReference, OutputBufferElements * sizeof(float)) != 0) {
            printf("mismatch: averageincpad input(%zd,%zd,%zd),kernel(%zd,%zd)!!!\n",
                InputChannels, InputHeight, InputWidth, KernelHeight, KernelWidth);
        }
    }

    virtual
    void
    MlasPool2D(
        MLAS_POOLING_KIND PoolingKind,
        const int64_t* InputShape,
        const int64_t* KernelShape,
        const int64_t* Padding,
        const int64_t* StrideShape,
        const int64_t* OutputShape,
        const float* Input,
        float* Output
        )
    {
        MlasPool(PoolingKind, 2, InputShape, KernelShape, Padding, StrideShape, OutputShape, Input, Output, threadpool);
    }

    void
    ReferenceMaximumPool2D(
        const int64_t* InputShape,
        const int64_t* KernelShape,
        const int64_t* Padding,
        const int64_t* StrideShape,
        const float* Input,
        float* Output
        )
    {
        int64_t ChannelCount = InputShape[0] * InputShape[1];

        int64_t InputHeight = InputShape[2];
        int64_t InputWidth = InputShape[3];

        int64_t KernelHeight = KernelShape[0];
        int64_t KernelWidth = KernelShape[1];

        int64_t PaddingLeftY = Padding[0];
        int64_t PaddingLeftX = Padding[1];
        int64_t PaddingRightY = Padding[2];
        int64_t PaddingRightX = Padding[3];

        int64_t StrideHeight = StrideShape[0];
        int64_t StrideWidth = StrideShape[1];

        int64_t OutputHeight = (InputHeight + PaddingLeftY + PaddingRightY - KernelHeight) / StrideHeight + 1;
        int64_t OutputWidth = (InputWidth + PaddingLeftX + PaddingRightX - KernelWidth) / StrideWidth + 1;

        for (int64_t c = 0; c < ChannelCount; c++) {

            for (int64_t ph = 0; ph < OutputHeight; ph++) {

                int64_t ihStart = ph * StrideHeight - PaddingLeftY;
                int64_t ihEnd = ihStart + KernelHeight;

                ihStart = (std::max)(ihStart, int64_t(0));
                ihEnd = (std::min)(ihEnd, InputHeight);

                for (int64_t pw = 0; pw < OutputWidth; pw++) {

                    int64_t iwStart = pw * StrideWidth - PaddingLeftX;
                    int64_t iwEnd = iwStart + KernelWidth;

                    iwStart = (std::max)(iwStart, int64_t(0));
                    iwEnd = (std::min)(iwEnd, InputWidth);

                    float m = std::numeric_limits<float>::lowest();

                    for (int64_t ih = ihStart; ih < ihEnd; ih++) {
                        for (int64_t iw = iwStart; iw < iwEnd; iw++) {
                            m = (std::max)(m, Input[ih * InputWidth + iw]);
                        }
                    }

                    Output[ph * OutputWidth + pw] = m;
                }
            }

            Input += InputHeight * InputWidth;
            Output += OutputHeight * OutputWidth;
        }
    }

    void
    ReferenceAveragePool2D(
        const int64_t* InputShape,
        const int64_t* KernelShape,
        const int64_t* Padding,
        const int64_t* StrideShape,
        const float* Input,
        float* Output,
        bool CountIncludePad
        )
    {
        int64_t ChannelCount = InputShape[0] * InputShape[1];

        int64_t InputHeight = InputShape[2];
        int64_t InputWidth = InputShape[3];

        int64_t KernelHeight = KernelShape[0];
        int64_t KernelWidth = KernelShape[1];

        int64_t PaddingLeftY = Padding[0];
        int64_t PaddingLeftX = Padding[1];
        int64_t PaddingRightY = Padding[2];
        int64_t PaddingRightX = Padding[3];

        int64_t StrideHeight = StrideShape[0];
        int64_t StrideWidth = StrideShape[1];

        int64_t OutputHeight = (InputHeight + PaddingLeftY + PaddingRightY - KernelHeight) / StrideHeight + 1;
        int64_t OutputWidth = (InputWidth + PaddingLeftX + PaddingRightX - KernelWidth) / StrideWidth + 1;

        for (int64_t c = 0; c < ChannelCount; c++) {

            for (int64_t ph = 0; ph < OutputHeight; ph++) {

                int64_t ihStart = ph * StrideHeight - PaddingLeftY;
                int64_t ihEnd = ihStart + KernelHeight;

                ihStart = (std::max)(ihStart, int64_t(0));
                ihEnd = (std::min)(ihEnd, InputHeight);

                for (int64_t pw = 0; pw < OutputWidth; pw++) {

                    int64_t iwStart = pw * StrideWidth - PaddingLeftX;
                    int64_t iwEnd = iwStart + KernelWidth;

                    iwStart = (std::max)(iwStart, int64_t(0));
                    iwEnd = (std::min)(iwEnd, InputWidth);

                    float m = 0.0f;

                    for (int64_t ih = ihStart; ih < ihEnd; ih++) {
                        for (int64_t iw = iwStart; iw < iwEnd; iw++) {
                            m += Input[ih * InputWidth + iw];
                        }
                    }

                    if (CountIncludePad) {
                        m /= (KernelHeight * KernelWidth);
                    } else {
                        m /= (ihEnd - ihStart) * (iwEnd - iwStart);
                    }

                    Output[ph * OutputWidth + pw] = m;
                }
            }

            Input += InputHeight * InputWidth;
            Output += OutputHeight * OutputWidth;
        }
    }

    MatrixGuardBuffer<float> BufferInput;
    MatrixGuardBuffer<float> BufferOutput;
    MatrixGuardBuffer<float> BufferOutputReference;

public:
    void
    ExecuteShort(
        void
        ) override
    {
        for (unsigned i = 1; i < 256; i <<= 1) {
            Test(1, 16, i, i, 3, 3, 0, 0, 0, 0, 1, 1);
            Test(1, 16, i, i, 3, 3, 0, 0, 0, 0, 2, 2);
            Test(1, 16, i, i, 3, 3, 0, 0, 0, 0, 1, 1);
            Test(1, 16, i, i, 3, 3, 1, 1, 1, 1, 1, 1);
            Test(1, 16, i, i, 1, 1, 0, 0, 0, 0, 1, 1);
            Test(1, 16, i, i, i, 1, 0, 0, 0, 0, 1, 1);
            Test(1, 16, i, i, 1, i, 0, 0, 0, 0, 1, 1);
        }
    }

    void
    ExecuteLong(
        void
        ) override
    {
        static const unsigned is[] = { 53, 17, 11, 5, 4, 3, 2, 1 };

        for (unsigned i = 1; i < 2058; i++) {
            Test(1, 1, 4, i, 2, 4, 0, 2, 0, 1, 1, 1);
        }

        for (unsigned ih = 0; ih < _countof(is); ih++) {
            for (unsigned iw = 0; iw < _countof(is); iw++) {
                fprintf(stderr, "Handling %ux%u\n", is[ih], is[iw]);
                Test(1, 1, is[ih], is[iw], is[ih], is[iw], 0, 0, 0, 0, 1, 1);
                Test(1, 1, is[ih], is[iw], is[ih], 1, 0, 0, 0, 0, 1, 1);
                Test(1, 1, is[ih], is[iw], 1, is[iw], 0, 0, 0, 0, 1, 1);
                for (unsigned kh = 1; kh <= 5; kh++) {
                    if (kh > is[ih]) break;
                    for (unsigned kw = 1; kw <= 5; kw++) {
                        if (kw > is[iw]) break;
                        for (unsigned sh = 1; sh <= 3; sh++) {
                            for (unsigned sw = 1; sw <= 3; sw++) {
                                for (unsigned p0 = 0; p0 < kh; p0++) {
                                    for (unsigned p1 = 0; p1 < kw; p1++) {
                                        for (unsigned p2 = 0; p2 < kh; p2++) {
                                            for (unsigned p3 = 0; p3 < kw; p3++) {
                                                Test(5, 3, is[ih], is[iw], kh, kw, p0, p1, p2, p3, sh, sw);
                                            }
                                        }
                                    }
                                }
                            }
                        }
                    }
                }
            }
        }
    }
};

class MlasNchwcPool2DTest : public MlasPool2DTest
{
protected:
    void
    MlasPool2D(
        MLAS_POOLING_KIND PoolingKind,
        const int64_t* InputShape,
        const int64_t* KernelShape,
        const int64_t* Padding,
        const int64_t* StrideShape,
        const int64_t* OutputShape,
        const float* Input,
        float* Output
        ) override
    {
        size_t NchwcChannels = (size_t(InputShape[1]) + BlockSize - 1) & ~(BlockSize - 1);

        int64_t NchwcInputShape[] = { InputShape[0], int64_t(NchwcChannels), InputShape[2], InputShape[3] };
        size_t NchwcInputElements = size_t(NchwcInputShape[0]) * size_t(NchwcInputShape[1]) * size_t(NchwcInputShape[2]) * size_t(NchwcInputShape[3]);
        float* NchwcInput = BufferNchwcInput.GetBuffer(NchwcInputElements);

        int64_t NchwcOutputShape[] = { OutputShape[0], int64_t(NchwcChannels), OutputShape[2], OutputShape[3] };
        size_t NchwcOutputElements = size_t(NchwcOutputShape[0]) * size_t(NchwcOutputShape[1]) * size_t(NchwcOutputShape[2]) * size_t(NchwcOutputShape[3]);
        float* NchwcOutput = BufferNchwcOutput.GetBuffer(NchwcOutputElements);

        MlasReorderInput(InputShape, Input, NchwcInput);

        MlasNchwcPool(PoolingKind,
                      NchwcInputShape,
                      KernelShape,
                      nullptr,
                      Padding,
                      StrideShape,
                      NchwcOutputShape,
                      NchwcInput,
                      NchwcOutput,
                      nullptr);

        MlasReorderOutputNchw(OutputShape, NchwcOutput, Output);
    }

    MatrixGuardBuffer<float> BufferNchwcInput;
    MatrixGuardBuffer<float> BufferNchwcOutput;

    const size_t BlockSize = MlasNchwcGetBlockSize();

public:
    void
    ExecuteLong(
        void
        ) override
    {
        static const unsigned is[] = { 53, 11, 1 };

        for (unsigned ih = 0; ih < _countof(is); ih++) {
            for (unsigned iw = 0; iw < _countof(is); iw++) {
                fprintf(stderr, "Handling %ux%u\n", is[ih], is[iw]);
                Test(1, 12, is[ih], is[iw], is[ih], is[iw], 0, 0, 0, 0, 1, 1);
                Test(1, 32, is[ih], is[iw], is[ih], 1, 0, 0, 0, 0, 1, 1);
                Test(1, 68, is[ih], is[iw], 1, is[iw], 0, 0, 0, 0, 1, 1);
                for (unsigned kh = 1; kh <= 5; kh++) {
                    if (kh > is[ih]) break;
                    for (unsigned kw = 1; kw <= 5; kw++) {
                        if (kw > is[iw]) break;
                        for (unsigned sh = 1; sh <= 3; sh++) {
                            for (unsigned sw = 1; sw <= 3; sw++) {
                                for (unsigned p0 = 0; p0 < kh; p0++) {
                                    for (unsigned p1 = 0; p1 < kw; p1++) {
                                        for (unsigned p2 = 0; p2 < kh; p2++) {
                                            for (unsigned p3 = 0; p3 < kw; p3++) {
                                                Test(1, 32, is[ih], is[iw], kh, kw, p0, p1, p2, p3, sh, sw);
                                            }
                                        }
                                    }
                                }
                            }
                        }
                    }
                }
            }
        }
    }

};

class MlasPool3DTest : public MlasTestBase
{
protected:
    void
    Test(
        size_t BatchCount,
        size_t InputChannels,
        size_t InputDepth,
        size_t InputHeight,
        size_t InputWidth,
        size_t KernelDepth,
        size_t KernelHeight,
        size_t KernelWidth,
        size_t PaddingLeftDepth,
        size_t PaddingLeftHeight,
        size_t PaddingLeftWidth,
        size_t PaddingRightDepth,
        size_t PaddingRightHeight,
        size_t PaddingRightWidth,
        size_t StrideDepth,
        size_t StrideHeight,
        size_t StrideWidth
        )
    {
        const size_t DilationDepth = 1;
        const size_t DilationHeight = 1;
        const size_t DilationWidth = 1;

        int64_t OutputDepth64 =
            ((int64_t(InputDepth) + int64_t(PaddingLeftDepth) + int64_t(PaddingRightDepth)) -
            (int64_t(DilationDepth) * (int64_t(KernelDepth) - 1) + 1)) / int64_t(StrideDepth) + 1;
        int64_t OutputHeight64 =
            ((int64_t(InputHeight) + int64_t(PaddingLeftHeight) + int64_t(PaddingRightHeight)) -
            (int64_t(DilationHeight) * (int64_t(KernelHeight) - 1) + 1)) / int64_t(StrideHeight) + 1;
        int64_t OutputWidth64 =
            ((int64_t(InputWidth) + int64_t(PaddingLeftWidth) + int64_t(PaddingRightWidth)) -
            (int64_t(DilationWidth) * (int64_t(KernelWidth) - 1) + 1)) / int64_t(StrideWidth) + 1;

        if (OutputDepth64 <= 0 || OutputHeight64 <= 0 || OutputWidth64 <= 0) {
            return;
        }

        int64_t InputShape[] = { int64_t(BatchCount), int64_t(InputChannels), int64_t(InputDepth), int64_t(InputHeight), int64_t(InputWidth) };
        int64_t KernelShape[] = { int64_t(KernelDepth), int64_t(KernelHeight), int64_t(KernelWidth) };
        int64_t Padding[] = { int64_t(PaddingLeftDepth), int64_t(PaddingLeftHeight), int64_t(PaddingLeftWidth), int64_t(PaddingRightDepth), int64_t(PaddingRightHeight), int64_t(PaddingRightWidth) };
        int64_t StrideShape[] = { int64_t(StrideDepth), int64_t(StrideHeight), int64_t(StrideWidth) };
        int64_t OutputShape[] = { int64_t(BatchCount), int64_t(InputChannels), OutputDepth64, OutputHeight64, OutputWidth64 };

        OutputShape[2] = (InputShape[2] + Padding[0] + Padding[3] - KernelShape[0]) / StrideShape[0] + 1;
        OutputShape[3] = (InputShape[3] + Padding[1] + Padding[4] - KernelShape[1]) / StrideShape[1] + 1;
        OutputShape[4] = (InputShape[4] + Padding[2] + Padding[5] - KernelShape[2]) / StrideShape[2] + 1;

        size_t InputBufferElements = size_t(InputShape[0] * InputShape[1] * InputShape[2] * InputShape[3] * InputShape[4]);
        size_t OutputBufferElements = size_t(OutputShape[0] * OutputShape[1] * OutputShape[2] * OutputShape[3] * OutputShape[4]);

        const float* Input = BufferInput.GetBuffer(InputBufferElements);
        float* Output = BufferOutput.GetBuffer(OutputBufferElements);
        float* OutputReference = BufferOutputReference.GetBuffer(OutputBufferElements);

        MlasPool(MlasMaximumPooling, 3, InputShape, KernelShape, Padding, StrideShape, OutputShape, Input, Output, threadpool);
        ReferenceMaximumPool3D(InputShape, KernelShape, Padding, StrideShape, Input, OutputReference);

        if (memcmp(Output, OutputReference, OutputBufferElements * sizeof(float)) != 0) {
            printf("mismatch: maximum input(%zd,%zd,%zd,%zd),kernel(%zd,%zd,%zd)!!!\n",
                InputChannels, InputDepth, InputHeight, InputWidth, KernelDepth, KernelHeight, KernelWidth);
        }

        MlasPool(MlasAveragePoolingExcludePad, 3, InputShape, KernelShape, Padding, StrideShape, OutputShape, Input, Output, threadpool);
        ReferenceAveragePool3D(InputShape, KernelShape, Padding, StrideShape, Input, OutputReference, false);

        if (memcmp(Output, OutputReference, OutputBufferElements * sizeof(float)) != 0) {
            printf("mismatch: averageexcpad input(%zd,%zd,%zd,%zd),kernel(%zd,%zd,%zd)!!!\n",
                InputChannels, InputDepth, InputHeight, InputWidth, KernelDepth, KernelHeight, KernelWidth);
        }

        MlasPool(MlasAveragePoolingIncludePad, 3, InputShape, KernelShape, Padding, StrideShape, OutputShape, Input, Output, threadpool);
        ReferenceAveragePool3D(InputShape, KernelShape, Padding, StrideShape, Input, OutputReference, true);

        if (memcmp(Output, OutputReference, OutputBufferElements * sizeof(float)) != 0) {
            printf("mismatch: averageincpad input(%zd,%zd,%zd,%zd),kernel(%zd,%zd,%zd)!!!\n",
                InputChannels, InputDepth, InputHeight, InputWidth, KernelDepth, KernelHeight, KernelWidth);
        }
    }

    void
    ReferenceMaximumPool3D(
        const int64_t* InputShape,
        const int64_t* KernelShape,
        const int64_t* Padding,
        const int64_t* StrideShape,
        const float* Input,
        float* Output
        )
    {
        int64_t ChannelCount = InputShape[0] * InputShape[1];

        int64_t InputDepth = InputShape[2];
        int64_t InputHeight = InputShape[3];
        int64_t InputWidth = InputShape[4];

        int64_t KernelDepth = KernelShape[0];
        int64_t KernelHeight = KernelShape[1];
        int64_t KernelWidth = KernelShape[2];

        int64_t PaddingLeftZ = Padding[0];
        int64_t PaddingLeftY = Padding[1];
        int64_t PaddingLeftX = Padding[2];
        int64_t PaddingRightZ = Padding[3];
        int64_t PaddingRightY = Padding[4];
        int64_t PaddingRightX = Padding[5];

        int64_t StrideDepth = StrideShape[0];
        int64_t StrideHeight = StrideShape[1];
        int64_t StrideWidth = StrideShape[2];

        int64_t OutputDepth = (InputDepth + PaddingLeftZ + PaddingRightZ - KernelDepth) / StrideDepth + 1;
        int64_t OutputHeight = (InputHeight + PaddingLeftY + PaddingRightY - KernelHeight) / StrideHeight + 1;
        int64_t OutputWidth = (InputWidth + PaddingLeftX + PaddingRightX - KernelWidth) / StrideWidth + 1;

        for (int64_t c = 0; c < ChannelCount; c++) {

            for (int64_t pd = 0; pd < OutputDepth; pd++) {

                int64_t idStart = pd * StrideDepth - PaddingLeftZ;
                int64_t idEnd = idStart + KernelDepth;

                idStart = (std::max)(idStart, int64_t(0));
                idEnd = (std::min)(idEnd, InputDepth);

                for (int64_t ph = 0; ph < OutputHeight; ph++) {

                    int64_t ihStart = ph * StrideHeight - PaddingLeftY;
                    int64_t ihEnd = ihStart + KernelHeight;

                    ihStart = (std::max)(ihStart, int64_t(0));
                    ihEnd = (std::min)(ihEnd, InputHeight);

                    for (int64_t pw = 0; pw < OutputWidth; pw++) {

                        int64_t iwStart = pw * StrideWidth - PaddingLeftX;
                        int64_t iwEnd = iwStart + KernelWidth;

                        iwStart = (std::max)(iwStart, int64_t(0));
                        iwEnd = (std::min)(iwEnd, InputWidth);

                        float m = std::numeric_limits<float>::lowest();

                        for (int64_t id = idStart; id < idEnd; id++) {
                            for (int64_t ih = ihStart; ih < ihEnd; ih++) {
                                for (int64_t iw = iwStart; iw < iwEnd; iw++) {
                                    m = (std::max)(m, Input[id * InputHeight * InputWidth + ih * InputWidth + iw]);
                                }
                            }
                        }

                        Output[pd * OutputHeight * OutputWidth + ph * OutputWidth + pw] = m;
                    }
                }
            }

            Input += InputDepth * InputHeight * InputWidth;
            Output += OutputDepth * OutputHeight * OutputWidth;
        }
    }

    void
    ReferenceAveragePool3D(
        const int64_t* InputShape,
        const int64_t* KernelShape,
        const int64_t* Padding,
        const int64_t* StrideShape,
        const float* Input,
        float* Output,
        bool CountIncludePad
        )
    {
        int64_t ChannelCount = InputShape[0] * InputShape[1];

        int64_t InputDepth = InputShape[2];
        int64_t InputHeight = InputShape[3];
        int64_t InputWidth = InputShape[4];

        int64_t KernelDepth = KernelShape[0];
        int64_t KernelHeight = KernelShape[1];
        int64_t KernelWidth = KernelShape[2];

        int64_t PaddingLeftZ = Padding[0];
        int64_t PaddingLeftY = Padding[1];
        int64_t PaddingLeftX = Padding[2];
        int64_t PaddingRightZ = Padding[3];
        int64_t PaddingRightY = Padding[4];
        int64_t PaddingRightX = Padding[5];

        int64_t StrideDepth = StrideShape[0];
        int64_t StrideHeight = StrideShape[1];
        int64_t StrideWidth = StrideShape[2];

        int64_t OutputDepth = (InputDepth + PaddingLeftZ + PaddingRightZ - KernelDepth) / StrideDepth + 1;
        int64_t OutputHeight = (InputHeight + PaddingLeftY + PaddingRightY - KernelHeight) / StrideHeight + 1;
        int64_t OutputWidth = (InputWidth + PaddingLeftX + PaddingRightX - KernelWidth) / StrideWidth + 1;

        for (int64_t c = 0; c < ChannelCount; c++) {

            for (int64_t pd = 0; pd < OutputDepth; pd++) {

                int64_t idStart = pd * StrideDepth - PaddingLeftZ;
                int64_t idEnd = idStart + KernelDepth;

                idStart = (std::max)(idStart, int64_t(0));
                idEnd = (std::min)(idEnd, InputDepth);

                for (int64_t ph = 0; ph < OutputHeight; ph++) {

                    int64_t ihStart = ph * StrideHeight - PaddingLeftY;
                    int64_t ihEnd = ihStart + KernelHeight;

                    ihStart = (std::max)(ihStart, int64_t(0));
                    ihEnd = (std::min)(ihEnd, InputHeight);

                    for (int64_t pw = 0; pw < OutputWidth; pw++) {

                        int64_t iwStart = pw * StrideWidth - PaddingLeftX;
                        int64_t iwEnd = iwStart + KernelWidth;

                        iwStart = (std::max)(iwStart, int64_t(0));
                        iwEnd = (std::min)(iwEnd, InputWidth);

                        float m = 0.0f;

                        for (int64_t id = idStart; id < idEnd; id++) {
                            for (int64_t ih = ihStart; ih < ihEnd; ih++) {
                                for (int64_t iw = iwStart; iw < iwEnd; iw++) {
                                    m += Input[id * InputHeight * InputWidth + ih * InputWidth + iw];
                                }
                            }
                        }

                        if (CountIncludePad) {
                            m /= (KernelDepth * KernelHeight * KernelWidth);
                        } else {
                            m /= (idEnd - idStart) * (ihEnd - ihStart) * (iwEnd - iwStart);
                        }

                        Output[pd * OutputHeight * OutputWidth + ph * OutputWidth + pw] = m;
                    }
                }
            }

            Input += InputDepth * InputHeight * InputWidth;
            Output += OutputDepth * OutputHeight * OutputWidth;
        }
    }

    MatrixGuardBuffer<float> BufferInput;
    MatrixGuardBuffer<float> BufferOutput;
    MatrixGuardBuffer<float> BufferOutputReference;

public:
    void
    ExecuteShort(
        void
        ) override
    {
        for (unsigned i = 1; i < 64; i <<= 1) {
            Test(1, 16, i, i, i, 3, 3, 3, 0, 0, 0, 0, 0, 0, 1, 1, 1);
            Test(1, 16, i, i, i, 3, 3, 3, 0, 0, 0, 0, 0, 0, 2, 2, 2);
            Test(1, 16, i, i, i, 3, 3, 3, 0, 0, 0, 0, 0, 0, 1, 1, 1);
            Test(1, 16, i, i, i, 3, 3, 3, 1, 1, 1, 1, 1, 1, 1, 1, 1);
            Test(1, 16, i, i, i, 1, 1, 1, 0, 0, 0, 0, 0, 0, 1, 1, 1);
            Test(1, 16, i, i, i, 1, i, 1, 0, 0, 0, 0, 0, 0, 1, 1, 1);
            Test(1, 16, i, i, i, 1, 1, i, 0, 0, 0, 0, 0, 0, 1, 1, 1);
        }
    }

    void
    ExecuteLong(
        void
        ) override
    {
        static const unsigned is[] = { 11, 5, 4, 3, 2, 1 };

        for (unsigned id = 0; id < _countof(is); id++) {
            for (unsigned ih = 0; ih < _countof(is); ih++) {
                for (unsigned iw = 0; iw < _countof(is); iw++) {
                    fprintf(stderr, "Handling %ux%ux%u\n", is[id], is[ih], is[iw]);
                    Test(1, 1, is[id], is[ih], is[iw], is[id], is[ih], is[iw], 0, 0, 0, 0, 0, 0, 1, 1, 1);
                    for (unsigned kd = 1; kd <= 4; kd++) {
                        if (kd > is[id]) break;
                        for (unsigned kh = 1; kh <= 4; kh++) {
                            if (kh > is[ih]) break;
                            for (unsigned kw = 1; kw <= 4; kw++) {
                                if (kw > is[iw]) break;
                                for (unsigned sd = 1; sd <= 3; sd++) {
                                    for (unsigned sh = 1; sh <= 3; sh++) {
                                        for (unsigned sw = 1; sw <= 3; sw++) {
                                            for (unsigned p0 = 0; p0 < kd; p0++) {
                                                for (unsigned p1 = 0; p1 < kh; p1++) {
                                                    for (unsigned p2 = 0; p2 < kw; p2++) {
                                                        for (unsigned p3 = 0; p3 < kd; p3++) {
                                                            for (unsigned p4 = 0; p4 < kh; p4++) {
                                                                for (unsigned p5 = 0; p5 < kw; p5++) {
                                                                    Test(1, 1, is[id], is[ih], is[iw], kd, kh, kw, p0, p1, p2, p3, p4, p5, sd, sh, sw);
                                                                }
                                                            }
                                                        }
                                                    }
                                                }
                                            }
                                        }
                                    }
                                }
                            }
                        }
                    }
                }
            }
        }
    }
};

class MlasActivationTest : public MlasTestBase
{
public:
    void
    ExecuteShort(
        void
        ) override
    {
        union AliasedValue {
            unsigned u;
            float f;
        };

        // N.B. The test data includes values at the edge of Tanh/Logistic boundaries.
        //    Identity,     Relu,         LeakyRelu,    Tanh,         Logistic,     Clip,
        static const AliasedValue TestData[20][6] = {
            { {0x00000001}, {0x00000001}, {0x00000001}, {0x00000000}, {0x3f000000}, {0x00000001}, },  // positive denormal
            { {0x80000001}, {0x00000000}, {0x80000000}, {0x80000000}, {0x3f000000}, {0x00000000}, },  // negative denormal
            { {0x7ff00002}, {0x7ff00002}, {0x7ff00002}, {0xbf800000}, {0xb3800000}, {0x7ff00002}, },  // positive NaN
            { {0xfff00002}, {0xfff00002}, {0x7fc00000}, {0xbf800000}, {0xb3800000}, {0xfff00002}, },  // negative NaN
            { {0x00000000}, {0x00000000}, {0x00000000}, {0x00000000}, {0x3f000000}, {0x00000000}, },  // 0.0f
            { {0x80000000}, {0x80000000}, {0x80000000}, {0x80000000}, {0x3f000000}, {0x80000000}, },  // -0.0f
            { {0x3e800000}, {0x3e800000}, {0x3e800000}, {0x3e7acbf5}, {0x3f0feacc}, {0x3e800000}, },  // 0.25f
            { {0xbe800000}, {0x00000000}, {0xbd4ccccd}, {0xbe7acbf5}, {0x3ee02a67}, {0x00000000}, },  // -0.25f
            { {0x40800000}, {0x40800000}, {0x40800000}, {0x3f7fd40a}, {0x3f7b6541}, {0x40800000}, },  // 4.0f
            { {0xc0800000}, {0x00000000}, {0xbf4ccccd}, {0xbf7fd40a}, {0x3c9357e0}, {0x00000000}, },  // -4.0f
            { {0x41200000}, {0x41200000}, {0x41200000}, {0x3f800000}, {0x3f7ffd06}, {0x40c00000}, },  // 10.0f
            { {0xc1200000}, {0x00000000}, {0xc0000000}, {0xbf800000}, {0x383e8000}, {0x00000000}, },  // -10.0f
            { {0xc18866eb}, {0x00000000}, {0xc05a3e45}, {0xbf800000}, {0x33c00000}, {0x00000000}, },  // -17.0502529144f
            { {0xc18869bb}, {0x00000000}, {0xc05a42c5}, {0xbf800000}, {0x33c00000}, {0x00000000}, },  // -17.0516262054f
            { {0xc18852a8}, {0x00000000}, {0xc05a1dda}, {0xbf800000}, {0x33000000}, {0x00000000}, },  // -17.0403594971f
            { {0xc18844aa}, {0x00000000}, {0xc05a0777}, {0xbf800000}, {0x00000000}, {0x00000000}, },  // -17.0335273743f
            { {0x418866eb}, {0x418866eb}, {0x418866eb}, {0x3f800000}, {0x3f7ffffe}, {0x40c00000}, },  // +17.0502529144f
            { {0x418869bb}, {0x418869bb}, {0x418869bb}, {0x3f800000}, {0x3f7ffffe}, {0x40c00000}, },  // +17.0516262054f
            { {0x418852a8}, {0x418852a8}, {0x418852a8}, {0x3f800000}, {0x3f800000}, {0x40c00000}, },  // +17.0403594971f
            { {0x418844aa}, {0x418844aa}, {0x418844aa}, {0x3f800000}, {0x3f800000}, {0x40c00000}, },  // +17.0335273743f
        };

        MLAS_ACTIVATION Activation;
        AliasedValue Buffer[_countof(TestData)];

        for (unsigned kind = 0; kind < unsigned(MlasClipActivation); kind++) {

            Activation.ActivationKind = MLAS_ACTIVATION_KIND(kind);

            if (Activation.ActivationKind == MlasLeakyReluActivation) {
                Activation.Parameters.LeakyRelu.alpha = 0.2f;
            } else if (Activation.ActivationKind == MlasClipActivation) {
                Activation.Parameters.Clip.minimum = 0.0f;
                Activation.Parameters.Clip.maximum = 6.0f;
            }

            //
            // Test the vectorized activations.
            //

            for (unsigned i = 0; i < _countof(TestData); i++) {
                Buffer[i].u = TestData[i][0].u;
            }

            MlasActivation(&Activation, &Buffer[0].f, nullptr, 1, _countof(Buffer), _countof(Buffer));

            for (unsigned i = 0; i < _countof(TestData); i++) {
                // Sensitive to comparing positive/negative zero and NaNs.
                if (!AlmostEquals(Buffer[i].f, TestData[i][kind].f)) {
                    printf("mismatch in vectorized activation kind=%d i=%d input=%f (%08x) expected=%f (%08x) got=%f (%08x)\n", kind, i,
                            TestData[i][0].f, TestData[i][0].u, TestData[i][kind].f, TestData[i][kind].u, Buffer[i].f, Buffer[i].u);
                }
            }

            //
            // Test the scalar activations.
            //

            for (unsigned i = 0; i < _countof(TestData); i++) {
                Buffer[i].u = TestData[i][0].u;
                MlasActivation(&Activation, &Buffer[i].f, nullptr, 1, 1, 1);
            }

            for (unsigned i = 0; i < _countof(TestData); i++) {
                // Sensitive to comparing positive/negative zero and NaNs.
                if (!AlmostEquals(Buffer[i].f, TestData[i][kind].f)) {
                    printf("mismatch in scalar activation kind=%d i=%d input=%f (%08x) expected=%f (%08x) got=%f (%08x)\n", kind, i,
                            TestData[i][0].f, TestData[i][0].u, TestData[i][kind].f, TestData[i][kind].u, Buffer[i].f, Buffer[i].u);
                }
            }
        }
    }
};

class MlasReorderOutputTest : public MlasTestBase
{
private:
    const size_t BlockSize = MlasNchwcGetBlockSize();

    MatrixGuardBuffer<float> BufferInput;
    MatrixGuardBuffer<float> BufferOutput;
    MatrixGuardBuffer<float> BufferOutput2;
    MatrixGuardBuffer<float> BufferOutputReference;

    void
    Test(
        size_t BatchCount,
        size_t Channels,
        size_t Height,
        size_t Width
        )
    {
        size_t NchwcChannels = (Channels + BlockSize - 1) & ~(BlockSize - 1);

        size_t InputBufferElements = BatchCount * NchwcChannels * Height * Width;
        size_t OutputBufferElements = BatchCount * Channels * Height * Width;

        const float* Input = BufferInput.GetBuffer(InputBufferElements);
        float* Output = BufferOutput.GetBuffer(OutputBufferElements);
        float* OutputReference = BufferOutputReference.GetBuffer(OutputBufferElements);

        int64_t NchwOutputShape[] = { int64_t(BatchCount), int64_t(Channels), int64_t(Height), int64_t(Width) };

        std::fill_n(Output, OutputBufferElements, -0.5f);
        std::fill_n(OutputReference, OutputBufferElements, -0.5f);

        MlasReorderOutputNchw(NchwOutputShape, Input, Output);
        ReferenceReorderOutput(BatchCount, Channels, Height, Width, Input, OutputReference, false);

        if (memcmp(Output, OutputReference, OutputBufferElements * sizeof(float)) != 0) {
            printf("mismatch ReorderOutputNchw: batch=%zd channels=%zd height=%zd width=%zd\n",
                BatchCount, Channels, Height, Width);
        }

        int64_t NhwcOutputShape[] = { int64_t(BatchCount), int64_t(Height), int64_t(Width), int64_t(Channels) };

        std::fill_n(Output, OutputBufferElements, -0.5f);
        std::fill_n(OutputReference, OutputBufferElements, -0.5f);

        MlasReorderOutputNhwc(NhwcOutputShape, Input, Output);
        ReferenceReorderOutput(BatchCount, Channels, Height, Width, Input, OutputReference, true);

        if (memcmp(Output, OutputReference, OutputBufferElements * sizeof(float)) != 0) {
            printf("mismatch ReorderOutputNhwc: batch=%zd channels=%zd height=%zd width=%zd\n",
                BatchCount, Channels, Height, Width);
        }
    }

    void
    ReferenceReorderOutput(
        size_t BatchCount,
        size_t Channels,
        size_t Height,
        size_t Width,
        const float* Input,
        float* Output,
        bool NhwcFormat
        )
    {
        size_t NchwcChannels = (Channels + (BlockSize - 1)) & ~(BlockSize - 1);
        size_t SpatialSize = Height * Width;

        size_t ChannelStride = NhwcFormat ? 1 : SpatialSize;
        size_t SpatialStride = NhwcFormat ? Channels : 1;

        for (size_t n = 0; n < BatchCount; n++) {

            for (size_t c = 0; c < Channels; c++) {

                const float* input = Input + ((c & ~(BlockSize - 1)) * SpatialSize) + (c & (BlockSize - 1));
                float* output = Output + (c * ChannelStride);

                for (size_t hw = 0; hw < SpatialSize; hw++) {
                    output[hw * SpatialStride] = input[hw * BlockSize];
                }
            }

            Input += NchwcChannels * SpatialSize;
            Output += Channels * SpatialSize;
        }
    }

public:
    void
    ExecuteShort(
        void
        ) override
    {
        for (size_t c = 1; c < 48; c++) {
            Test(1, c, 112, 112);
            Test(4, c, 15, 21);
            Test(16, c, 11, 11);
        }
    }
};

<<<<<<< HEAD
#ifdef USE_SYSTOLIC

#define ROUNDING_RIGHT_SHIFT(x, shift) \
    ({((x) >> (shift)) + \
        (((shift) == 0 ? 0 : (((x) >> ((shift)-1)) & 1)) & \
             ((((shift) <= 1 ? 0 : ((x) & ((1 << ((shift)-1)) - 1))) != 0) | (((x) >> (shift)) & 1)));})

class MlasSystolicMatmulTest : public MlasTestBase
{
private:
    MatrixGuardBuffer<int8_t> BufferA;
    MatrixGuardBuffer<int8_t> BufferB;
    MatrixGuardBuffer<int8_t> BufferC;
    MatrixGuardBuffer<int8_t> BufferCReference;
    MatrixGuardBuffer<int32_t> BufferBias;
    char acceleration_type_;

    inline int8_t saturate(int32_t num, int shift, bool relu) {
        num = ROUNDING_RIGHT_SHIFT(num, shift);
        // Clip result
        num = num > SCHAR_MAX ? SCHAR_MAX : (num < SCHAR_MIN ? SCHAR_MIN : num);
        if (relu) {
            num = num < 0 ? 0 : num;
        }
        return num;
    }

    void mymatmul(int dimI, int dimJ, int dimK, const int8_t* in1, const int8_t* in2, int8_t* out,
                  int shift, bool relu, const int32_t* bias = nullptr) {
        for (int i = 0; i < dimI; i++) {
            for (int j = 0; j < dimJ; j++) {
                int32_t res = 0;
                for (int k = 0; k < dimK; k++) {
                    res += in1[i * dimK + k] * in2[k * dimJ + j];
                }
                out[i * dimJ + j] = saturate(res + (bias != nullptr ? bias[i * dimJ + j] : 0), shift, relu);
            }
        }
    }

    void NaiveCPUMultiplyi8i8_i8(int dimI, int dimJ, int dimK, const int8_t* in1, const int8_t* in2, int8_t* out,
                                 int divisor, bool relu, const int32_t* bias = nullptr) {
        bool isPowerOf2 = divisor && !(divisor & (divisor - 1));
        if (!isPowerOf2) {
            throw std::runtime_error("Divisor passed to systolic matmul must be power of 2");
        }
        int shift = sizeof(int)*8 - __builtin_clz(divisor) - 1;
        return mymatmul(dimI, dimJ, dimK, in1, in2, out, shift, relu, bias);
    }


    void Test(size_t M, size_t N, size_t K, int divisor, int tolerance, bool relu = false) 
    {
        printf("Testing...\n");
        const int8_t* A = BufferA.GetBuffer(K * M);
        const int8_t* B = BufferB.GetBuffer(N * K);
        const int32_t* Bias = BufferBias.GetBuffer(N * M);
        int8_t* C = BufferC.GetBuffer(N * M);
        int8_t* CReference = BufferCReference.GetBuffer(N * M);

        std::fill_n(C, M * N, -1);
        std::fill_n(CReference, M * N, -1);

        SystolicMultiplyi8i8_i8(acceleration_type_, relu, M, N, K, A, B, C, divisor, /*real_multiplier (unused)= */0, Bias);
        NaiveCPUMultiplyi8i8_i8(M, N, K, A, B, CReference, divisor, relu, Bias);

        for (size_t f = 0; f < M * N; f++) {
            if (abs(C[f] - CReference[f]) > tolerance) {
                printf("A matrix:\n");
                for (size_t m = 0; m < M; m++) {
                    for (size_t k = 0; k < K; k++) {
                        printf("%d ", A[m * K + k]);
                    }
                    printf("\n");
                }
                printf("B matrix:\n");
                for (size_t k = 0; k < K; k++) {
                    for (size_t n = 0; n < N; n++) {
                        printf("%d ", B[k * N + n]);
                    }
                    printf("\n");
                }
                printf("C matrix:\n");
                for (size_t m = 0; m < M; m++) {
                    for (size_t n = 0; n < N; n++) {
                        printf("%d ", C[m * N + n]);
                    }
                    printf("\n");
                }
                printf("C_ref matrix:\n");
                for (size_t m = 0; m < M; m++) {
                    for (size_t n = 0; n < N; n++) {
                        printf("%d ", CReference[m*N + n]);
                    }
                    printf("\n");
                }

                printf("mismatch M=%zd, N=%zd, K=%zd, divisor=%d, relu=%d. Diff=%d!\n", M, N, K, divisor, relu, abs(C[f] - CReference[f]) );
                return;
            }
        }
    }
    
public:
    void ExecuteShort(void) override
    {
        // Should match precisely for exact multiples of systolic size
        printf("Testing exact dimensions with no divisor\n");
        Test(16, 16, 16, 1, 0);
        Test(1*16, 2*16, 3*16, 1, 0);
        Test(16, 16, 16, 1, 0, /*relu= */ true);
        Test(1*16, 2*16, 3*16, 1, 0, /*relu= */ true);

        // Should match preicsely for exact multiples with divisor (right shift)
        printf("Testing exact dimensions with divisor\n");
        Test(16, 16, 16, 4, 0);
        Test(1*16, 2*16, 3*16, 4, 0);
        Test(16, 16, 16, 4, 0, /*relu= */ true);
        Test(1*16, 2*16, 3*16, 4, 0, /*relu= */ true);

        printf("Testing non-exact dimensions with divisor\n");
        Test(3, 5, 7, 2, 0);
        Test(89, 79, 83, 4, 0);
        Test(18, 45, 337, 8, 0, /*relu= */ true);
        Test(1697, 2029, 1319, 16, 0, /*relu= */ true);
    }

    void ExecuteLong(void) override
    {
    }

    MlasSystolicMatmulTest(char acceleration_type) : acceleration_type_(acceleration_type) {}

};
#endif

int
#if defined(_WIN32)
__cdecl
#endif
main(
    int argc, char *argv[]  __attribute__((unused))
    )
{
    setbuf(stdout, NULL);
    for (int i = 0; i != 2; ++i) {

#ifdef USE_SYSTOLIC
        printf("Systolic Matmul tests.\n");
        onnxruntime::make_unique<MlasSystolicMatmulTest>(argc - 1)->ExecuteShort();
#endif

        printf("SGEMM tests.\n");
        onnxruntime::make_unique<MlasFgemmTest<float>>()->ExecuteShort();
=======
class MlasSoftmaxTest : public MlasTestBase
{
private:
    MatrixGuardBuffer<float> BufferInput;
    MatrixGuardBuffer<float> BufferOutput;
    MatrixGuardBuffer<float> BufferOutputReference;

    void
    Test(
        size_t N,
        size_t D,
        float MinimumValue,
        float MaximumValue
        )
    {
        float* Input = BufferInput.GetBuffer(N * D);
        float* Output = BufferOutput.GetBuffer(N * D);
        float* OutputReference = BufferOutputReference.GetBuffer(N * D);

        std::default_random_engine generator(static_cast<unsigned>(N * D));
        std::uniform_real_distribution<float> distribution(MinimumValue, MaximumValue);

        for (size_t nd = 0; nd < N * D; nd++) {
            Input[nd] = distribution(generator);
        }

        Test(Input, Output, OutputReference, N, D, false);
        Test(Input, Output, OutputReference, N, D, true);
    }

    void
    Test(
        const float* Input,
        float* Output,
        float* OutputReference,
        size_t N,
        size_t D,
        bool LogSoftmax
        )
    {
        MlasComputeSoftmax(Input, Output, N, D, LogSoftmax, threadpool);
        ReferenceSoftmax(Input, OutputReference, N, D, LogSoftmax);

        constexpr float AbsoluteTolerance = 1e-6f;
        constexpr float RelativeTolerance = 1e-6f;

        for (size_t nd = 0; nd < N * D; nd++) {
            float diff = std::fabs(Output[nd] - OutputReference[nd]);
            if (diff > AbsoluteTolerance && diff > std::fabs(OutputReference[nd]) * RelativeTolerance) {
                printf("softmax(%d) difference: %u/%u %.8f %.8f\n", int32_t(LogSoftmax), unsigned(N), unsigned(D), Output[nd], OutputReference[nd]);
            }
        }
    }

    void
    ReferenceSoftmax(
        const float* Input,
        float* Output,
        size_t N,
        size_t D,
        bool LogSoftmax
        )
    {
        for (size_t n = 0; n < N; n++) {

            float MaximumValue = std::numeric_limits<float>::lowest();

            for (size_t d = 0; d < D; d++) {
                MaximumValue = (std::max)(MaximumValue, Input[d]);
            }

            double Sum = 0.0;

            for (size_t d = 0; d < D; d++) {
                double e = std::exp(double(Input[d]) - double(MaximumValue));
                Sum += e;
                Output[d] = float(e);
            }

            if (LogSoftmax) {

                float Scale = float(std::log(Sum));

                for (size_t d = 0; d < D; d++) {
                    Output[d] = Input[d] - MaximumValue - Scale;
                }

            } else {

                float Scale = float(Sum);

                for (size_t d = 0; d < D; d++) {
                    Output[d] /= Scale;
                }
            }

            Input += D;
            Output += D;
        }
    }

public:
    void
    ExecuteShort(
        void
        ) override
    {
        for (size_t d = 1; d < 128; d++) {
            Test(1, d, -10.f, 10.f);
        }

        Test(3, 128, 20.f, 30.f);
        Test(63, 95, -150.f, 190.f);
        Test(16, 211, 20.f, 30.f);
    }
};

class MlasComputeExpTest : public MlasTestBase
{
private:
    MatrixGuardBuffer<float> BufferInput;
    MatrixGuardBuffer<float> BufferOutput;
    MatrixGuardBuffer<float> BufferOutputReference;

    void
    Test(
        size_t N,
        float MinimumValue,
        float MaximumValue
        )
    {
        float* Input = BufferInput.GetBuffer(N);
        float* Output = BufferOutput.GetBuffer(N);
        float* OutputReference = BufferOutputReference.GetBuffer(N);

        std::default_random_engine generator(static_cast<unsigned>(N));
        std::uniform_real_distribution<float> distribution(MinimumValue, MaximumValue);

        for (size_t n = 0; n < N; n++) {
            Input[n] = distribution(generator);
        }

        for (size_t n = 0; n < N; n++) {
            OutputReference[n] = std::exp(Input[n]);
        }

        MlasComputeExp(Input, Output, N);

        constexpr float AbsoluteTolerance = 1e-6f;
        constexpr float RelativeTolerance = 1e-6f;

        for (size_t n = 0; n < N; n++) {
            float diff = std::fabs(Output[n] - OutputReference[n]);
            if (diff > AbsoluteTolerance && diff > std::fabs(OutputReference[n]) * RelativeTolerance) {
                printf("exp difference: %u %.8f %.8f\n", unsigned(N), Output[n], OutputReference[n]);
            }
        }
    }

public:
    void
    ExecuteShort(
        void
        ) override
    {
        for (size_t n = 1; n < 128; n++) {
            Test(n, -10.f, 10.f);
        }
    }
};

class MlasQLinearAddTest : public MlasTestBase
{
private:
    MatrixGuardBuffer<uint8_t> BufferInputA;
    MatrixGuardBuffer<uint8_t> BufferInputB;
    MatrixGuardBuffer<uint8_t> BufferOutput;
    MatrixGuardBuffer<uint8_t> BufferOutputReference;

    template <typename T>
    T
    QLinearAddScalar(
        T a,
        float ScaleA,
        int32_t ZeroPointA,
        T b,
        float ScaleB,
        int32_t ZeroPointB,
        float ScaleC,
        int32_t ZeroPointC
        )
    {

        constexpr int qmax = std::numeric_limits<T>::max();
        constexpr int qmin = std::numeric_limits<T>::min();

        float ValueA = ScaleA * (static_cast<int>(a) - ZeroPointA);
        float ValueB = ScaleB * (static_cast<int>(b) - ZeroPointB);
        float ValueC = std::nearbyintf((ValueA + ValueB) / ScaleC) + ZeroPointC;
        int qc = static_cast<int>(ValueC);
        qc = std::min(qc, qmax);
        qc = std::max(qc, qmin);
        return static_cast<T>(qc);
    }

    template <typename T, bool IsScalarB>
    void
    Test(
        size_t N,
        float ScaleA,
        int32_t ZeroPointA,
        float ScaleB,
        int32_t ZeroPointB,
        float ScaleC,
        int32_t ZeroPointC
        )
    {
        T* InputA = (T*)BufferInputA.GetBuffer(N);
        T* InputB = (T*)BufferInputB.GetBuffer(IsScalarB ? 1 : N);
        T* OutputC = (T*)BufferOutput.GetBuffer(N);
        T* OutputReference = (T*)BufferOutputReference.GetBuffer(N);

        constexpr int MinimumValue = (int)std::numeric_limits<T>::min();
        constexpr int MaximumValue = (int)std::numeric_limits<T>::max();
        std::default_random_engine generator(static_cast<unsigned>(N));
        std::uniform_int_distribution<int> distribution(MinimumValue, MaximumValue);

        if (IsScalarB) {
            InputB[0] = static_cast<T>(distribution(generator));
        }
        for (size_t n = 0; n < N; n++) {
            InputA[n] = static_cast<T>(distribution(generator));
            if (!IsScalarB) {
                InputB[n] = static_cast<T>(distribution(generator));
            }
            OutputReference[n] = QLinearAddScalar(InputA[n], ScaleA, ZeroPointA, InputB[IsScalarB ? 0 : n], ScaleB, ZeroPointB, ScaleC, ZeroPointC);
        }

        MlasQLinearAdd(InputA, ScaleA, ZeroPointA, InputB, ScaleB, ZeroPointB, ScaleC, ZeroPointC, OutputC, N, IsScalarB);

        for (size_t n = 0; n < N; n++) {
            int diff = (int)OutputC[n] - (int)OutputReference[n];
            if (diff < -1 || diff > 1) {
                printf("Test IsScalarB=%d difference @%u of %u, %d(%f,%d) + %d(%f,%d) => %d(%f,%d) (expecting %d)\n",
                        int(IsScalarB), static_cast<unsigned>(n), static_cast<unsigned>(N),
                        static_cast<int>(InputA[n]), ScaleA, ZeroPointA,
                        static_cast<int>(InputB[IsScalarB ? 0 : n]), ScaleB, ZeroPointB,
                        static_cast<int>(OutputC[n]), ScaleC, ZeroPointC,
                        static_cast<int>(OutputReference[n]));
            }
        }
    }

public:
    void
    ExecuteShort(
        void
        ) override
    {
        // uint8_t test
        static const uint8_t zero_points[] = { 0, 18, 75, 128, 157, 231, 255 };
        for (size_t a = 0; a < _countof(zero_points); a++) {
            uint8_t offa = zero_points[a];

            for (size_t b = 0; b < _countof(zero_points); b++) {
                uint8_t offb = zero_points[b];

                for (size_t c = 0; c < _countof(zero_points); c++) {
                    uint8_t offc = zero_points[c];

                    for (size_t n = 1; n < 128; n++) {
                        // vector + vector
                        Test<uint8_t, false>(n, 10.f, offa, 10.f, offb, 20.f, offc);

                        // vector + scalar
                        Test<uint8_t, true>(n, 10.f, offa, 10.f, offb, 20.f, offc);
                    }
                }
            }
        }

        static const int8_t szero_points[] = { -128, -110, -53, 0, 29, 103, 127 };
        for (size_t a = 0; a < _countof(zero_points); a++) {
            int8_t offa = szero_points[a];

            for (size_t b = 0; b < _countof(zero_points); b++) {
                int8_t offb = szero_points[b];

                for (size_t c = 0; c < _countof(zero_points); c++) {
                    int8_t offc = szero_points[c];

                    for (size_t n = 1; n < 128; n++) {
                        // vector + vector
                        Test<int8_t, false>(n, 10.f, offa, 10.f, offb, 20.f, offc);

                        // vector + scalar
                        Test<int8_t, true>(n, 10.f, offa, 10.f, offb, 20.f, offc);
                    }
                }
            }
        }

    }
};

class MlasFindMinMaxElementsTest : public MlasTestBase
{
private:
    MatrixGuardBuffer<float> BufferInput;

    void
    Test(
        size_t N,
        float MinimumValue,
        float MaximumValue
        )
    {
        float* Input = BufferInput.GetBuffer(N);

        std::default_random_engine generator(static_cast<unsigned>(N));
        std::uniform_real_distribution<float> distribution(MinimumValue, MaximumValue);

        for (size_t n = 0; n < N; n++) {
            Input[n] = distribution(generator);
        }

        auto min_max_pair = std::minmax_element(Input, Input + N);
        float min_ref = *min_max_pair.first;
        float max_ref = *min_max_pair.second;

        float min, max;
        MlasFindMinMaxElement(Input, &min, &max, N);

        constexpr float epsilon = 1e-6f;

        float diff_min = std::fabs(min - min_ref);
        if (diff_min > epsilon) {
            printf("minimum difference: %.8f %.8f\n", min, min_ref);
        }

        float diff_max = std::fabs(max - max_ref);
        if (diff_max > epsilon) {
            printf("maximum difference: %.8f %.8f\n", max, max_ref);
        }
    }

public:
    void
    ExecuteShort(
        void
        ) override
    {
        for (size_t n = 1; n < 128; n++) {
            Test(n, -10.f, 10.f);
        }
    }
};

void
RunThreadedTests(
    void
    )
{
    printf("SGEMM tests.\n");
    onnxruntime::make_unique<MlasFgemmTest<float>>()->ExecuteShort();
>>>>>>> a7ce5b2b
#ifdef MLAS_HAS_DGEMM
    printf("DGEMM tests.\n");
    onnxruntime::make_unique<MlasFgemmTest<double>>()->ExecuteShort();
#endif

#ifdef MLAS_HAS_QGEMM_U8X8
    printf("QGEMM U8S8=int32_t tests.\n");
    onnxruntime::make_unique<MlasQgemmU8X8Test<int8_t, int32_t, false>>()->ExecuteShort();
    printf("QGEMM U8S8=float tests.\n");
    onnxruntime::make_unique<MlasQgemmU8X8Test<int8_t, float, false>>()->ExecuteShort();
    printf("QGEMM U8U8=int32_t tests.\n");
    onnxruntime::make_unique<MlasQgemmU8X8Test<uint8_t, int32_t, false>>()->ExecuteShort();
    printf("QGEMM U8U8=float tests.\n");
    onnxruntime::make_unique<MlasQgemmU8X8Test<uint8_t, float, false>>()->ExecuteShort();
#endif

#ifdef MLAS_HAS_PACKED_QGEMM_U8X8
    if (MlasGemmPackBSize(128, 128, true) > 0) {
        printf("QGEMM U8S8=int32_t packed tests.\n");
        onnxruntime::make_unique<MlasQgemmU8X8Test<int8_t, int32_t, true>>()->ExecuteShort();
        printf("QGEMM U8S8=float packed tests.\n");
        onnxruntime::make_unique<MlasQgemmU8X8Test<int8_t, float, true>>()->ExecuteShort();
    }
    if (MlasGemmPackBSize(128, 128, false) > 0) {
        printf("QGEMM U8U8=int32_t packed tests.\n");
        onnxruntime::make_unique<MlasQgemmU8X8Test<uint8_t, int32_t, true>>()->ExecuteShort();
        printf("QGEMM U8U8=float packed tests.\n");
        onnxruntime::make_unique<MlasQgemmU8X8Test<uint8_t, float, true>>()->ExecuteShort();
    }
#endif

    printf("Conv2D tests.\n");
    onnxruntime::make_unique<MlasConv2DTest>()->ExecuteShort();
    if (MlasNchwcGetBlockSize() > 1) {
        onnxruntime::make_unique<MlasNchwcConv2DTest>()->ExecuteShort();
    }

    printf("Pool2D tests.\n");
    onnxruntime::make_unique<MlasPool2DTest>()->ExecuteShort();
    if (MlasNchwcGetBlockSize() > 1) {
        onnxruntime::make_unique<MlasNchwcPool2DTest>()->ExecuteShort();
    }

    printf("Pool3D tests.\n");
    onnxruntime::make_unique<MlasPool3DTest>()->ExecuteShort();

    printf("Softmax tests.\n");
    onnxruntime::make_unique<MlasSoftmaxTest>()->ExecuteShort();
}

int
#if defined(_WIN32)
__cdecl
#endif
main(
    void
    )
{
    //
    // Run threaded tests without the thread pool.
    //

    RunThreadedTests();

#if !defined(MLAS_NO_ONNXRUNTIME_THREADPOOL)

    //
    // Run threaded tests using the thread pool.
    //

    threadpool = new onnxruntime::concurrency::ThreadPool(
        &onnxruntime::Env::Default(), onnxruntime::ThreadOptions(), nullptr, 2, true);

    RunThreadedTests();

    delete threadpool;

#endif

    //
    // Run remaining tests that do not use the thread pool.
    //

    printf("Activation tests.\n");
    onnxruntime::make_unique<MlasActivationTest>()->ExecuteShort();

    printf("Transcendental tests.\n");
    onnxruntime::make_unique<MlasComputeExpTest>()->ExecuteShort();

    printf("MinMaxElements tests.\n");
    onnxruntime::make_unique<MlasFindMinMaxElementsTest>()->ExecuteShort();

    printf("ReorderOutput tests.\n");
    if (MlasNchwcGetBlockSize() > 1) {
        onnxruntime::make_unique<MlasReorderOutputTest>()->ExecuteShort();
    }

    printf("QLinearAdd tests.\n");
    onnxruntime::make_unique<MlasQLinearAddTest>()->ExecuteShort();

    printf("Done.\n");

    return 0;
}<|MERGE_RESOLUTION|>--- conflicted
+++ resolved
@@ -2334,162 +2334,6 @@
     }
 };
 
-<<<<<<< HEAD
-#ifdef USE_SYSTOLIC
-
-#define ROUNDING_RIGHT_SHIFT(x, shift) \
-    ({((x) >> (shift)) + \
-        (((shift) == 0 ? 0 : (((x) >> ((shift)-1)) & 1)) & \
-             ((((shift) <= 1 ? 0 : ((x) & ((1 << ((shift)-1)) - 1))) != 0) | (((x) >> (shift)) & 1)));})
-
-class MlasSystolicMatmulTest : public MlasTestBase
-{
-private:
-    MatrixGuardBuffer<int8_t> BufferA;
-    MatrixGuardBuffer<int8_t> BufferB;
-    MatrixGuardBuffer<int8_t> BufferC;
-    MatrixGuardBuffer<int8_t> BufferCReference;
-    MatrixGuardBuffer<int32_t> BufferBias;
-    char acceleration_type_;
-
-    inline int8_t saturate(int32_t num, int shift, bool relu) {
-        num = ROUNDING_RIGHT_SHIFT(num, shift);
-        // Clip result
-        num = num > SCHAR_MAX ? SCHAR_MAX : (num < SCHAR_MIN ? SCHAR_MIN : num);
-        if (relu) {
-            num = num < 0 ? 0 : num;
-        }
-        return num;
-    }
-
-    void mymatmul(int dimI, int dimJ, int dimK, const int8_t* in1, const int8_t* in2, int8_t* out,
-                  int shift, bool relu, const int32_t* bias = nullptr) {
-        for (int i = 0; i < dimI; i++) {
-            for (int j = 0; j < dimJ; j++) {
-                int32_t res = 0;
-                for (int k = 0; k < dimK; k++) {
-                    res += in1[i * dimK + k] * in2[k * dimJ + j];
-                }
-                out[i * dimJ + j] = saturate(res + (bias != nullptr ? bias[i * dimJ + j] : 0), shift, relu);
-            }
-        }
-    }
-
-    void NaiveCPUMultiplyi8i8_i8(int dimI, int dimJ, int dimK, const int8_t* in1, const int8_t* in2, int8_t* out,
-                                 int divisor, bool relu, const int32_t* bias = nullptr) {
-        bool isPowerOf2 = divisor && !(divisor & (divisor - 1));
-        if (!isPowerOf2) {
-            throw std::runtime_error("Divisor passed to systolic matmul must be power of 2");
-        }
-        int shift = sizeof(int)*8 - __builtin_clz(divisor) - 1;
-        return mymatmul(dimI, dimJ, dimK, in1, in2, out, shift, relu, bias);
-    }
-
-
-    void Test(size_t M, size_t N, size_t K, int divisor, int tolerance, bool relu = false) 
-    {
-        printf("Testing...\n");
-        const int8_t* A = BufferA.GetBuffer(K * M);
-        const int8_t* B = BufferB.GetBuffer(N * K);
-        const int32_t* Bias = BufferBias.GetBuffer(N * M);
-        int8_t* C = BufferC.GetBuffer(N * M);
-        int8_t* CReference = BufferCReference.GetBuffer(N * M);
-
-        std::fill_n(C, M * N, -1);
-        std::fill_n(CReference, M * N, -1);
-
-        SystolicMultiplyi8i8_i8(acceleration_type_, relu, M, N, K, A, B, C, divisor, /*real_multiplier (unused)= */0, Bias);
-        NaiveCPUMultiplyi8i8_i8(M, N, K, A, B, CReference, divisor, relu, Bias);
-
-        for (size_t f = 0; f < M * N; f++) {
-            if (abs(C[f] - CReference[f]) > tolerance) {
-                printf("A matrix:\n");
-                for (size_t m = 0; m < M; m++) {
-                    for (size_t k = 0; k < K; k++) {
-                        printf("%d ", A[m * K + k]);
-                    }
-                    printf("\n");
-                }
-                printf("B matrix:\n");
-                for (size_t k = 0; k < K; k++) {
-                    for (size_t n = 0; n < N; n++) {
-                        printf("%d ", B[k * N + n]);
-                    }
-                    printf("\n");
-                }
-                printf("C matrix:\n");
-                for (size_t m = 0; m < M; m++) {
-                    for (size_t n = 0; n < N; n++) {
-                        printf("%d ", C[m * N + n]);
-                    }
-                    printf("\n");
-                }
-                printf("C_ref matrix:\n");
-                for (size_t m = 0; m < M; m++) {
-                    for (size_t n = 0; n < N; n++) {
-                        printf("%d ", CReference[m*N + n]);
-                    }
-                    printf("\n");
-                }
-
-                printf("mismatch M=%zd, N=%zd, K=%zd, divisor=%d, relu=%d. Diff=%d!\n", M, N, K, divisor, relu, abs(C[f] - CReference[f]) );
-                return;
-            }
-        }
-    }
-    
-public:
-    void ExecuteShort(void) override
-    {
-        // Should match precisely for exact multiples of systolic size
-        printf("Testing exact dimensions with no divisor\n");
-        Test(16, 16, 16, 1, 0);
-        Test(1*16, 2*16, 3*16, 1, 0);
-        Test(16, 16, 16, 1, 0, /*relu= */ true);
-        Test(1*16, 2*16, 3*16, 1, 0, /*relu= */ true);
-
-        // Should match preicsely for exact multiples with divisor (right shift)
-        printf("Testing exact dimensions with divisor\n");
-        Test(16, 16, 16, 4, 0);
-        Test(1*16, 2*16, 3*16, 4, 0);
-        Test(16, 16, 16, 4, 0, /*relu= */ true);
-        Test(1*16, 2*16, 3*16, 4, 0, /*relu= */ true);
-
-        printf("Testing non-exact dimensions with divisor\n");
-        Test(3, 5, 7, 2, 0);
-        Test(89, 79, 83, 4, 0);
-        Test(18, 45, 337, 8, 0, /*relu= */ true);
-        Test(1697, 2029, 1319, 16, 0, /*relu= */ true);
-    }
-
-    void ExecuteLong(void) override
-    {
-    }
-
-    MlasSystolicMatmulTest(char acceleration_type) : acceleration_type_(acceleration_type) {}
-
-};
-#endif
-
-int
-#if defined(_WIN32)
-__cdecl
-#endif
-main(
-    int argc, char *argv[]  __attribute__((unused))
-    )
-{
-    setbuf(stdout, NULL);
-    for (int i = 0; i != 2; ++i) {
-
-#ifdef USE_SYSTOLIC
-        printf("Systolic Matmul tests.\n");
-        onnxruntime::make_unique<MlasSystolicMatmulTest>(argc - 1)->ExecuteShort();
-#endif
-
-        printf("SGEMM tests.\n");
-        onnxruntime::make_unique<MlasFgemmTest<float>>()->ExecuteShort();
-=======
 class MlasSoftmaxTest : public MlasTestBase
 {
 private:
@@ -2795,6 +2639,143 @@
     }
 };
 
+#ifdef USE_SYSTOLIC
+
+#define ROUNDING_RIGHT_SHIFT(x, shift) \
+    ({((x) >> (shift)) + \
+        (((shift) == 0 ? 0 : (((x) >> ((shift)-1)) & 1)) & \
+             ((((shift) <= 1 ? 0 : ((x) & ((1 << ((shift)-1)) - 1))) != 0) | (((x) >> (shift)) & 1)));})
+
+class MlasSystolicMatmulTest : public MlasTestBase
+{
+private:
+    MatrixGuardBuffer<int8_t> BufferA;
+    MatrixGuardBuffer<int8_t> BufferB;
+    MatrixGuardBuffer<int8_t> BufferC;
+    MatrixGuardBuffer<int8_t> BufferCReference;
+    MatrixGuardBuffer<int32_t> BufferBias;
+    char acceleration_type_;
+
+    inline int8_t saturate(int32_t num, int shift, bool relu) {
+        num = ROUNDING_RIGHT_SHIFT(num, shift);
+        // Clip result
+        num = num > SCHAR_MAX ? SCHAR_MAX : (num < SCHAR_MIN ? SCHAR_MIN : num);
+        if (relu) {
+            num = num < 0 ? 0 : num;
+        }
+        return num;
+    }
+
+    void mymatmul(int dimI, int dimJ, int dimK, const int8_t* in1, const int8_t* in2, int8_t* out,
+                  int shift, bool relu, const int32_t* bias = nullptr) {
+        for (int i = 0; i < dimI; i++) {
+            for (int j = 0; j < dimJ; j++) {
+                int32_t res = 0;
+                for (int k = 0; k < dimK; k++) {
+                    res += in1[i * dimK + k] * in2[k * dimJ + j];
+                }
+                out[i * dimJ + j] = saturate(res + (bias != nullptr ? bias[i * dimJ + j] : 0), shift, relu);
+           }
+        }
+    }
+
+    void NaiveCPUMultiplyi8i8_i8(int dimI, int dimJ, int dimK, const int8_t* in1, const int8_t* in2, int8_t* out,
+                                 int divisor, bool relu, const int32_t* bias = nullptr) {
+        bool isPowerOf2 = divisor && !(divisor & (divisor - 1));
+        if (!isPowerOf2) {
+            throw std::runtime_error("Divisor passed to systolic matmul must be power of 2");
+        }
+        int shift = sizeof(int)*8 - __builtin_clz(divisor) - 1;
+        return mymatmul(dimI, dimJ, dimK, in1, in2, out, shift, relu, bias);
+    }
+
+
+    void Test(size_t M, size_t N, size_t K, int divisor, int tolerance, bool relu = false) 
+    {
+        printf("Testing...\n");
+        const int8_t* A = BufferA.GetBuffer(K * M);
+        const int8_t* B = BufferB.GetBuffer(N * K);
+        const int32_t* Bias = BufferBias.GetBuffer(N * M);
+        int8_t* C = BufferC.GetBuffer(N * M);
+        int8_t* CReference = BufferCReference.GetBuffer(N * M);
+
+        std::fill_n(C, M * N, -1);
+        std::fill_n(CReference, M * N, -1);
+
+        SystolicMultiplyi8i8_i8(acceleration_type_, relu, M, N, K, A, B, C, divisor, /*real_multiplier (unused)= */0, Bias);
+        NaiveCPUMultiplyi8i8_i8(M, N, K, A, B, CReference, divisor, relu, Bias);
+
+        for (size_t f = 0; f < M * N; f++) {
+            if (abs(C[f] - CReference[f]) > tolerance) {
+                printf("A matrix:\n");
+                for (size_t m = 0; m < M; m++) {
+                    for (size_t k = 0; k < K; k++) {
+                        printf("%d ", A[m * K + k]);
+                    }
+                    printf("\n");
+                }
+                printf("B matrix:\n");
+                for (size_t k = 0; k < K; k++) {
+                    for (size_t n = 0; n < N; n++) {
+                        printf("%d ", B[k * N + n]);
+                    }
+                    printf("\n");
+                }
+                printf("C matrix:\n");
+                for (size_t m = 0; m < M; m++) {
+                    for (size_t n = 0; n < N; n++) {
+                        printf("%d ", C[m * N + n]);
+                    }
+                    printf("\n");
+                }
+                printf("C_ref matrix:\n");
+                for (size_t m = 0; m < M; m++) {
+                    for (size_t n = 0; n < N; n++) {
+                        printf("%d ", CReference[m*N + n]);
+                    }
+                    printf("\n");
+                }
+
+                printf("mismatch M=%zd, N=%zd, K=%zd, divisor=%d, relu=%d. Diff=%d!\n", M, N, K, divisor, relu, abs(C[f] - CReference[f]) );
+                return;
+            }
+        }
+    }
+    
+public:
+    void ExecuteShort(void) override
+    {
+        // Should match precisely for exact multiples of systolic size
+        printf("Testing exact dimensions with no divisor\n");
+        Test(16, 16, 16, 1, 0);
+        Test(1*16, 2*16, 3*16, 1, 0);
+        Test(16, 16, 16, 1, 0, /*relu= */ true);
+        Test(1*16, 2*16, 3*16, 1, 0, /*relu= */ true);
+
+        // Should match preicsely for exact multiples with divisor (right shift)
+        printf("Testing exact dimensions with divisor\n");
+        Test(16, 16, 16, 4, 0);
+        Test(1*16, 2*16, 3*16, 4, 0);
+        Test(16, 16, 16, 4, 0, /*relu= */ true);
+        Test(1*16, 2*16, 3*16, 4, 0, /*relu= */ true);
+
+        printf("Testing non-exact dimensions with divisor\n");
+        Test(3, 5, 7, 2, 0);
+        Test(89, 79, 83, 4, 0);
+        Test(18, 45, 337, 8, 0, /*relu= */ true);
+        Test(1697, 2029, 1319, 16, 0, /*relu= */ true);
+    }
+
+    void ExecuteLong(void) override
+    {
+    }
+
+    MlasSystolicMatmulTest(char acceleration_type) : acceleration_type_(acceleration_type) {}
+
+};
+#endif
+
+
 class MlasFindMinMaxElementsTest : public MlasTestBase
 {
 private:
@@ -2855,7 +2836,6 @@
 {
     printf("SGEMM tests.\n");
     onnxruntime::make_unique<MlasFgemmTest<float>>()->ExecuteShort();
->>>>>>> a7ce5b2b
 #ifdef MLAS_HAS_DGEMM
     printf("DGEMM tests.\n");
     onnxruntime::make_unique<MlasFgemmTest<double>>()->ExecuteShort();
@@ -2914,6 +2894,12 @@
     void
     )
 {
+
+#ifdef USE_SYSTOLIC
+    printf("Systolic Matmul tests.\n");
+    onnxruntime::make_unique<MlasSystolicMatmulTest>(argc - 1)->ExecuteShort();
+#endif
+
     //
     // Run threaded tests without the thread pool.
     //
