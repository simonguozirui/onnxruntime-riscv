--- conflicted
+++ resolved
@@ -160,11 +160,7 @@
   }
   // Load input and output node args
   auto add_node_args = [&](const flatbuffers::Vector<flatbuffers::Offset<flatbuffers::String>>* fbs_node_args,
-<<<<<<< HEAD
-                           std::vector<ONNX_NAMESPACE::ValueInfoProto> node_args) -> Status {
-=======
                            std::vector<ONNX_NAMESPACE::ValueInfoProto>& node_args) -> Status {
->>>>>>> d46dbeaf
     if (fbs_node_args != nullptr) {
       node_args.reserve(fbs_node_args->size());
       for (const auto* fbs_node_arg_name : *fbs_node_args) {
