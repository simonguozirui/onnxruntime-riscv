--- conflicted
+++ resolved
@@ -300,14 +300,9 @@
     return std::string();
   }
 
-<<<<<<< HEAD
-  void ConvertTestData(const std::vector<ONNX_NAMESPACE::TensorProto>& test_data_pbs,
-                       onnxruntime::test::HeapBuffer& b, bool is_input,
-=======
   void ConvertTestData(const ONNX_NAMESPACE::TensorProto& test_data_pb,
                        onnxruntime::test::HeapBuffer& b,
                        bool is_input, size_t i,
->>>>>>> d46dbeaf
                        std::unordered_map<std::string, Ort::Value>& out) const;
 
   void ConvertTestData(const ONNX_NAMESPACE::SequenceProto& test_data_pb,
@@ -328,13 +323,10 @@
   void GetPerSampleTolerance(double* value) const override;
   void GetRelativePerSampleTolerance(double* value) const override;
   void GetPostProcessing(bool* value) const override;
-<<<<<<< HEAD
-=======
 
   const ONNX_NAMESPACE::ValueInfoProto* GetInputInfoFromModel(size_t i) const override {
     return model_info_->GetInputInfoFromModel(i);
   }
->>>>>>> d46dbeaf
 
   const ONNX_NAMESPACE::ValueInfoProto* GetOutputInfoFromModel(size_t i) const override {
     return model_info_->GetOutputInfoFromModel(i);
@@ -526,18 +518,6 @@
 
 void OnnxTestCase::ConvertTestData(const ONNX_NAMESPACE::TensorProto& test_data_pb,
                                    onnxruntime::test::HeapBuffer& b,
-<<<<<<< HEAD
-                                   bool is_input, std::unordered_map<std::string, Ort::Value>& out) const {
-  bool has_valid_names = true;
-  std::vector<std::string> var_names(test_data_pbs.size());
-  for (size_t input_index = 0; input_index != test_data_pbs.size(); ++input_index) {
-    std::string name = test_data_pbs[input_index].name();
-    if (name.empty()) {
-      has_valid_names = false;
-      break;
-    }
-    var_names[input_index] = name;
-=======
                                    bool is_input, size_t i,
                                    std::unordered_map<std::string, Ort::Value>& out) const {
   const std::string& name = test_data_pb.name();
@@ -550,7 +530,6 @@
   auto status = onnxruntime::test::GetSizeInBytesFromTensorProto<0>(test_data_pb, &len);
   if (!status.IsOK()) {
     ORT_THROW(status.ToString());
->>>>>>> d46dbeaf
   }
   void* p = len == 0 ? nullptr : b.AllocMemory(len);
   Ort::Value v1{nullptr};
@@ -595,11 +574,7 @@
     Ort::Value v1{nullptr};
     onnxruntime::test::OrtCallback d;
     OrtMemoryInfo cpu_memory_info(onnxruntime::CPU, OrtDeviceAllocator, OrtDevice(), 0, OrtMemTypeDefault);
-<<<<<<< HEAD
-    status = onnxruntime::test::TensorProtoToMLValue(input, onnxruntime::test::MemBuffer(p, len, cpu_memory_info),
-=======
     status = onnxruntime::test::TensorProtoToMLValue(*it, onnxruntime::test::MemBuffer(p, len, cpu_memory_info),
->>>>>>> d46dbeaf
                                                      v1, d);
     if (!status.IsOK()) {
       ORT_THROW(status.ToString());
@@ -607,9 +582,6 @@
     if (d.f) {
       b.AddDeleter(d);
     }
-<<<<<<< HEAD
-    out.emplace(name, std::move(v1));
-=======
 
     seq.push_back(std::move(v1));
   }
@@ -620,7 +592,6 @@
     ORT_THROW("Creation of empty sequences is currently not supported in the test runner");
   } else {
     out.emplace(name_finalized, Ort::Value::CreateSequence(seq));
->>>>>>> d46dbeaf
   }
 }
 
