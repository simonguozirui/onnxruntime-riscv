// Copyright (c) Microsoft Corporation. All rights reserved.
// Licensed under the MIT License.

#include "core/platform/threadpool.h"
#include "core/platform/EigenNonBlockingThreadPool.h"
#include "core/platform/ort_mutex.h"

#include <core/common/make_unique.h>

#include "gtest/gtest.h"
#include <algorithm>
#include <memory>
#include <functional>

#ifdef _WIN32
#include <Windows.h>
#endif

using namespace onnxruntime::concurrency;

namespace {

struct TestData {
  explicit TestData(int num) : data(num, 0) {
  }
  std::vector<int> data;
  onnxruntime::OrtMutex mutex;
};

// This unittest tests ThreadPool function by counting the number of calls to function with each index.
// the function should be called exactly once for each element.

std::unique_ptr<TestData> CreateTestData(int num) {
  return onnxruntime::make_unique<TestData>(num);
}

void IncrementElement(TestData& test_data, ptrdiff_t i) {
  std::lock_guard<onnxruntime::OrtMutex> lock(test_data.mutex);
  test_data.data[i]++;
}

void ValidateTestData(TestData& test_data, int expected=1) {
  ASSERT_TRUE(std::count_if(test_data.data.cbegin(), test_data.data.cend(), [&](int i) { return i != expected; }) == 0);
}

// Run a test with a new thread pool created with num_threads threads
// in total (including the main thread).  If num_threads is 0 then we
// test the function with a null pointer, reflecting scenarios where we
// run with just the main thread.  Note that the thread pool API uses
// static methods and should operate across all of these cases.
void CreateThreadPoolAndTest(const std::string&, int num_threads, const std::function<void(ThreadPool*)>& test_body) {
  if (num_threads > 0) {
    auto tp = onnxruntime::make_unique<ThreadPool>(&onnxruntime::Env::Default(), onnxruntime::ThreadOptions(), nullptr,
                                                   num_threads, true);
    test_body(tp.get());
  } else {
    test_body(nullptr);
  }
}

void TestParallelFor(const std::string& name, int num_threads, int num_tasks) {
  auto test_data = CreateTestData(num_tasks);
  CreateThreadPoolAndTest(name, num_threads, [&](ThreadPool* tp) {
      ThreadPool::TrySimpleParallelFor(tp, num_tasks, [&](std::ptrdiff_t i) { IncrementElement(*test_data, i); });
  });
  ValidateTestData(*test_data);
}

void TestBatchParallelFor(const std::string& name, int num_threads, int num_tasks, int batch_size) {
  auto test_data = CreateTestData(num_tasks);

  CreateThreadPoolAndTest(name, num_threads, [&](ThreadPool* tp) {
    onnxruntime::concurrency::ThreadPool::TryBatchParallelFor(
        tp, num_tasks, [&](ptrdiff_t i) { IncrementElement(*test_data, i); }, batch_size);
  });
  ValidateTestData(*test_data);
}

void TestConcurrentParallelFor(const std::string& name, int num_threads, int num_concurrent, int num_tasks) {
  // Test running multiple concurrent loops over the same thread pool.  This aims to provoke a
  // more diverse mix of interleavings than with a single loop running at a time.
  for (int rep = 0; rep < 5; rep++) {
    CreateThreadPoolAndTest(name, num_threads, [&](ThreadPool* tp) {
      std::vector<std::unique_ptr<TestData>> td;
      onnxruntime::Barrier b(num_concurrent - 1);

      // Each concurrent tests runs with its own set of counters
      for (int c = 0; c < num_concurrent; c++) {
        td.push_back(CreateTestData(num_tasks));
      }

      // For a range of scenarios, run some tests via the thread pool, and one directly
      for (int c = 0; c < num_concurrent - 1; c++) {
        ThreadPool::Schedule(tp, [&, c]() {
            ThreadPool::TrySimpleParallelFor(tp, num_tasks, [&](std::ptrdiff_t i) {
                IncrementElement(*td[c], i);
              });
            b.Notify();
          });
      }

      ThreadPool::TrySimpleParallelFor(tp, num_tasks, [&](std::ptrdiff_t i) {
        IncrementElement(*td[num_concurrent - 1], i);
      });

      // Validate all outputs
      b.Wait();
      for (int c = 0; c < num_concurrent; c++) {
        ValidateTestData(*td[c]);
      }
      td.clear();
    });
  }
}

void TestBurstScheduling(const std::string& name, int num_tasks) {
  // Test submitting a burst of functions for executing.  The aim is to provoke cases such
  // as the thread pool's work queues being full.
  for (int rep = 0; rep < 5; rep++) {
    std::atomic<int> ctr{0};
    // Schedule a burst of num_tasks back-to-back, and then cleanly shut down the thread
    // pool.  The synchronization barrier during shut down should ensure that all of the
    // tasks are complete.  Note that if the thread pool's work queues are full, then a
    // call to tp->Schedule() may run its argument synchronously.  In any case, we expect
    // ctr==num_tasks.
    CreateThreadPoolAndTest(name, 2, [&](ThreadPool* tp) {
      // First variant : schedule from outside the pool
      for (int tasks = 0; tasks < num_tasks; tasks++) {
        ThreadPool::Schedule(tp, [&]() {
          ctr++;
        });
      }
    });
    ASSERT_TRUE(ctr == num_tasks);
    CreateThreadPoolAndTest(name, 2, [&](ThreadPool* tp) {
      // Second variant : schedule from inside the pool
      ThreadPool::Schedule(tp, [&, tp]() {
        for (int tasks = 0; tasks < num_tasks; tasks++) {
          ThreadPool::Schedule(tp, [&]() {
            ctr++;
          });
        }
      });
    });
    ASSERT_TRUE(ctr == num_tasks*2);
  }
}

void TestPoolCreation(const std::string&, int iter) {
  // Test creating and destroying thread pools.  This can be used with Valgrind to help
  // check for memory leaks related to the initialization and clean-up code.  For instance
  //
  //  valgrind --leak-check=full ./onnxruntime_test_all --gtest_filter=ThreadPoolTest.TestPoolCreation_10Iter
  //
  // We create #iter thread pools, and within each of them run a loop of #per_iter steps.
  std::atomic<std::ptrdiff_t> ctr{0};
  constexpr std::ptrdiff_t per_iter = 1024;
  constexpr int num_threads = 4;
  for (auto i = 0; i < iter; i++) {
    auto tp = onnxruntime::make_unique<ThreadPool>(&onnxruntime::Env::Default(),
                                                   onnxruntime::ThreadOptions(),
                                                   nullptr,
                                                   num_threads,
                                                   true);
<<<<<<< HEAD
    tp->ParallelFor(per_iter, 0.0,
=======
    ThreadPool::TryParallelFor(tp.get(), per_iter, 0.0,
>>>>>>> d46dbeaf
                    [&](std::ptrdiff_t s, std::ptrdiff_t e) {
                      ctr += e - s;
                    });
  }
  ASSERT_EQ(ctr, iter * per_iter);
}

<<<<<<< HEAD
=======
void TestMultiLoopSections(const std::string& name, int num_threads, int num_loops) {
  for (int rep = 0; rep < 5; rep++) {
    const int num_tasks = 1024;
    auto test_data = CreateTestData(num_tasks);
    CreateThreadPoolAndTest(name, num_threads, [&](ThreadPool* tp) {
	ThreadPool::ParallelSection ps(tp);
	for (int l = 0; l < num_loops; l++) {
          ThreadPool::TrySimpleParallelFor(tp,
                                           num_tasks,
                                           [&](std::ptrdiff_t i) {
                                             IncrementElement(*test_data, i);
                                           });
	}
      });
    ValidateTestData(*test_data, num_loops);
  }
}

>>>>>>> d46dbeaf
}  // namespace

namespace onnxruntime {
TEST(ThreadPoolTest, TestParallelFor_0_Thread_NoTask) {
  TestParallelFor("TestParallelFor_0_Thread_NoTask", 0, 0);
}

TEST(ThreadPoolTest, TestParallelFor_0_Thread_50_Task) {
  TestParallelFor("TestParallelFor_0_Thread_50_Task", 0, 50);
}

TEST(ThreadPoolTest, TestParallelFor_2_Thread_NoTask) {
  TestParallelFor("TestParallelFor_2_Thread_NoTask", 2, 0);
}

TEST(ThreadPoolTest, TestParallelFor_2_Thread_50_Task) {
  TestParallelFor("TestParallelFor_2_Thread_50_Task", 2, 50);
}

TEST(ThreadPoolTest, TestParallelFor_1_Thread_50_Task) {
  TestParallelFor("TestParallelFor_1_Thread_50_Task", 1, 50);
}

TEST(ThreadPoolTest, TestBatchParallelFor_0_Thread_50_Task_10_Batch) {
  TestBatchParallelFor("TestBatchParallelFor_0_Thread_50_Task_10_Batch", 0, 50, 10);
}

TEST(ThreadPoolTest, TestBatchParallelFor_2_Thread_50_Task_10_Batch) {
  TestBatchParallelFor("TestBatchParallelFor_2_Thread_50_Task_10_Batch", 2, 50, 10);
}

TEST(ThreadPoolTest, TestBatchParallelFor_2_Thread_50_Task_0_Batch) {
  TestBatchParallelFor("TestBatchParallelFor_2_Thread_50_Task_0_Batch", 2, 50, 0);
}

TEST(ThreadPoolTest, TestBatchParallelFor_2_Thread_50_Task_1_Batch) {
  TestBatchParallelFor("TestBatchParallelFor_2_Thread_50_Task_1_Batch", 2, 50, 1);
}

TEST(ThreadPoolTest, TestBatchParallelFor_2_Thread_50_Task_100_Batch) {
  TestBatchParallelFor("TestBatchParallelFor_2_Thread_50_Task_100_Batch", 2, 50, 100);
}

TEST(ThreadPoolTest, TestBatchParallelFor_2_Thread_81_Task_20_Batch) {
  TestBatchParallelFor("TestBatchParallelFor_2_Thread_81_Task_20_Batch", 2, 81, 20);
}

TEST(ThreadPoolTest, TestConcurrentParallelFor_0Thread_1Conc_0Tasks) {
  TestConcurrentParallelFor("TestConcurrentParallelFor_0Thread_1Conc_0Tasks", 0, 1, 0);
}

TEST(ThreadPoolTest, TestConcurrentParallelFor_1Thread_1Conc_0Tasks) {
  TestConcurrentParallelFor("TestConcurrentParallelFor_1Thread_1Conc_0Tasks", 1, 1, 0);
}

TEST(ThreadPoolTest, TestConcurrentParallelFor_1Thread_1Conc_1Tasks) {
  TestConcurrentParallelFor("TestConcurrentParallelFor_1Thread_1Conc_1Tasks", 1, 1, 1);
}

TEST(ThreadPoolTest, TestConcurrentParallelFor_1Thread_1Conc_8Tasks) {
  TestConcurrentParallelFor("TestConcurrentParallelFor_1Thread_1Conc_8Tasks", 1, 1, 8);
}

TEST(ThreadPoolTest, TestConcurrentParallelFor_1Thread_1Conc_1MTasks) {
  TestConcurrentParallelFor("TestConcurrentParallelFor_1Thread_1Conc_1MTasks", 1, 1, 1000000);
}

TEST(ThreadPoolTest, TestConcurrentParallelFor_1Thread_4Conc_0Tasks) {
  TestConcurrentParallelFor("TestConcurrentParallelFor_1Thread_4Conc_0Tasks", 1, 4, 0);
}

TEST(ThreadPoolTest, TestConcurrentParallelFor_1Thread_4Conc_1Tasks) {
  TestConcurrentParallelFor("TestConcurrentParallelFor_1Thread_4Conc_1Tasks", 1, 4, 1);
}

TEST(ThreadPoolTest, TestConcurrentParallelFor_1Thread_4Conc_8Tasks) {
  TestConcurrentParallelFor("TestConcurrentParallelFor_1Thread_4Conc_8Tasks", 1, 4, 8);
}

TEST(ThreadPoolTest, TestConcurrentParallelFor_1Thread_4Conc_1MTasks) {
  TestConcurrentParallelFor("TestConcurrentParallelFor_1Thread_4Conc_1MTasks", 1, 4, 1000000);
}

TEST(ThreadPoolTest, TestConcurrentParallelFor_4Thread_1Conc_0Tasks) {
  TestConcurrentParallelFor("TestConcurrentParallelFor_4Thread_4Conc_0Tasks", 4, 1, 0);
}

TEST(ThreadPoolTest, TestConcurrentParallelFor_4Thread_1Conc_1Tasks) {
  TestConcurrentParallelFor("TestConcurrentParallelFor_4Thread_4Conc_1Tasks", 4, 1, 1);
}

TEST(ThreadPoolTest, TestConcurrentParallelFor_4Thread_1Conc_8Tasks) {
  TestConcurrentParallelFor("TestConcurrentParallelFor_4Thread_4Conc_8Tasks", 4, 1, 8);
}

TEST(ThreadPoolTest, TestConcurrentParallelFor_4Thread_1Conc_1MTasks) {
  TestConcurrentParallelFor("TestConcurrentParallelFor_4Thread_4Conc_1MTasks", 4, 1, 1000000);
}

TEST(ThreadPoolTest, TestConcurrentParallelFor_4Thread_4Conc_0Tasks) {
  TestConcurrentParallelFor("TestConcurrentParallelFor_4Thread_4Conc_0Tasks", 4, 4, 0);
}

TEST(ThreadPoolTest, TestConcurrentParallelFor_4Thread_4Conc_1Tasks) {
  TestConcurrentParallelFor("TestConcurrentParallelFor_4Thread_4Conc_1Tasks", 4, 4, 1);
}

TEST(ThreadPoolTest, TestConcurrentParallelFor_4Thread_4Conc_8Tasks) {
  TestConcurrentParallelFor("TestConcurrentParallelFor_4Thread_4Conc_8Tasks", 4, 4, 8);
}

TEST(ThreadPoolTest, TestConcurrentParallelFor_4Thread_4Conc_1MTasks) {
  TestConcurrentParallelFor("TestConcurrentParallelFor_4Thread_4Conc_1MTasks", 4, 4, 1000000);
}

TEST(ThreadPoolTest, TestBurstScheduling_0Tasks) {
  TestBurstScheduling("TestBurstScheduling_0Tasks", 0);
}

TEST(ThreadPoolTest, TestBurstScheduling_1Task) {
  TestBurstScheduling("TestBurstScheduling_1Task", 1);
}

TEST(ThreadPoolTest, TestBurstScheduling_16Tasks) {
  TestBurstScheduling("TestBurstScheduling_16Tasks", 16);
}

TEST(ThreadPoolTest, TestBurstScheduling_65536Task) {
  // Attempt to exhaust the size of the queues used in the thread pool to
  // buffer tasks.
  TestBurstScheduling("TestBurstScheduling_65536Tasks", 65536);
}

TEST(ThreadPoolTest, TestPoolCreation_1Iter) {
  TestPoolCreation("TestPoolCreation_1Iter", 1);
}

TEST(ThreadPoolTest, TestPoolCreation_10Iter) {
  TestPoolCreation("TestPoolCreation_10Iter", 10);
}

TEST(ThreadPoolTest, TestPoolCreation_100Iter) {
  TestPoolCreation("TestPoolCreation_100Iter", 100);
}

<<<<<<< HEAD
=======
TEST(ThreadPoolTest, TestMultiLoopSections_0Thread_0Loop) {
  TestMultiLoopSections("TestMultiLoopSections_0Thread_0Loop", 0, 0);
}

TEST(ThreadPoolTest, TestMultiLoopSections_0Thread_1Loop) {
  TestMultiLoopSections("TestMultiLoopSections_0Thread_1Loop", 0, 1);
}

TEST(ThreadPoolTest, TestMultiLoopSections_0Thread_100Loop) {
  TestMultiLoopSections("TestMultiLoopSections_0Thread_100Loop", 0, 100);
}

TEST(ThreadPoolTest, TestMultiLoopSections_1Thread_0Loop) {
  TestMultiLoopSections("TestMultiLoopSections_1Thread_0Loop", 1, 0);
}

TEST(ThreadPoolTest, TestMultiLoopSections_1Thread_1Loop) {
  TestMultiLoopSections("TestMultiLoopSections_1Thread_1Loop", 1, 1);
}

TEST(ThreadPoolTest, TestMultiLoopSections_2Thread_0Loop) {
  TestMultiLoopSections("TestMultiLoopSections_2Thread_0Loop", 2, 0);
}

TEST(ThreadPoolTest, TestMultiLoopSections_2Thread_1Loop) {
  TestMultiLoopSections("TestMultiLoopSections_2Thread_1Loop", 2, 1);
}

TEST(ThreadPoolTest, TestMultiLoopSections_2Thread_2Loop) {
  TestMultiLoopSections("TestMultiLoopSections_2Thread_2Loop", 2, 2);
}

TEST(ThreadPoolTest, TestMultiLoopSections_2Thread_100Loop) {
  TestMultiLoopSections("TestMultiLoopSections_2Thread_100Loop", 2, 100);
}

TEST(ThreadPoolTest, TestMultiLoopSections_4Thread_1Loop) {
  TestMultiLoopSections("TestMultiLoopSections_4Thread_1Loop", 4, 1);
}

TEST(ThreadPoolTest, TestMultiLoopSections_4Thread_10Loop) {
  TestMultiLoopSections("TestMultiLoopSections_4Thread_10Loop", 4, 10);
}

TEST(ThreadPoolTest, TestMultiLoopSections_4Thread_100Loop) {
  TestMultiLoopSections("TestMultiLoopSections_4Thread_100Loop", 4, 100);
}

>>>>>>> d46dbeaf
#ifdef _WIN32
TEST(ThreadPoolTest, TestStackSize) {
  ThreadOptions to;
  // For ARM, x86 and x64 machines, the default stack size is 1 MB
  // We change it to a different value to see if the setting works
  to.stack_size = 8 * 1024 * 1024;
  auto tp = onnxruntime::make_unique<ThreadPool>(&onnxruntime::Env::Default(), to, nullptr, 2, true);
  typedef void(WINAPI * FnGetCurrentThreadStackLimits)(_Out_ PULONG_PTR LowLimit, _Out_ PULONG_PTR HighLimit);

  Notification n;
  ULONG_PTR low_limit, high_limit;
  bool has_thread_limit_info = false;
  ThreadPool::Schedule(tp.get(), [&]() {
    HMODULE kernel32_module = GetModuleHandle(TEXT("kernel32.dll"));
    assert(kernel32_module != nullptr);
    FnGetCurrentThreadStackLimits GetTS =
        (FnGetCurrentThreadStackLimits)GetProcAddress(kernel32_module, "GetCurrentThreadStackLimits");
    if (GetTS != nullptr) {
      GetTS(&low_limit, &high_limit);
      has_thread_limit_info = true;
    }
    n.Notify();
  });
  n.Wait();
  if (has_thread_limit_info)
    ASSERT_EQ(high_limit - low_limit, to.stack_size);
}
#endif

}  // namespace onnxruntime<|MERGE_RESOLUTION|>--- conflicted
+++ resolved
@@ -162,11 +162,7 @@
                                                    nullptr,
                                                    num_threads,
                                                    true);
-<<<<<<< HEAD
-    tp->ParallelFor(per_iter, 0.0,
-=======
     ThreadPool::TryParallelFor(tp.get(), per_iter, 0.0,
->>>>>>> d46dbeaf
                     [&](std::ptrdiff_t s, std::ptrdiff_t e) {
                       ctr += e - s;
                     });
@@ -174,8 +170,6 @@
   ASSERT_EQ(ctr, iter * per_iter);
 }
 
-<<<<<<< HEAD
-=======
 void TestMultiLoopSections(const std::string& name, int num_threads, int num_loops) {
   for (int rep = 0; rep < 5; rep++) {
     const int num_tasks = 1024;
@@ -194,7 +188,6 @@
   }
 }
 
->>>>>>> d46dbeaf
 }  // namespace
 
 namespace onnxruntime {
@@ -340,8 +333,6 @@
   TestPoolCreation("TestPoolCreation_100Iter", 100);
 }
 
-<<<<<<< HEAD
-=======
 TEST(ThreadPoolTest, TestMultiLoopSections_0Thread_0Loop) {
   TestMultiLoopSections("TestMultiLoopSections_0Thread_0Loop", 0, 0);
 }
@@ -390,7 +381,6 @@
   TestMultiLoopSections("TestMultiLoopSections_4Thread_100Loop", 4, 100);
 }
 
->>>>>>> d46dbeaf
 #ifdef _WIN32
 TEST(ThreadPoolTest, TestStackSize) {
   ThreadOptions to;
