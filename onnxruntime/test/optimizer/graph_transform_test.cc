// Copyright (c) Microsoft Corporation. All rights reserved.
// Licensed under the MIT License.
#ifdef _MSC_VER
#pragma warning(push)
#pragma warning(disable : 4244)
#endif

#include <random>
#include "core/graph/onnx_protobuf.h"

#include "asserts.h"
#include "core/framework/data_types.h"
#include "core/framework/ml_value.h"
#include "core/graph/graph_utils.h"
#include "core/graph/graph_viewer.h"
#include "core/graph/model.h"
#include "core/optimizer/attention_fusion.h"
#include "core/optimizer/bias_gelu_fusion.h"
#include "core/optimizer/bias_softmax_fusion.h"
#include "core/optimizer/computation_reduction.h"
#include "core/optimizer/cast_elimination.h"
#include "core/optimizer/constant_folding.h"
#include "core/optimizer/conv_activation_fusion.h"
#include "core/optimizer/conv_add_fusion.h"
#include "core/optimizer/conv_bn_fusion.h"
#include "core/optimizer/conv_mul_fusion.h"
#include "core/optimizer/dropout_elimination.h"
#include "core/optimizer/dynamic_quantize_matmul_fusion.h"
#include "core/optimizer/embed_layer_norm_fusion.h"
#include "core/optimizer/expand_elimination.h"
#include "core/optimizer/fast_gelu_fusion.h"
#include "core/optimizer/gelu_approximation.h"
#include "core/optimizer/gelu_fusion.h"
#include "core/optimizer/gemm_activation_fusion.h"
#include "core/optimizer/graph_transformer.h"
#include "core/optimizer/graph_transformer_mgr.h"
#include "core/optimizer/identity_elimination.h"
#include "core/optimizer/initializer.h"
#include "core/optimizer/layer_norm_fusion.h"
#include "core/optimizer/matmul_add_fusion.h"
#include "core/optimizer/matmul_integer_to_float.h"
#include "core/optimizer/matmul_scale_fusion.h"
#include "core/optimizer/matmul_transpose_fusion.h"
#include "core/optimizer/relu_clip_fusion.h"
#include "core/optimizer/reshape_fusion.h"
#include "core/optimizer/rule_based_graph_transformer.h"
#include "core/optimizer/shape_to_initializer.h"
#include "core/optimizer/skip_layer_norm_fusion.h"
#include "core/optimizer/slice_elimination.h"
#include "core/optimizer/unsqueeze_elimination.h"
#include "core/optimizer/utils.h"
#include "core/platform/env.h"
#include "core/session/inference_session.h"
#include "core/util/math.h"
#include "gtest/gtest.h"
#include "test/capturing_sink.h"
#include "test/common/tensor_op_test_utils.h"
#include "test/compare_ortvalue.h"
#include "test/framework/test_utils.h"
#include "test/optimizer/graph_transform_test_fixture.h"
#include "test/providers/provider_test_utils.h"
#include "test/test_environment.h"
#include "test/util/include/default_providers.h"

using namespace std;
using namespace ONNX_NAMESPACE;

namespace onnxruntime {
namespace test {

#define MODEL_FOLDER ORT_TSTR("testdata/transform/")

TEST_F(GraphTransformationTests, IdentityElimination) {
  auto model_uri = MODEL_FOLDER "abs-id-max.onnx";
  std::shared_ptr<Model> model;
  ASSERT_STATUS_OK(Model::Load(model_uri, model, nullptr, *logger_));
  Graph& graph = model->MainGraph();
  std::map<std::string, int> op_to_count = CountOpsInGraph(graph);
  ASSERT_TRUE(op_to_count["Identity"] == 1);

  auto rule_transformer_L1 = onnxruntime::make_unique<RuleBasedGraphTransformer>("RuleTransformer1");
  rule_transformer_L1->Register(onnxruntime::make_unique<EliminateIdentity>());
  onnxruntime::GraphTransformerManager graph_transformation_mgr{5};
  graph_transformation_mgr.Register(std::move(rule_transformer_L1), TransformerLevel::Level1);
  ASSERT_STATUS_OK(graph_transformation_mgr.ApplyTransformers(graph, TransformerLevel::Level1, *logger_));

  op_to_count = CountOpsInGraph(graph);
  ASSERT_TRUE(op_to_count["Identity"] == 0);
}

TEST_F(GraphTransformationTests, DropoutElimination) {
  auto model_uri = MODEL_FOLDER "dropout.onnx";
  std::shared_ptr<Model> model;
  ASSERT_STATUS_OK(Model::Load(model_uri, model, nullptr, *logger_));
  Graph& graph = model->MainGraph();
  std::map<std::string, int> op_to_count = CountOpsInGraph(graph);
  ASSERT_TRUE(op_to_count["Identity"] == 5);
  ASSERT_TRUE(op_to_count["Dropout"] == 6);

  auto rule_transformer_L1 = onnxruntime::make_unique<RuleBasedGraphTransformer>("RuleTransformer1");
  rule_transformer_L1->Register(onnxruntime::make_unique<EliminateDropout>());
  onnxruntime::GraphTransformerManager graph_transformation_mgr{5};
  graph_transformation_mgr.Register(std::move(rule_transformer_L1), TransformerLevel::Level1);
  ASSERT_STATUS_OK(graph_transformation_mgr.ApplyTransformers(graph, TransformerLevel::Level1, *logger_));

  op_to_count = CountOpsInGraph(graph);
  // Of the 6 Dropout nodes in the graph, all but the ones named `d1` and `d6` should have been removed.
  // A Dropout node can be removed if its second, optional output `mask` is either missing or unused downstream.
  // `d1` cannot be removed because an Identity node has its `mask` output as an input;
  // `d6` cannot be removed because its `mask` output is marked as a graph output.
  ASSERT_TRUE(op_to_count["Identity"] == 5);
  ASSERT_TRUE(op_to_count["Dropout"] == 2);
}

TEST_F(GraphTransformationTests, SliceElimination) {
  std::vector<std::basic_string<ORTCHAR_T>> model_names = {ORT_TSTR("slice-v1-elim.onnx"), ORT_TSTR("slice-v11-elim.onnx")};
  for (const auto& model_name : model_names) {
    auto model_uri = MODEL_FOLDER + model_name;
    std::shared_ptr<Model> model;
    ASSERT_STATUS_OK(Model::Load(model_uri, model, nullptr, *logger_));
    Graph& graph = model->MainGraph();
    std::map<std::string, int> op_to_count = CountOpsInGraph(graph);
    int initial_slice_num = op_to_count["Slice"];

    auto rule_transformer_L1 = onnxruntime::make_unique<RuleBasedGraphTransformer>("RuleTransformer1");
    rule_transformer_L1->Register(onnxruntime::make_unique<EliminateSlice>());
    onnxruntime::GraphTransformerManager graph_transformation_mgr{5};
    graph_transformation_mgr.Register(std::move(rule_transformer_L1), TransformerLevel::Level1);
    ASSERT_STATUS_OK(graph_transformation_mgr.ApplyTransformers(graph, TransformerLevel::Level1, *logger_));

    op_to_count = CountOpsInGraph(graph);
    // Only one Slice operator is redundant and is removed.
    ASSERT_TRUE(op_to_count["Slice"] == --initial_slice_num);
  }
}

TEST_F(GraphTransformationTests, ConstantFolding) {
  auto model_uri = MODEL_FOLDER "fusion/fuse-conv-bn-mul-add-unsqueeze.onnx";
  std::shared_ptr<Model> model;
  ASSERT_STATUS_OK(Model::Load(model_uri, model, nullptr, *logger_));
  Graph& graph = model->MainGraph();
  std::map<std::string, int> op_to_count = CountOpsInGraph(graph);
  ASSERT_TRUE(op_to_count["Unsqueeze"] == 2);
  std::unique_ptr<CPUExecutionProvider> e =
      onnxruntime::make_unique<CPUExecutionProvider>(CPUExecutionProviderInfo());
  onnxruntime::GraphTransformerManager graph_transformation_mgr{5};
  graph_transformation_mgr.Register(onnxruntime::make_unique<ConstantFolding>(*e.get()), TransformerLevel::Level1);

  ASSERT_STATUS_OK(graph_transformation_mgr.ApplyTransformers(graph, TransformerLevel::Level1, *logger_));

  op_to_count = CountOpsInGraph(graph);
  ASSERT_TRUE(op_to_count["Unsqueeze"] == 0);
}

TEST_F(GraphTransformationTests, ConstantFoldingNodesOnDifferentEP) {
  auto model_uri = MODEL_FOLDER "fusion/fuse-conv-bn-mul-add-unsqueeze.onnx";
  std::shared_ptr<Model> model;
  ASSERT_STATUS_OK(Model::Load(model_uri, model, nullptr, *logger_));
  Graph& graph = model->MainGraph();
  std::map<std::string, int> op_to_count = CountOpsInGraph(graph);
  ASSERT_TRUE(op_to_count["Unsqueeze"] == 2);
  std::unique_ptr<CPUExecutionProvider> e =
      onnxruntime::make_unique<CPUExecutionProvider>(CPUExecutionProviderInfo());
  onnxruntime::GraphTransformerManager graph_transformation_mgr{5};
  graph_transformation_mgr.Register(onnxruntime::make_unique<ConstantFolding>(*e.get()), TransformerLevel::Level1);

  // assign all nodes to CUDA. the constant folding should override this to perform the constant folding on cpu
  for (auto& node : graph.Nodes()) {
    node.SetExecutionProviderType(kCudaExecutionProvider);
  }

  ASSERT_STATUS_OK(graph_transformation_mgr.ApplyTransformers(graph, TransformerLevel::Level1, *logger_));

  op_to_count = CountOpsInGraph(graph);
  ASSERT_TRUE(op_to_count["Unsqueeze"] == 0);

  // all remaining nodes should still be on CUDA
  for (auto& node : graph.Nodes()) {
    EXPECT_STREQ(node.GetExecutionProviderType().c_str(), kCudaExecutionProvider);
  }
}

TEST_F(GraphTransformationTests, ConstantFoldingSubgraph) {
  TensorProto value_tensor;
  value_tensor.add_dims(1);
  value_tensor.add_float_data(1.f);
  value_tensor.set_data_type(ONNX_NAMESPACE::TensorProto_DataType_FLOAT);

  TypeProto float_tensor_type;
  float_tensor_type.mutable_tensor_type()->set_elem_type(TensorProto_DataType_FLOAT);
  float_tensor_type.mutable_tensor_type()->mutable_shape()->add_dim()->set_dim_value(1);

  auto create_subgraph = [&](GraphProto& graph_proto) {
    // create subgraph that has an Add node to add a local and parent graph initializer
    Model model("ConstantFoldingSubgraphTest_subgraph", false, ModelMetaData(), PathString(), IOnnxRuntimeOpSchemaRegistryList(), {{kOnnxDomain, 12}}, {}, *logger_);
    auto& graph = model.MainGraph();

    TensorProto local_constant(value_tensor);
    local_constant.set_name("local_constant");
    graph.AddInitializedTensor(local_constant);

    auto& local_constant_arg = graph.GetOrCreateNodeArg("local_constant", &float_tensor_type);
    auto& parent_constant_arg = graph.GetOrCreateNodeArg("parent_constant", &float_tensor_type);
    graph.AddOuterScopeNodeArg("parent_constant");

    auto& add_out = graph.GetOrCreateNodeArg("add_out", &float_tensor_type);
    graph.AddNode("add", "Add", "Add two inputs.", {&parent_constant_arg, &local_constant_arg}, {&add_out});

    auto& subgraph_out = graph.GetOrCreateNodeArg("subgraph_out", &float_tensor_type);
    graph.AddNode("identity", "Identity", "So Add isn't providing graph output.", {&add_out}, {&subgraph_out});

    ASSERT_STATUS_OK(graph.Resolve());
    graph_proto = graph.ToGraphProto();
  };

  Model model("ConstantFoldingSubgraphTest_main_graph", false, ModelMetaData(), PathString(), IOnnxRuntimeOpSchemaRegistryList(), {{kOnnxDomain, 12}}, {}, *logger_);
  auto& graph = model.MainGraph();

  // add initializer at parent level
  TensorProto parent_value_tensor(value_tensor);
  parent_value_tensor.set_name("parent_constant");
  graph.AddInitializedTensor(parent_value_tensor);

  // put the subgraph in an If node
  TypeProto if_cond_type;
  if_cond_type.mutable_tensor_type()->set_elem_type(TensorProto_DataType_BOOL);
  if_cond_type.mutable_tensor_type()->mutable_shape()->add_dim()->set_dim_value(1);
  auto& if_cond_input = graph.GetOrCreateNodeArg("if_in", &if_cond_type);
  auto& if_output = graph.GetOrCreateNodeArg("if_out", &float_tensor_type);

  auto& if_node = graph.AddNode("if", "If", "If node", {&if_cond_input}, {&if_output});

  GraphProto subgraph;
  create_subgraph(subgraph);

  if_node.AddAttribute("then_branch", subgraph);
  if_node.AddAttribute("else_branch", subgraph);

  ASSERT_STATUS_OK(graph.Resolve());

  std::map<std::string, int> op_to_count = CountOpsInGraph(graph);
  ASSERT_TRUE(op_to_count["Add"] == 2);  // one in each subgraph
  std::unique_ptr<CPUExecutionProvider> e =
      onnxruntime::make_unique<CPUExecutionProvider>(CPUExecutionProviderInfo());
  onnxruntime::GraphTransformerManager graph_transformation_mgr{5};
  graph_transformation_mgr.Register(onnxruntime::make_unique<ConstantFolding>(*e.get()), TransformerLevel::Level1);

  ASSERT_STATUS_OK(graph_transformation_mgr.ApplyTransformers(graph, TransformerLevel::Level1, *logger_));

  op_to_count = CountOpsInGraph(graph);
  ASSERT_TRUE(op_to_count["Add"] == 0)
      << "Constant folding should have been able to remove the Add node in both subgraphs";
}

TEST_F(GraphTransformationTests, ConstantFoldingWithShapeToInitializer) {
  auto model_uri = MODEL_FOLDER "fusion/constant_folding_with_shape_to_initializer.onnx";
  std::shared_ptr<Model> model;
  ASSERT_TRUE(Model::Load(model_uri, model, nullptr, *logger_).IsOK());
  Graph& graph = model->MainGraph();
  std::map<std::string, int> op_to_count = CountOpsInGraph(graph);
  ASSERT_TRUE(op_to_count["Shape"] == 2);
  ASSERT_TRUE(op_to_count["MatMul"] == 2);
  ASSERT_TRUE(op_to_count["Unsqueeze"] == 3);

  std::unordered_set<std::string> compatible_eps;
  std::unordered_set<std::string> excluded_initializers;
  excluded_initializers.insert("matmul_weight");
  onnxruntime::GraphTransformerManager graph_transformation_mgr{5};
  std::unique_ptr<CPUExecutionProvider> e =
      onnxruntime::make_unique<CPUExecutionProvider>(CPUExecutionProviderInfo());
  graph_transformation_mgr.Register(onnxruntime::make_unique<ConstantFolding>(*e.get(), compatible_eps, excluded_initializers), TransformerLevel::Level1);

  ASSERT_TRUE(graph_transformation_mgr.ApplyTransformers(graph, TransformerLevel::Level1, *logger_).IsOK());

  op_to_count = CountOpsInGraph(graph);
  ASSERT_TRUE(op_to_count["Shape"] == 0);
  ASSERT_TRUE(op_to_count["MatMul"] == 2);
  ASSERT_TRUE(op_to_count["Unsqueeze"] == 0);
}

TEST_F(GraphTransformationTests, ConstantFoldingWithScalarShapeToInitializer) {
  auto model_uri = MODEL_FOLDER "fusion/constant_folding_with_scalar_shape_to_initializer.onnx";
  std::shared_ptr<Model> model;
  ASSERT_TRUE(Model::Load(model_uri, model, nullptr, *logger_).IsOK());
  Graph& graph = model->MainGraph();
  std::map<std::string, int> op_to_count = CountOpsInGraph(graph);
  ASSERT_TRUE(op_to_count["Shape"] == 1);
  ASSERT_TRUE(op_to_count["ConstantOfShape"] == 1);
  ASSERT_TRUE(op_to_count["Add"] == 1);

  std::unordered_set<std::string> compatible_eps;
  onnxruntime::GraphTransformerManager graph_transformation_mgr{5};
  std::unique_ptr<CPUExecutionProvider> e =
      onnxruntime::make_unique<CPUExecutionProvider>(CPUExecutionProviderInfo());
  graph_transformation_mgr.Register(onnxruntime::make_unique<ConstantFolding>(*e.get(), compatible_eps), TransformerLevel::Level1);

  ASSERT_TRUE(graph_transformation_mgr.ApplyTransformers(graph, TransformerLevel::Level1, *logger_).IsOK());

  op_to_count = CountOpsInGraph(graph);
  ASSERT_TRUE(op_to_count["Shape"] == 0);
  ASSERT_TRUE(op_to_count["ConstantOfShape"] == 0);
  ASSERT_TRUE(op_to_count["Add"] == 1);
}

TEST_F(GraphTransformationTests, ShapeToInitializer) {
  auto model_uri = MODEL_FOLDER "shape-add.onnx";
  std::shared_ptr<Model> model;
  ASSERT_STATUS_OK(Model::Load(model_uri, model, nullptr, *logger_));
  Graph& graph = model->MainGraph();
  std::map<std::string, int> op_to_count = CountOpsInGraph(graph);
  ASSERT_TRUE(op_to_count["Shape"] == 4);

  onnxruntime::GraphTransformerManager graph_transformation_mgr{5};
  auto rule_transformer_L1 = onnxruntime::make_unique<RuleBasedGraphTransformer>("RuleTransformerL1");
  rule_transformer_L1->Register(onnxruntime::make_unique<ShapeToInitializer>());
  graph_transformation_mgr.Register(std::move(rule_transformer_L1), TransformerLevel::Level1);

  ASSERT_STATUS_OK(graph_transformation_mgr.ApplyTransformers(graph, TransformerLevel::Level1, *logger_));

  op_to_count = CountOpsInGraph(graph);
  // Two of the Shapes are not eliminated because:
  // One includes a symbolic dimension.
  // Another one includes a negative dimension
  ASSERT_TRUE(op_to_count["Shape"] == 2);
}

// Check transformations in the case of a subgraph with constant inputs.
TEST_F(GraphTransformationTests, SubgraphWithConstantInputs) {
  auto model_uri = MODEL_FOLDER "constant-subgraph.onnx";

  SessionOptions so;
  so.graph_optimization_level = TransformerLevel::Level2;
  so.session_logid = "GraphTransformationTests.LoadModelToTransform";
  InferenceSession session_object{so, GetEnvironment()};
  ASSERT_STATUS_OK(session_object.Load(model_uri));

  std::shared_ptr<Model> p_model;
  ASSERT_STATUS_OK(Model::Load(model_uri, p_model, nullptr, *logger_));

  ASSERT_STATUS_OK(session_object.Initialize());

  NameMLValMap feeds;
  RunOptions run_options;

  std::vector<std::string> output_names = {"output"};
  std::vector<OrtValue> fetches;

  ASSERT_STATUS_OK(session_object.Run(run_options, feeds, output_names, &fetches));
}

TEST_F(GraphTransformationTests, FuseConvBNNoBias) {
  auto model_uri = MODEL_FOLDER "fusion/fuse-conv-bn-no-bias.onnx";

  std::shared_ptr<Model> p_model;
  ASSERT_STATUS_OK(Model::Load(model_uri, p_model, nullptr, *logger_));
  Graph& graph = p_model->MainGraph();

  std::string bn_output_name;

  // add a missing optional output to BN. this should be fusable
  for (auto& node : graph.Nodes()) {
    if (node.OpType() == "BatchNormalization") {
      node.MutableOutputDefs().push_back(&graph.GetOrCreateNodeArg("", nullptr));
      bn_output_name = node.OutputDefs()[0]->Name();
    }
  }

  onnxruntime::GraphTransformerManager graph_transformation_mgr{5};
  auto rule_transformer_L1 = onnxruntime::make_unique<RuleBasedGraphTransformer>("RuleTransformerL1");
  rule_transformer_L1->Register(onnxruntime::make_unique<ConvBNFusion>());
  graph_transformation_mgr.Register(std::move(rule_transformer_L1), TransformerLevel::Level1);

  ASSERT_STATUS_OK(graph_transformation_mgr.ApplyTransformers(graph, TransformerLevel::Level1, *logger_));

  std::map<std::string, int> op_to_count = CountOpsInGraph(graph);
  ASSERT_TRUE(op_to_count["BatchNormalization"] == 0);

  for (auto& node : graph.Nodes()) {
    if (node.OpType() == "Conv") {
      ASSERT_EQ(node.OutputDefs()[0]->Name(), bn_output_name)
          << "fusion should produce the same output name as the last node";
    }
  }
}

TEST_F(GraphTransformationTests, DontFuseConvWithBNWithOptionalOutputs) {
  auto model_uri = MODEL_FOLDER "fusion/fuse-conv-bn-no-bias.onnx";

  std::shared_ptr<Model> p_model;
  ASSERT_STATUS_OK(Model::Load(model_uri, p_model, nullptr, *logger_));
  Graph& graph = p_model->MainGraph();

  // add an optional output to the BN node. should not fuse if this is present
  for (auto& node : graph.Nodes()) {
    if (node.OpType() == "BatchNormalization") {
      auto mean_input = node.InputDefs()[3];
      auto& mean_output = graph.GetOrCreateNodeArg(mean_input->Name() + ".output", mean_input->TypeAsProto());
      node.MutableOutputDefs().push_back(&mean_output);
    }
  }

  onnxruntime::GraphTransformerManager graph_transformation_mgr{5};
  auto rule_transformer_L1 = onnxruntime::make_unique<RuleBasedGraphTransformer>("RuleTransformerL1");
  rule_transformer_L1->Register(onnxruntime::make_unique<ConvBNFusion>());
  graph_transformation_mgr.Register(std::move(rule_transformer_L1), TransformerLevel::Level1);

  ASSERT_STATUS_OK(graph_transformation_mgr.ApplyTransformers(graph, TransformerLevel::Level1, *logger_));

  std::map<std::string, int> op_to_count = CountOpsInGraph(graph);
  ASSERT_TRUE(op_to_count["BatchNormalization"] == 1);
}

TEST_F(GraphTransformationTests, FuseConvBNMulAddUnsqueeze) {
  std::vector<std::basic_string<ORTCHAR_T>> test_models = {ORT_TSTR("fusion/fuse-conv-bn-mul-add-unsqueeze.onnx"),
                                                           ORT_TSTR("fusion/fuse-conv-bn-mul-add-unsqueeze.negative_axes.onnx"),
                                                           ORT_TSTR("fusion/fuse-conv-bn-mul-add-unsqueeze-no-bias.onnx")};
  for (const auto& model : test_models) {
    auto model_uri = MODEL_FOLDER + model;

    std::shared_ptr<Model> p_model;
    ASSERT_STATUS_OK(Model::Load(model_uri, p_model, nullptr, *logger_));
    Graph& graph = p_model->MainGraph();

    onnxruntime::GraphTransformerManager graph_transformation_mgr{5};
    auto rule_transformer_L1 = onnxruntime::make_unique<RuleBasedGraphTransformer>("RuleTransformer1");
    rule_transformer_L1->Register(onnxruntime::make_unique<UnsqueezeElimination>());
    rule_transformer_L1->Register(onnxruntime::make_unique<ConvAddFusion>());
    rule_transformer_L1->Register(onnxruntime::make_unique<ConvBNFusion>());
    rule_transformer_L1->Register(onnxruntime::make_unique<ConvMulFusion>());
    graph_transformation_mgr.Register(std::move(rule_transformer_L1), TransformerLevel::Level1);

    ASSERT_STATUS_OK(graph_transformation_mgr.ApplyTransformers(graph, TransformerLevel::Level1, *logger_));

    std::map<std::string, int> op_to_count = CountOpsInGraph(graph);
    ASSERT_TRUE(op_to_count["BatchNormalization"] == 0);
    ASSERT_TRUE(op_to_count["Mul"] == 0);
    ASSERT_TRUE(op_to_count["Add"] == 0);
    ASSERT_TRUE(op_to_count["Unsqueeze"] == 0);
  }
}

#ifndef DISABLE_CONTRIB_OPS
TEST_F(GraphTransformationTests, FuseConvActivation) {
  std::unordered_map<std::basic_string<ORTCHAR_T>, std::string> model_to_op_name{{ORT_TSTR("fusion/conv_relu.onnx"), "Relu"},
                                                                                 {ORT_TSTR("fusion/conv_clip.onnx"), "Clip"},
                                                                                 {ORT_TSTR("fusion/conv_sigmoid.onnx"), "Sigmoid"},
                                                                                 {ORT_TSTR("fusion/conv_tanh.onnx"), "Tanh"},
                                                                                 {ORT_TSTR("fusion/conv_leakyrelu.onnx"), "LeakyRelu"}};

  for (const auto& model : model_to_op_name) {
    auto model_uri = MODEL_FOLDER + model.first;
    std::shared_ptr<Model> p_model;
    ASSERT_STATUS_OK(Model::Load(model_uri, p_model, nullptr, *logger_));
    Graph& graph = p_model->MainGraph();

    std::map<std::string, int> op_to_count = CountOpsInGraph(graph);
    ASSERT_TRUE(op_to_count[model.second] >= 1);

    // Apply transformer
    onnxruntime::GraphTransformerManager graph_transformation_mgr{5};
    graph_transformation_mgr.Register(onnxruntime::make_unique<ConvActivationFusion>(), TransformerLevel::Level2);
    ASSERT_STATUS_OK(graph_transformation_mgr.ApplyTransformers(graph, TransformerLevel::Level2, *logger_));

    op_to_count = CountOpsInGraph(graph);
    ASSERT_TRUE(op_to_count[model.second] == 0);
  }
}

TEST_F(GraphTransformationTests, FuseConvClip11Activation) {
  auto model_uri = MODEL_FOLDER "fusion/conv_clip11.onnx";
  std::shared_ptr<Model> p_model;
  ASSERT_STATUS_OK(Model::Load(model_uri, p_model, nullptr, *logger_));
  Graph& graph = p_model->MainGraph();

  std::map<std::string, int> op_to_count = CountOpsInGraph(graph);
  ASSERT_EQ(op_to_count["Clip"], 3);

  // Apply transformer
  onnxruntime::GraphTransformerManager graph_transformation_mgr{5};
  graph_transformation_mgr.Register(onnxruntime::make_unique<ConvActivationFusion>(), TransformerLevel::Level2);
  ASSERT_STATUS_OK(graph_transformation_mgr.ApplyTransformers(graph, TransformerLevel::Level2, *logger_));

  op_to_count = CountOpsInGraph(graph);
  ASSERT_EQ(op_to_count["Clip"], 1);

  for (const Node& node : graph.Nodes()) {
    if (node.OpType() == "Conv") {
      EXPECT_TRUE(node.Name() == "Conv1") << "Conv1 should not have been fused as 'min' input to Clip was mutable.";
    }

    if (node.OpType() == "FusedConv") {
      const ONNX_NAMESPACE::AttributeProto& attr_proto = node.GetAttributes().at("activation_params");
      const auto& params = attr_proto.floats();
      // check expected values for each. Conv0 is explicitly specified. Conv2 are defaults
      if (node.Name() == "Conv0") {
        EXPECT_TRUE(params.Get(0) == -1.f);
        EXPECT_TRUE(params.Get(1) == 1.f);
      } else if (node.Name() == "Conv2") {
        EXPECT_TRUE(params.Get(0) == std::numeric_limits<float>::lowest());
        EXPECT_TRUE(params.Get(1) == std::numeric_limits<float>::max());
      }
    }
  }
}
#endif

TEST_F(GraphTransformationTests, FuseConvMulNoBias) {
  auto model_uri = MODEL_FOLDER "fusion/fuse-conv-mul-no-bias.onnx";

  std::shared_ptr<Model> p_model;
  ASSERT_STATUS_OK(Model::Load(model_uri, p_model, nullptr, *logger_));
  Graph& graph = p_model->MainGraph();

  onnxruntime::GraphTransformerManager graph_transformation_mgr{5};
  auto rule_transformer_L1 = onnxruntime::make_unique<RuleBasedGraphTransformer>("RuleTransformer1");
  rule_transformer_L1->Register(onnxruntime::make_unique<UnsqueezeElimination>());
  rule_transformer_L1->Register(onnxruntime::make_unique<ConvMulFusion>());
  graph_transformation_mgr.Register(std::move(rule_transformer_L1), TransformerLevel::Level1);

  ASSERT_STATUS_OK(graph_transformation_mgr.ApplyTransformers(graph, TransformerLevel::Level1, *logger_));

  std::map<std::string, int> op_to_count = CountOpsInGraph(graph);
  ASSERT_TRUE(op_to_count["Mul"] == 0);
  ASSERT_TRUE(op_to_count["Unsqueeze"] == 0);
}

TEST_F(GraphTransformationTests, FuseConvAddNoBias) {
  auto model_uri = MODEL_FOLDER "fusion/fuse-conv-add-no-bias.onnx";

  std::shared_ptr<Model> p_model;
  ASSERT_STATUS_OK(Model::Load(model_uri, p_model, nullptr, *logger_));
  Graph& graph = p_model->MainGraph();

  onnxruntime::GraphTransformerManager graph_transformation_mgr{5};
  auto rule_transformer_L1 = onnxruntime::make_unique<RuleBasedGraphTransformer>("RuleTransformer1");
  rule_transformer_L1->Register(onnxruntime::make_unique<UnsqueezeElimination>());
  rule_transformer_L1->Register(onnxruntime::make_unique<ConvAddFusion>());
  graph_transformation_mgr.Register(std::move(rule_transformer_L1), TransformerLevel::Level1);

  ASSERT_STATUS_OK(graph_transformation_mgr.ApplyTransformers(graph, TransformerLevel::Level1, *logger_));

  std::map<std::string, int> op_to_count = CountOpsInGraph(graph);
  ASSERT_TRUE(op_to_count["Add"] == 0);
  ASSERT_TRUE(op_to_count["Unsqueeze"] == 0);
}

// if IR version is 4 or higher the weights can be overridden if there's a matching graph input.
// check that we don't fuse if that is the case
TEST_F(GraphTransformationTests, NegativeFuseConvAddNoBias) {
  auto model_uri = MODEL_FOLDER "fusion/negative-fuse-conv-add-no-bias.onnx";

  std::shared_ptr<Model> p_model;
  ASSERT_STATUS_OK(Model::Load(model_uri, p_model, nullptr, *logger_));
  Graph& graph = p_model->MainGraph();

  onnxruntime::GraphTransformerManager graph_transformation_mgr{5};
  auto rule_transformer_L1 = onnxruntime::make_unique<RuleBasedGraphTransformer>("RuleTransformer1");
  rule_transformer_L1->Register(onnxruntime::make_unique<UnsqueezeElimination>());
  rule_transformer_L1->Register(onnxruntime::make_unique<ConvAddFusion>());
  graph_transformation_mgr.Register(std::move(rule_transformer_L1), TransformerLevel::Level1);

  ASSERT_STATUS_OK(graph_transformation_mgr.ApplyTransformers(graph, TransformerLevel::Level1, *logger_));

  // Nodes are not fused because the weights to conv/add are not constants (they appear in the graph inputs).
  // Unsqueeze is also not eliminated as the initializer that is its input is also not constant
  std::map<std::string, int> op_to_count = CountOpsInGraph(graph);
  ASSERT_TRUE(op_to_count["Add"] != 0);
  ASSERT_TRUE(op_to_count["Unsqueeze"] != 0);
}

TEST_F(GraphTransformationTests, FuseConvAddMul3D) {
  auto model_uri = MODEL_FOLDER "fusion/fuse-conv-add-mul-3d.onnx";

  std::shared_ptr<Model> p_model;
  ASSERT_STATUS_OK(Model::Load(model_uri, p_model, nullptr, *logger_));
  Graph& graph = p_model->MainGraph();

  onnxruntime::GraphTransformerManager graph_transformation_mgr{5};
  auto rule_transformer_L1 = onnxruntime::make_unique<RuleBasedGraphTransformer>("RuleTransformerL1");
  rule_transformer_L1->Register(onnxruntime::make_unique<ConvAddFusion>());
  rule_transformer_L1->Register(onnxruntime::make_unique<ConvMulFusion>());
  graph_transformation_mgr.Register(std::move(rule_transformer_L1), TransformerLevel::Level1);

  ASSERT_STATUS_OK(graph_transformation_mgr.ApplyTransformers(graph, TransformerLevel::Level1, *logger_));

  std::map<std::string, int> op_to_count = CountOpsInGraph(graph);
  ASSERT_TRUE(op_to_count["Add"] == 0);
  ASSERT_TRUE(op_to_count["Mul"] == 0);
}

TEST_F(GraphTransformationTests, FuseConvAddMul3D_2) {
  auto model_uri = MODEL_FOLDER "fusion/fuse-conv-add-mul-3d-2.onnx";

  std::shared_ptr<Model> p_model;
  ASSERT_STATUS_OK(Model::Load(model_uri, p_model, nullptr, *logger_));
  Graph& graph = p_model->MainGraph();

  onnxruntime::GraphTransformerManager graph_transformation_mgr{5};
  auto rule_transformer_L1 = onnxruntime::make_unique<RuleBasedGraphTransformer>("RuleTransformerL1");
  rule_transformer_L1->Register(onnxruntime::make_unique<ConvAddFusion>());
  rule_transformer_L1->Register(onnxruntime::make_unique<ConvMulFusion>());
  graph_transformation_mgr.Register(std::move(rule_transformer_L1), TransformerLevel::Level1);

  ASSERT_STATUS_OK(graph_transformation_mgr.ApplyTransformers(graph, TransformerLevel::Level1, *logger_));

  std::map<std::string, int> op_to_count = CountOpsInGraph(graph);
  ASSERT_TRUE(op_to_count["Add"] == 0);
  ASSERT_TRUE(op_to_count["Mul"] == 0);
}

TEST_F(GraphTransformationTests, MatMulAddFusion_two_input) {
  auto model_uri = MODEL_FOLDER "matmul_add_fusion/2Input/model.onnx";

  std::shared_ptr<Model> p_model;
  ASSERT_STATUS_OK(Model::Load(model_uri, p_model, nullptr, *logger_));
  Graph& graph = p_model->MainGraph();

  onnxruntime::GraphTransformerManager graph_transformation_mgr{5};
  graph_transformation_mgr.Register(onnxruntime::make_unique<MatMulAddFusion>(), TransformerLevel::Level1);
  ASSERT_STATUS_OK(graph_transformation_mgr.ApplyTransformers(graph, TransformerLevel::Level1, *logger_));

  std::map<std::string, int> op_to_count = CountOpsInGraph(graph);
  ASSERT_TRUE(op_to_count["MatMul"] == 0);
  ASSERT_TRUE(op_to_count["Add"] == 0);
  ASSERT_TRUE(op_to_count["Gemm"] == 1);
}

TEST_F(GraphTransformationTests, MatMulAddFusion_three_input) {
  auto model_uri = MODEL_FOLDER "matmul_add_fusion/3Input/model.onnx";

  std::shared_ptr<Model> p_model;
  ASSERT_STATUS_OK(Model::Load(model_uri, p_model, nullptr, *logger_));
  Graph& graph = p_model->MainGraph();

  onnxruntime::GraphTransformerManager graph_transformation_mgr{5};
  graph_transformation_mgr.Register(onnxruntime::make_unique<MatMulAddFusion>(), TransformerLevel::Level1);
  ASSERT_STATUS_OK(graph_transformation_mgr.ApplyTransformers(graph, TransformerLevel::Level1, *logger_));

  std::map<std::string, int> op_to_count = CountOpsInGraph(graph);
  ASSERT_TRUE(op_to_count["MatMul"] == 0);
  ASSERT_TRUE(op_to_count["Add"] == 0);
  ASSERT_TRUE(op_to_count["Gemm"] == 1);
}

// Matmul+Add with shape [k]*[k,N]+[N], won't do the fusion
// We can do the fusion by changing shape to [1,k]*[k,N]+[1,N], then add a reshape [1,N]=>[N]
// This will bring extra cost. And there's only very limited gain to fuse Matmul+Add to Gemm
// Since the basic implementation is almost same
TEST_F(GraphTransformationTests, MatMulAddFusion_negitive_case) {
  auto model_uri = MODEL_FOLDER "matmul_add_fusion/3Input/neg_model.onnx";

  std::shared_ptr<Model> p_model;
  ASSERT_STATUS_OK(Model::Load(model_uri, p_model, nullptr, *logger_));
  Graph& graph = p_model->MainGraph();

  onnxruntime::GraphTransformerManager graph_transformation_mgr{5};
  graph_transformation_mgr.Register(onnxruntime::make_unique<MatMulAddFusion>(), TransformerLevel::Level1);
  ASSERT_STATUS_OK(graph_transformation_mgr.ApplyTransformers(graph, TransformerLevel::Level1, *logger_));

  std::map<std::string, int> op_to_count = CountOpsInGraph(graph);
  ASSERT_TRUE(op_to_count["MatMul"] == 1);
  ASSERT_TRUE(op_to_count["Add"] == 1);
  ASSERT_TRUE(op_to_count["Gemm"] == 0);
}

// Matmul+Add with shape [M,k]*[k,N]+[1,4], won't do the fusion
// 1,4 is not uni-directionally broadcast
TEST_F(GraphTransformationTests, MatMulAddFusion_NotBroadcastable) {
  auto model_uri = MODEL_FOLDER "matmul_add_fusion/matmul_add_not_broadcastable.onnx";

  std::shared_ptr<Model> p_model;
  ASSERT_STATUS_OK(Model::Load(model_uri, p_model, nullptr, *logger_));
  Graph& graph = p_model->MainGraph();

  onnxruntime::GraphTransformerManager graph_transformation_mgr{5};
  graph_transformation_mgr.Register(onnxruntime::make_unique<MatMulAddFusion>(), TransformerLevel::Level1);
  ASSERT_STATUS_OK(graph_transformation_mgr.ApplyTransformers(graph, TransformerLevel::Level1, *logger_));

  std::map<std::string, int> op_to_count = CountOpsInGraph(graph);
  ASSERT_TRUE(op_to_count["MatMul"] == 1);
  ASSERT_TRUE(op_to_count["Add"] == 1);
  ASSERT_TRUE(op_to_count["Gemm"] == 0);
}

TEST_F(GraphTransformationTests, MatMulAddFusion_MissingShape) {
  auto model_uri = MODEL_FOLDER "matmul_add_fusion/matmul_add_missing_shape.onnx";

  std::shared_ptr<Model> p_model;
  ASSERT_STATUS_OK(Model::Load(model_uri, p_model, nullptr, *logger_));
  Graph& graph = p_model->MainGraph();

  onnxruntime::GraphTransformerManager graph_transformation_mgr{5};
  graph_transformation_mgr.Register(onnxruntime::make_unique<MatMulAddFusion>(), TransformerLevel::Level1);
  ASSERT_STATUS_OK(graph_transformation_mgr.ApplyTransformers(graph, TransformerLevel::Level1, *logger_));

  std::map<std::string, int> op_to_count = CountOpsInGraph(graph);
  ASSERT_EQ(op_to_count["MatMul"], 1);
  ASSERT_EQ(op_to_count["Add"], 1);
  ASSERT_EQ(op_to_count["Gemm"], 0);
}

#ifndef DISABLE_CONTRIB_OPS
TEST_F(GraphTransformationTests, Gemm_Relu_three_input) {
  auto model_uri = MODEL_FOLDER "matmul_add_fusion/3Input/gemm_relu.onnx";

  std::shared_ptr<Model> p_model;
  ASSERT_STATUS_OK(Model::Load(model_uri, p_model, nullptr, *logger_));
  Graph& graph = p_model->MainGraph();
  std::map<std::string, int> op_to_count1 = CountOpsInGraph(graph);
  onnxruntime::GraphTransformerManager graph_transformation_mgr{5};
  graph_transformation_mgr.Register(onnxruntime::make_unique<GemmActivationFusion>(), TransformerLevel::Level2);
  ASSERT_STATUS_OK(graph_transformation_mgr.ApplyTransformers(graph, TransformerLevel::Level2, *logger_));

  std::map<std::string, int> op_to_count = CountOpsInGraph(graph);
  ASSERT_TRUE(op_to_count["Relu"] == 0);
}

TEST_F(GraphTransformationTests, TransposeMatmulFusion) {
  auto model_uri = MODEL_FOLDER "fusion/transpose_matmul_4d_fusion.onnx";
  std::shared_ptr<Model> p_model;
  ASSERT_TRUE(Model::Load(model_uri, p_model, nullptr, *logger_).IsOK());
  Graph& graph = p_model->MainGraph();

  onnxruntime::GraphTransformerManager graph_transformation_mgr{5};
  graph_transformation_mgr.Register(onnxruntime::make_unique<MatmulTransposeFusion>(), TransformerLevel::Level1);
  auto ret = graph_transformation_mgr.ApplyTransformers(graph, TransformerLevel::Level1, *logger_);
  ASSERT_TRUE(ret.IsOK());

  std::map<std::string, int> op_to_count = CountOpsInGraph(graph);
  ASSERT_TRUE(op_to_count["Transpose"] == 0);
  ASSERT_TRUE(op_to_count["MatMul"] == 0);
<<<<<<< HEAD
  ASSERT_TRUE(op_to_count["FusedMatMul"] == 1);
=======
  ASSERT_TRUE(op_to_count["com.microsoft.FusedMatMul"] == 1);
>>>>>>> d46dbeaf
}

TEST_F(GraphTransformationTests, TransposeMatmulFusionOnTwoTranspose) {
  auto model_uri = MODEL_FOLDER "fusion/transpose_matmul_4d_fusion_2_transpose.onnx";
  std::shared_ptr<Model> p_model;
  ASSERT_TRUE(Model::Load(model_uri, p_model, nullptr, *logger_).IsOK());
  Graph& graph = p_model->MainGraph();

  onnxruntime::GraphTransformerManager graph_transformation_mgr{5};
  graph_transformation_mgr.Register(onnxruntime::make_unique<MatmulTransposeFusion>(), TransformerLevel::Level1);
  auto ret = graph_transformation_mgr.ApplyTransformers(graph, TransformerLevel::Level1, *logger_);
  ASSERT_TRUE(ret.IsOK());

  std::map<std::string, int> op_to_count = CountOpsInGraph(graph);
  ASSERT_TRUE(op_to_count["Transpose"] == 0);
  ASSERT_TRUE(op_to_count["MatMul"] == 0);
<<<<<<< HEAD
  ASSERT_TRUE(op_to_count["FusedMatMul"] == 1);
=======
  ASSERT_TRUE(op_to_count["com.microsoft.FusedMatMul"] == 1);
>>>>>>> d46dbeaf

  auto& node = *graph.Nodes().begin();
  ASSERT_TRUE(node.OpType() == "FusedMatMul");
  ASSERT_TRUE(static_cast<bool>(node.GetAttributes().at("transA").i()));
  ASSERT_TRUE(static_cast<bool>(node.GetAttributes().at("transB").i()));
}

TEST_F(GraphTransformationTests, TransposeMatmulFusionOnThreeTranspose) {
  auto model_uri = MODEL_FOLDER "fusion/transpose_matmul_4d_fusion_3_transpose.onnx";
  std::shared_ptr<Model> p_model;
  ASSERT_TRUE(Model::Load(model_uri, p_model, nullptr, *logger_).IsOK());
  Graph& graph = p_model->MainGraph();

  onnxruntime::GraphTransformerManager graph_transformation_mgr{5};
  graph_transformation_mgr.Register(onnxruntime::make_unique<MatmulTransposeFusion>(), TransformerLevel::Level1);
  auto ret = graph_transformation_mgr.ApplyTransformers(graph, TransformerLevel::Level1, *logger_);
  ASSERT_TRUE(ret.IsOK());

  std::map<std::string, int> op_to_count = CountOpsInGraph(graph);
  ASSERT_TRUE(op_to_count["Transpose"] == 0);
  ASSERT_TRUE(op_to_count["MatMul"] == 0);
<<<<<<< HEAD
  ASSERT_TRUE(op_to_count["FusedMatMul"] == 1);
=======
  ASSERT_TRUE(op_to_count["com.microsoft.FusedMatMul"] == 1);
>>>>>>> d46dbeaf

  auto& node = *graph.Nodes().begin();
  ASSERT_TRUE(node.OpType() == "FusedMatMul");
  ASSERT_FALSE(static_cast<bool>(node.GetAttributes().at("transA").i()));
  ASSERT_TRUE(static_cast<bool>(node.GetAttributes().at("transB").i()));
}

TEST_F(GraphTransformationTests, TransposeMatmulNoFusionOnInvalidPerm) {
  const std::vector<PathString> model_uris = {
      MODEL_FOLDER "fusion/transpose_matmul_4d_fusion_invalid_perm.onnx",
      MODEL_FOLDER "fusion/transpose_matmul_4d_fusion_invalid_default_perm.onnx",
  };
  for (const auto& model_uri : model_uris) {
    std::shared_ptr<Model> p_model;
    ASSERT_STATUS_OK(Model::Load(model_uri, p_model, nullptr, *logger_));
    Graph& graph = p_model->MainGraph();

    onnxruntime::GraphTransformerManager graph_transformation_mgr{5};
    ASSERT_STATUS_OK(graph_transformation_mgr.Register(
        onnxruntime::make_unique<MatmulTransposeFusion>(), TransformerLevel::Level1));
    ASSERT_STATUS_OK(graph_transformation_mgr.ApplyTransformers(graph, TransformerLevel::Level1, *logger_));

    std::map<std::string, int> op_to_count = CountOpsInGraph(graph);
    ASSERT_EQ(op_to_count["Transpose"], 1);
    ASSERT_EQ(op_to_count["MatMul"], 1);
<<<<<<< HEAD
    ASSERT_EQ(op_to_count["FusedMatMul"], 0);
=======
    ASSERT_EQ(op_to_count["com.microsoft.FusedMatMul"], 0);
>>>>>>> d46dbeaf
  }
}

TEST_F(GraphTransformationTests, TransposeMatmulFusionFromTransposeMatMul) {
  auto model_uri = MODEL_FOLDER "fusion/transpose_matmul_2d_fusion_from_transpose_scale_matmul.onnx";
  std::shared_ptr<Model> p_model;
  ASSERT_STATUS_OK(Model::Load(model_uri, p_model, nullptr, *logger_));
  Graph& graph = p_model->MainGraph();

  float expected_alpha;
  {
    auto transpose_scale_matmul_node =
        std::find_if(
            graph.Nodes().cbegin(), graph.Nodes().cend(),
            [](const Node& node) { return node.Name() == "FusedMatMul"; });
    ASSERT_NE(transpose_scale_matmul_node, graph.Nodes().cend());
    expected_alpha = transpose_scale_matmul_node->GetAttributes().at("alpha").f();
  }

  onnxruntime::GraphTransformerManager graph_transformation_mgr{5};
  ASSERT_STATUS_OK(graph_transformation_mgr.Register(
      onnxruntime::make_unique<MatmulTransposeFusion>(), TransformerLevel::Level1));
  ASSERT_STATUS_OK(graph_transformation_mgr.ApplyTransformers(graph, TransformerLevel::Level1, *logger_));

  std::map<std::string, int> op_to_count = CountOpsInGraph(graph);
  ASSERT_EQ(op_to_count["Transpose"], 0);
  ASSERT_EQ(op_to_count["MatMul"], 0);
<<<<<<< HEAD
  ASSERT_EQ(op_to_count["FusedMatMul"], 1);
=======
  ASSERT_EQ(op_to_count["com.microsoft.FusedMatMul"], 1);
>>>>>>> d46dbeaf

  auto& transpose_scale_matmul_node = *graph.Nodes().begin();
  ASSERT_EQ(transpose_scale_matmul_node.OpType(), "FusedMatMul");
  ASSERT_FALSE(static_cast<bool>(transpose_scale_matmul_node.GetAttributes().at("transA").i()));
  ASSERT_FALSE(static_cast<bool>(transpose_scale_matmul_node.GetAttributes().at("transB").i()));
  ASSERT_EQ(transpose_scale_matmul_node.GetAttributes().at("alpha").f(), expected_alpha);
}

TEST_F(GraphTransformationTests, TransposeMatmulFusionWithPreservedTranspose) {
  auto model_uri = MODEL_FOLDER "fusion/transpose_matmul_2d_fusion_with_preserved_transpose.onnx";
  std::shared_ptr<Model> p_model;
  ASSERT_STATUS_OK(Model::Load(model_uri, p_model, nullptr, *logger_));
  Graph& graph = p_model->MainGraph();

  onnxruntime::GraphTransformerManager graph_transformation_mgr{5};
  ASSERT_STATUS_OK(graph_transformation_mgr.Register(
      onnxruntime::make_unique<MatmulTransposeFusion>(), TransformerLevel::Level1));
  ASSERT_STATUS_OK(graph_transformation_mgr.ApplyTransformers(graph, TransformerLevel::Level1, *logger_));

  std::map<std::string, int> op_to_count = CountOpsInGraph(graph);
  ASSERT_EQ(op_to_count["Transpose"], 1);
  ASSERT_EQ(op_to_count["MatMul"], 0);
<<<<<<< HEAD
  ASSERT_EQ(op_to_count["FusedMatMul"], 1);
=======
  ASSERT_EQ(op_to_count["com.microsoft.FusedMatMul"], 1);
>>>>>>> d46dbeaf

  ASSERT_FALSE(graph.GraphResolveNeeded());
}

TEST_F(GraphTransformationTests, Gemm_LeakyRelu_Fusion) {
  auto model_uri = MODEL_FOLDER "gemm_activation_fusion/gemm_activation_fusion.onnx";

  std::shared_ptr<Model> p_model;
  ASSERT_STATUS_OK(Model::Load(model_uri, p_model, nullptr, *logger_));
  Graph& graph = p_model->MainGraph();
  std::map<std::string, int> op_to_count1 = CountOpsInGraph(graph);
  onnxruntime::GraphTransformerManager graph_transformation_mgr{5};
  graph_transformation_mgr.Register(onnxruntime::make_unique<GemmActivationFusion>(), TransformerLevel::Level2);
  ASSERT_STATUS_OK(graph_transformation_mgr.ApplyTransformers(graph, TransformerLevel::Level2, *logger_));

  std::map<std::string, int> op_to_count = CountOpsInGraph(graph);
  ASSERT_TRUE(op_to_count["LeakyRelu"] == 0);
  ASSERT_TRUE(op_to_count["Gemm"] == 0);
  ASSERT_TRUE(op_to_count["com.microsoft.FusedGemm"] == 1);
}
#endif

TEST_F(GraphTransformationTests, FuseConvBnAddMulFloat16) {
  auto model_uri = MODEL_FOLDER "fusion/fuse-conv-bn-add-mul-float16.onnx";

  SessionOptions so;
  so.session_logid = "GraphTransformationTests.LoadModelToTransform";
  InferenceSession session_object{so, GetEnvironment()};
  ASSERT_TRUE(session_object.Load(model_uri).IsOK());

  std::shared_ptr<Model> p_model;
  ASSERT_STATUS_OK(Model::Load(model_uri, p_model, nullptr, *logger_));

  auto rule_transformer_L1 = onnxruntime::make_unique<RuleBasedGraphTransformer>("RuleTransformerL1");
  rule_transformer_L1->Register(onnxruntime::make_unique<ConvAddFusion>());
  rule_transformer_L1->Register(onnxruntime::make_unique<ConvBNFusion>());
  rule_transformer_L1->Register(onnxruntime::make_unique<ConvMulFusion>());
  ASSERT_STATUS_OK(session_object.RegisterGraphTransformer(std::move(rule_transformer_L1), TransformerLevel::Level1));

  ASSERT_TRUE(session_object.Initialize().IsOK());

  NameMLValMap feeds;
  RunOptions run_options;
  run_options.run_tag = "one session/one tag";
  OrtValue ml_value_x;

  auto x_f = MLFloat16(math::floatToHalf(1.0));
  std::vector<int64_t> dims_x = {1, 1, 3, 3};
  std::vector<MLFloat16> values_x;
  for (int i = 0; i < 9; ++i) {
    values_x.push_back(x_f);
  }
  CreateMLValue<MLFloat16>(TestCPUExecutionProvider()->GetAllocator(0, OrtMemTypeDefault),
                           dims_x, values_x, &ml_value_x);
  feeds.insert(std::make_pair("X", ml_value_x));

  std::vector<std::string> output_names;
  output_names.push_back("PROD");
  std::vector<OrtValue> fetches;

  ASSERT_TRUE(session_object.Run(run_options, feeds, output_names, &fetches).IsOK());

  auto prod_f = MLFloat16(math::floatToHalf(6.0));
  std::vector<int64_t> expected_dims_prod = {1, 1, 2, 2};
  std::vector<MLFloat16> expected_values_prod;
  for (int i = 0; i < 4; ++i) {
    expected_values_prod.push_back(prod_f);
  }

  ASSERT_EQ(1u, fetches.size());
  auto& rtensor = fetches.front().Get<Tensor>();
  TensorShape expected_shape(expected_dims_prod);
  //Use reinterpret_cast to bypass a gcc bug: https://gcc.gnu.org/bugzilla/show_bug.cgi?id=51213
  ASSERT_EQ(*reinterpret_cast<const std::vector<int64_t>*>(&expected_shape), *reinterpret_cast<const std::vector<int64_t>*>(&rtensor.Shape()));
  const std::vector<MLFloat16> found(rtensor.template Data<MLFloat16>(),
                                     rtensor.template Data<MLFloat16>() + expected_dims_prod.size());
  ASSERT_EQ(expected_values_prod, found);
}

TEST_F(GraphTransformationTests, ReluClip6Fusion) {
  // Clip op schema changed for opset version 11. Until Clip op is updated in ORT hard coding this model to use
  // older opset.
  Model model("ReluClip6Fusion", true, ModelMetaData(), PathString(), IOnnxRuntimeOpSchemaRegistryList(), {{"", 10}},
              {}, *logger_);
  auto& graph = model.MainGraph();

  std::vector<NodeArg*> inputs;
  std::vector<NodeArg*> outputs;

  TypeProto input_tensor_type;
  input_tensor_type.mutable_tensor_type()->set_elem_type(TensorProto_DataType_FLOAT);
  input_tensor_type.mutable_tensor_type()->mutable_shape()->add_dim()->set_dim_value(1);

  // 3 paths in the model, each with Relu followed by Clip
  // One has a Clip with min of 0  (remove Relu)
  // One have a Clip with a min > 1 (remove Relu)
  // One has a Clip with min < 0 (remove Relu and update Clip 'min' to 0)
  auto& input0 = graph.GetOrCreateNodeArg("input_0", &input_tensor_type);
  auto& input1 = graph.GetOrCreateNodeArg("input_1", &input_tensor_type);
  auto& input2 = graph.GetOrCreateNodeArg("input_2", &input_tensor_type);

  auto& relu0_output = graph.GetOrCreateNodeArg("relu0_output", &input_tensor_type);
  auto& relu1_output = graph.GetOrCreateNodeArg("relu1_output", &input_tensor_type);
  auto& relu2_output = graph.GetOrCreateNodeArg("relu2_output", &input_tensor_type);

  auto& clip0_output = graph.GetOrCreateNodeArg("clip0_output", &input_tensor_type);
  auto& clip1_output = graph.GetOrCreateNodeArg("clip1_output", &input_tensor_type);
  auto& clip2_output = graph.GetOrCreateNodeArg("clip2_output", &input_tensor_type);

  graph.AddNode("relu0", "Relu", "Relu to eliminate", {&input0}, {&relu0_output});
  graph.AddNode("relu1", "Relu", "Relu to not eliminate", {&input1}, {&relu1_output});
  graph.AddNode("relu2", "Relu", "Relu to eliminate and update 'min' of following Clip", {&input2}, {&relu2_output});

  auto& clip0 = graph.AddNode("clip0", "Clip", "Clip with min 0", {&relu0_output}, {&clip0_output});
  clip0.AddAttribute("min", 0.f);
  clip0.AddAttribute("max", 1.f);

  auto& clip1 = graph.AddNode("clip1", "Clip", "Clip with min 1", {&relu1_output}, {&clip1_output});
  clip1.AddAttribute("min", 1.f);
  clip1.AddAttribute("max", 1.f);

  auto& clip2 = graph.AddNode("clip2", "Clip", "Clip with min -1", {&relu2_output}, {&clip2_output});
  clip2.AddAttribute("min", -1.f);
  clip2.AddAttribute("max", 1.f);

  auto status = graph.Resolve();
  EXPECT_EQ(status, Status::OK());

  std::map<std::string, int> op_to_count = CountOpsInGraph(graph);
  ASSERT_TRUE(op_to_count["Relu"] == 3);

  auto rule_transformer_L1 = onnxruntime::make_unique<RuleBasedGraphTransformer>("RuleTransformer1");
  rule_transformer_L1->Register(onnxruntime::make_unique<FuseReluClip>());
  onnxruntime::GraphTransformerManager graph_transformation_mgr{5};
  graph_transformation_mgr.Register(std::move(rule_transformer_L1), TransformerLevel::Level1);
  ASSERT_TRUE(graph_transformation_mgr.ApplyTransformers(graph, TransformerLevel::Level1, *logger_).IsOK());

  op_to_count = CountOpsInGraph(graph);
  ASSERT_TRUE(op_to_count["Relu"] == 0);

  // make sure the Clip nodes were updated to have a 'min' >= 0
  for (auto& node : graph.Nodes()) {
    if (node.OpType() == "Clip") {
      auto* min = graph_utils::GetNodeAttribute(node, "min");
      ASSERT_TRUE(min->f() >= 0.f);
    }
  }
}

// test handling of Clip 11
TEST_F(GraphTransformationTests, ReluClip11Fusion) {
  std::unordered_map<std::string, int> domain_to_version;
  domain_to_version[kOnnxDomain] = 11;
  Model model("ReluClip6Fusion", false, ModelMetaData(), PathString(), IOnnxRuntimeOpSchemaRegistryList(),
              domain_to_version, std::vector<ONNX_NAMESPACE::FunctionProto>(),
              *logger_);  //, true, ModelMetaData(), IOnnxRuntimeOpSchemaRegistryList(), {{"", 11}}, {});
  auto& graph = model.MainGraph();

  std::vector<NodeArg*> inputs;
  std::vector<NodeArg*> outputs;

  TypeProto input_tensor_type;
  input_tensor_type.mutable_tensor_type()->set_elem_type(TensorProto_DataType_FLOAT);
  input_tensor_type.mutable_tensor_type()->mutable_shape()->add_dim()->set_dim_value(1);

  TypeProto float16_tensor_type;
  float16_tensor_type.mutable_tensor_type()->set_elem_type(TensorProto_DataType_FLOAT16);
  float16_tensor_type.mutable_tensor_type()->mutable_shape()->add_dim()->set_dim_value(1);

  // 4 paths in the model, each with Relu followed by Clip to test different aspects of Clip 11 handling
  // One has a Clip with mutable 'min' (don't fuse)
  // One has a Clip with constant 'min' < 0 (fuse and update 'min')
  // One has a Clip with constant 'min' > 0 (fuse and leave 'min')
  // One has a Clip with no 'min' (fuse and update to set min to 0 using type info from 'input')
  auto& input0 = graph.GetOrCreateNodeArg("input_0", &input_tensor_type);
  auto& input1 = graph.GetOrCreateNodeArg("input_1", &float16_tensor_type);
  auto& input2 = graph.GetOrCreateNodeArg("input_2", &input_tensor_type);
  auto& input3 = graph.GetOrCreateNodeArg("input_3", &input_tensor_type);

  auto& min_input_0 = graph.GetOrCreateNodeArg("min_input_0", &input_tensor_type);
  auto& min_input_1 = graph.GetOrCreateNodeArg("min_input_1", &float16_tensor_type);
  auto& min_input_2 = graph.GetOrCreateNodeArg("min_input_2", &input_tensor_type);

  // add initializer for min_input_1 so it's constant
  TensorProto const_min_1;
  Initializer i1(TensorProto_DataType_FLOAT16, "min_input_1", {1});
  i1.data<MLFloat16>()->val = math::floatToHalf(-1.f);
  i1.ToProto(const_min_1);
  graph.AddInitializedTensor(const_min_1);

  TensorProto const_min_2;
  Initializer i2(TensorProto_DataType_FLOAT, "min_input_2", {1});
  *i2.data<float>() = 1.f;
  i2.ToProto(const_min_2);
  graph.AddInitializedTensor(const_min_2);

  auto& relu0_output = graph.GetOrCreateNodeArg("relu0_output", &input_tensor_type);
  auto& relu1_output = graph.GetOrCreateNodeArg("relu1_output", &float16_tensor_type);
  auto& relu2_output = graph.GetOrCreateNodeArg("relu2_output", &input_tensor_type);
  auto& relu3_output = graph.GetOrCreateNodeArg("relu3_output", &input_tensor_type);

  auto& clip0_output = graph.GetOrCreateNodeArg("clip0_output", &input_tensor_type);
  auto& clip1_output = graph.GetOrCreateNodeArg("clip1_output", &float16_tensor_type);
  auto& clip2_output = graph.GetOrCreateNodeArg("clip2_output", &input_tensor_type);
  auto& clip3_output = graph.GetOrCreateNodeArg("clip3_output", &input_tensor_type);

  graph.AddNode("relu0", "Relu", "Relu0", {&input0}, {&relu0_output});
  graph.AddNode("relu1", "Relu", "Relu1", {&input1}, {&relu1_output});
  graph.AddNode("relu2", "Relu", "Relu2", {&input2}, {&relu2_output});
  graph.AddNode("relu3", "Relu", "Relu3", {&input3}, {&relu3_output});

  auto& clip0 = graph.AddNode("clip0", "Clip", "Clip with mutable min", {&relu0_output, &min_input_0}, {&clip0_output});
  auto& clip1 = graph.AddNode("clip1", "Clip", "Clip with constant min < 0", {&relu1_output, &min_input_1}, {&clip1_output});
  auto& clip2 = graph.AddNode("clip2", "Clip", "Clip with constant min > 0", {&relu2_output, &min_input_2}, {&clip2_output});
  auto& clip3 = graph.AddNode("clip3", "Clip", "Clip with no min", {&relu3_output}, {&clip3_output});

  graph.SetInputs({&input0, &input1, &input2, &input3, &min_input_0});
  auto status = graph.Resolve();
  EXPECT_EQ(status, Status::OK()) << status;

  std::map<std::string, int> op_to_count = CountOpsInGraph(graph);
  ASSERT_TRUE(op_to_count["Relu"] == 4);

  auto rule_transformer_L1 = onnxruntime::make_unique<RuleBasedGraphTransformer>("RuleTransformer1");
  rule_transformer_L1->Register(onnxruntime::make_unique<FuseReluClip>());
  onnxruntime::GraphTransformerManager graph_transformation_mgr{5};
  graph_transformation_mgr.Register(std::move(rule_transformer_L1), TransformerLevel::Level1);
  status = graph_transformation_mgr.ApplyTransformers(graph, TransformerLevel::Level1, *logger_);
  ASSERT_TRUE(status.IsOK()) << status;

  op_to_count = CountOpsInGraph(graph);
  ASSERT_TRUE(op_to_count["Relu"] == 1) << "All except the first Relu should have been fused";

  for (const Node& node : graph.Nodes()) {
    if (node.OpType() == "Relu") {
      EXPECT_TRUE(node.Name() == "relu0") << "relu0 should be the only Relu node left";
    }

    if (node.OpType() == "Clip") {
      auto* min_input = graph_utils::GetConstantInitializer(graph, node.InputDefs()[1]->Name());

      if (&node == &clip0) {
        EXPECT_TRUE(min_input == nullptr) << "clip0 should not have been fused as min_input_0 is not constant";
      } else {
        EXPECT_TRUE(min_input != nullptr)
            << node.Name() << " should have been fused and have a constant initializer for 'min'";

        auto type = min_input->data_type();

        if (&node == &clip1) {
          // fusion with float16 data and min set to 0
          EXPECT_EQ(type, ONNX_NAMESPACE::TensorProto::DataType::TensorProto_DataType_FLOAT16);
          MLFloat16 value = *Initializer(*min_input, graph.ModelPath()).data<MLFloat16>();
          EXPECT_EQ(math::halfToFloat(value.val), 0.f) << "Min was not 0.f. Got:" << math::halfToFloat(value.val);
        } else if (&node == &clip2) {
          // fusion with float data and min untouched
          EXPECT_EQ(type, ONNX_NAMESPACE::TensorProto::DataType::TensorProto_DataType_FLOAT);
          float value = *Initializer(*min_input, graph.ModelPath()).data<float>();
          EXPECT_EQ(value, 1.0) << "Min should have remained unchanged but is now " << value;
        } else if (&node == &clip3) {
          // fusion with no min so type comes from input
          EXPECT_EQ(type, ONNX_NAMESPACE::TensorProto::DataType::TensorProto_DataType_FLOAT);
          float value = *Initializer(*min_input, graph.ModelPath()).data<float>();
          EXPECT_EQ(value, 0.f) << "Min was not 0.f. Got:" << value;

        } else {
          EXPECT_TRUE(false) << "Unexpected node " << node.Name();
        }
      }
    }
  }
}

// Test Reshape Fusion with 2 constant initializers for Concat inputs.
TEST_F(GraphTransformationTests, ReshapeFusionTest) {
  auto model_uri = MODEL_FOLDER "fusion/reshape.onnx";
  std::shared_ptr<Model> p_model;
  ASSERT_STATUS_OK(Model::Load(model_uri, p_model, nullptr, *logger_));
  Graph& graph = p_model->MainGraph();

  onnxruntime::GraphTransformerManager graph_transformation_mgr{5};
  graph_transformation_mgr.Register(onnxruntime::make_unique<ReshapeFusion>(), TransformerLevel::Level1);
  auto ret = graph_transformation_mgr.ApplyTransformers(graph, TransformerLevel::Level1, *logger_);
  ASSERT_TRUE(ret.IsOK());

  std::map<std::string, int> op_to_count = CountOpsInGraph(graph);
  ASSERT_TRUE(op_to_count["Shape"] == 0);
  ASSERT_TRUE(op_to_count["Gather"] == 0);
  ASSERT_TRUE(op_to_count["Unsqueeze"] == 0);
  ASSERT_TRUE(op_to_count["Concat"] == 0);
  ASSERT_TRUE(op_to_count["Reshape"] == 1);

  for (const Node& node : graph.Nodes()) {
    if (node.OpType() == "Reshape") {
      const ONNX_NAMESPACE::TensorProto* tensor_proto = graph_utils::GetConstantInitializer(graph, node.InputDefs()[1]->Name());
      ASSERT_TRUE(tensor_proto != nullptr);

      auto initializer = onnxruntime::make_unique<Initializer>(*tensor_proto, graph.ModelPath());
      EXPECT_EQ(tensor_proto->data_type(), ONNX_NAMESPACE::TensorProto_DataType_INT64);
      EXPECT_EQ(initializer->size(), 4);

      const int64_t* val = initializer->data<int64_t>();
      EXPECT_EQ(val[0], 0);
      EXPECT_EQ(val[1], 0);
      EXPECT_EQ(val[2], 12);
      EXPECT_EQ(val[3], 64);
    }
  }
}

// Test Reshape Fusion with one constant initializer for Concat inputs.
TEST_F(GraphTransformationTests, ReshapeFusionOneConstTest) {
  auto model_uri = MODEL_FOLDER "fusion/reshape_one_const.onnx";
  std::shared_ptr<Model> p_model;
  ASSERT_STATUS_OK(Model::Load(model_uri, p_model, nullptr, *logger_));
  Graph& graph = p_model->MainGraph();

  onnxruntime::GraphTransformerManager graph_transformation_mgr{5};
  graph_transformation_mgr.Register(onnxruntime::make_unique<ReshapeFusion>(), TransformerLevel::Level1);
  auto ret = graph_transformation_mgr.ApplyTransformers(graph, TransformerLevel::Level1, *logger_);
  ASSERT_TRUE(ret.IsOK());

  std::map<std::string, int> op_to_count = CountOpsInGraph(graph);
  ASSERT_EQ(op_to_count["Shape"], 0);
  ASSERT_EQ(op_to_count["Gather"], 0);
  ASSERT_EQ(op_to_count["Unsqueeze"], 0);
  ASSERT_EQ(op_to_count["Concat"], 0);
  ASSERT_EQ(op_to_count["Reshape"], 1);

  for (const Node& node : graph.Nodes()) {
    if (node.OpType() == "Reshape") {
      const ONNX_NAMESPACE::TensorProto* tensor_proto = graph_utils::GetConstantInitializer(graph, node.InputDefs()[1]->Name());
      ASSERT_TRUE(tensor_proto != nullptr);

      auto initializer = onnxruntime::make_unique<Initializer>(*tensor_proto, graph.ModelPath());
      EXPECT_EQ(tensor_proto->data_type(), ONNX_NAMESPACE::TensorProto_DataType_INT64);
      EXPECT_EQ(initializer->size(), 3);

      const int64_t* val = initializer->data<int64_t>();
      EXPECT_EQ(val[0], 0);
      EXPECT_EQ(val[1], 0);
      EXPECT_EQ(val[2], 768);
    }
  }
}

// Test Reshape Fusion with an internal node being the output of the graph.
TEST_F(GraphTransformationTests, ReshapeFusionInternalNodeIsOutput) {
  auto model_uri = MODEL_FOLDER "fusion/reshape_fusion_internal_node_is_graph_output.onnx";
  std::shared_ptr<Model> p_model;
  ASSERT_TRUE(Model::Load(model_uri, p_model, nullptr, *logger_).IsOK());
  Graph& graph = p_model->MainGraph();

  onnxruntime::GraphTransformerManager graph_transformation_mgr{5};
  graph_transformation_mgr.Register(onnxruntime::make_unique<ReshapeFusion>(), TransformerLevel::Level1);
  auto ret = graph_transformation_mgr.ApplyTransformers(graph, TransformerLevel::Level1, *logger_);
  ASSERT_TRUE(ret.IsOK());

  std::map<std::string, int> op_to_count = CountOpsInGraph(graph);
  ASSERT_EQ(op_to_count["Shape"], 1);
  ASSERT_EQ(op_to_count["Gather"], 1);
  ASSERT_EQ(op_to_count["Unsqueeze"], 0);
  ASSERT_EQ(op_to_count["Concat"], 0);
  ASSERT_EQ(op_to_count["Reshape"], 1);

  for (const Node& node : graph.Nodes()) {
    if (node.OpType() == "Reshape") {
      const ONNX_NAMESPACE::TensorProto* tensor_proto = graph_utils::GetConstantInitializer(graph, node.InputDefs()[1]->Name());
      ASSERT_TRUE(tensor_proto != nullptr);

      auto initializer = onnxruntime::make_unique<Initializer>(*tensor_proto, graph.ModelPath());
      EXPECT_EQ(tensor_proto->data_type(), ONNX_NAMESPACE::TensorProto_DataType_INT64);
      EXPECT_EQ(initializer->size(), 3);

      const int64_t* val = initializer->data<int64_t>();
      EXPECT_EQ(val[0], 0);
      EXPECT_EQ(val[1], 0);
      EXPECT_EQ(val[2], -1);
    }
  }
}

// Test Reshape Fusion where some of the internal nodes are reused:
// A Shape is used in two Gather's, and the third Gather is the graph output.
TEST_F(GraphTransformationTests, ReshapeFusionInternalReuseTest) {
  auto model_uri = MODEL_FOLDER "fusion/reshape_fusion_internal_nodes_reused.onnx";
  std::shared_ptr<Model> p_model;
  ASSERT_TRUE(Model::Load(model_uri, p_model, nullptr, *logger_).IsOK());
  Graph& graph = p_model->MainGraph();

  onnxruntime::GraphTransformerManager graph_transformation_mgr{5};
  graph_transformation_mgr.Register(onnxruntime::make_unique<ReshapeFusion>(), TransformerLevel::Level1);
  auto ret = graph_transformation_mgr.ApplyTransformers(graph, TransformerLevel::Level1, *logger_);
  ASSERT_TRUE(ret.IsOK());

  std::map<std::string, int> op_to_count = CountOpsInGraph(graph);
  ASSERT_EQ(op_to_count["Shape"], 1);
  ASSERT_EQ(op_to_count["Gather"], 1);
  ASSERT_EQ(op_to_count["Unsqueeze"], 0);
  ASSERT_EQ(op_to_count["Concat"], 0);
  ASSERT_EQ(op_to_count["Reshape"], 1);

  for (const Node& node : graph.Nodes()) {
    if (node.OpType() == "Reshape") {
      const ONNX_NAMESPACE::TensorProto* tensor_proto = graph_utils::GetConstantInitializer(graph, node.InputDefs()[1]->Name());
      ASSERT_TRUE(tensor_proto != nullptr);

      auto initializer = onnxruntime::make_unique<Initializer>(*tensor_proto, graph.ModelPath());
      EXPECT_EQ(tensor_proto->data_type(), ONNX_NAMESPACE::TensorProto_DataType_INT64);
      EXPECT_EQ(initializer->size(), 5);

      const int64_t* val = initializer->data<int64_t>();
      EXPECT_EQ(val[0], 0);
      EXPECT_EQ(val[1], 128);
      EXPECT_EQ(val[2], 0);
      EXPECT_EQ(val[3], 0);
      EXPECT_EQ(val[4], -1);
    } else if (node.OpType() == "Shape") {
      EXPECT_EQ(node.Name(), "shape2");
    } else if (node.OpType() == "Gather") {
      EXPECT_EQ(node.Name(), "gather3");
    }
  }
}

TEST_F(GraphTransformationTests, ReshapeFusionGraphInputsTest) {
  auto model_uri = MODEL_FOLDER "fusion/reshape_fusion_with_graph_inputs.onnx";
  std::shared_ptr<Model> p_model;
  ASSERT_STATUS_OK(Model::Load(model_uri, p_model, nullptr, *logger_));
  Graph& graph = p_model->MainGraph();

  onnxruntime::GraphTransformerManager graph_transformation_mgr{5};
  graph_transformation_mgr.Register(onnxruntime::make_unique<ReshapeFusion>(), TransformerLevel::Level1);
  auto ret = graph_transformation_mgr.ApplyTransformers(graph, TransformerLevel::Level1, *logger_);
  ASSERT_TRUE(ret.IsOK());

  std::map<std::string, int> op_to_count = CountOpsInGraph(graph);
  ASSERT_EQ(op_to_count["Shape"], 1);
  ASSERT_EQ(op_to_count["Gather"], 1);
  ASSERT_EQ(op_to_count["Unsqueeze"], 1);
  ASSERT_EQ(op_to_count["Concat"], 1);
  ASSERT_EQ(op_to_count["Reshape"], 1);
}

TEST_F(GraphTransformationTests, ReshapeFusionMultipleValuesInInitializerSubgraphTest) {
  auto model_uri = MODEL_FOLDER "fusion/reshape_fusion_multiple_values_in_initializer_tensor_1.onnx";
  std::shared_ptr<Model> p_model;
  ASSERT_TRUE(Model::Load(model_uri, p_model, nullptr, *logger_).IsOK());
  Graph& graph = p_model->MainGraph();
  std::map<std::string, int> op_to_count_orig = CountOpsInGraph(graph);

  onnxruntime::GraphTransformerManager graph_transformation_mgr{5};
  graph_transformation_mgr.Register(onnxruntime::make_unique<ReshapeFusion>(), TransformerLevel::Level1);
  auto ret = graph_transformation_mgr.ApplyTransformers(graph, TransformerLevel::Level1, *logger_);
  ASSERT_TRUE(ret.IsOK());

  // The optimization does not apply.
  std::map<std::string, int> op_to_count = CountOpsInGraph(graph);
  ASSERT_EQ(op_to_count["Shape"], 0);
  ASSERT_EQ(op_to_count["Gather"], 0);
  ASSERT_EQ(op_to_count["Unsqueeze"], 0);
  ASSERT_EQ(op_to_count["Concat"], 0);
  ASSERT_EQ(op_to_count["Reshape"], 1);
  for (const Node& node : graph.Nodes()) {
    if (node.OpType() == "Reshape") {
      const ONNX_NAMESPACE::TensorProto* tensor_proto = graph_utils::GetConstantInitializer(graph, node.InputDefs()[1]->Name());
      ASSERT_TRUE(tensor_proto != nullptr);

      auto initializer = onnxruntime::make_unique<Initializer>(*tensor_proto, graph.ModelPath());
      EXPECT_EQ(tensor_proto->data_type(), ONNX_NAMESPACE::TensorProto_DataType_INT64);
      EXPECT_EQ(initializer->size(), 3);

      const int64_t* val = initializer->data<int64_t>();
      EXPECT_EQ(val[0], 1);
      EXPECT_EQ(val[1], 200);
      EXPECT_EQ(val[2], -1);
    }
  }
}

TEST_F(GraphTransformationTests, ReshapeFusionMultipleValuesInInitializerAppliesTest) {
  auto model_uri = MODEL_FOLDER "fusion/reshape_fusion_multiple_values_in_initializer_tensor_2.onnx";
  std::shared_ptr<Model> p_model;
  ASSERT_TRUE(Model::Load(model_uri, p_model, nullptr, *logger_).IsOK());
  Graph& graph = p_model->MainGraph();

  onnxruntime::GraphTransformerManager graph_transformation_mgr{5};
  graph_transformation_mgr.Register(onnxruntime::make_unique<ReshapeFusion>(), TransformerLevel::Level1);
  auto ret = graph_transformation_mgr.ApplyTransformers(graph, TransformerLevel::Level1, *logger_);
  ASSERT_TRUE(ret.IsOK());

  std::map<std::string, int> op_to_count = CountOpsInGraph(graph);
  ASSERT_EQ(op_to_count["Shape"], 0);
  ASSERT_EQ(op_to_count["Gather"], 0);
  ASSERT_EQ(op_to_count["Unsqueeze"], 0);
  ASSERT_EQ(op_to_count["Concat"], 0);
  ASSERT_EQ(op_to_count["Reshape"], 1);
  for (const Node& node : graph.Nodes()) {
    if (node.OpType() == "Reshape") {
      const ONNX_NAMESPACE::TensorProto* tensor_proto = graph_utils::GetConstantInitializer(graph, node.InputDefs()[1]->Name());
      ASSERT_TRUE(tensor_proto != nullptr);

      auto initializer = onnxruntime::make_unique<Initializer>(*tensor_proto, graph.ModelPath());
      EXPECT_EQ(tensor_proto->data_type(), ONNX_NAMESPACE::TensorProto_DataType_INT64);
      EXPECT_EQ(initializer->size(), 3);

      const int64_t* val = initializer->data<int64_t>();
      EXPECT_EQ(val[0], 1);
      EXPECT_EQ(val[1], 200);
      EXPECT_EQ(val[2], 0);
    }
  }
}

TEST_F(GraphTransformationTests, ReshapeFusionAnotherGraphInput) {
  auto model_uri = MODEL_FOLDER "fusion/reshape_fusion_input_is_graph_input.onnx";
  std::shared_ptr<Model> p_model;
  ASSERT_TRUE(Model::Load(model_uri, p_model, nullptr, *logger_).IsOK());
  Graph& graph = p_model->MainGraph();

  onnxruntime::GraphTransformerManager graph_transformation_mgr{5};
  graph_transformation_mgr.Register(onnxruntime::make_unique<ReshapeFusion>(), TransformerLevel::Level1);
  auto ret = graph_transformation_mgr.ApplyTransformers(graph, TransformerLevel::Level1, *logger_);
  ASSERT_TRUE(ret.IsOK());

  // The optimization does not apply.
  std::map<std::string, int> op_to_count = CountOpsInGraph(graph);
  ASSERT_EQ(op_to_count["Shape"], 0);
  ASSERT_EQ(op_to_count["Gather"], 0);
  ASSERT_EQ(op_to_count["Unsqueeze"], 0);
  ASSERT_EQ(op_to_count["Concat"], 0);
  ASSERT_EQ(op_to_count["Reshape"], 1);
}

TEST_F(GraphTransformationTests, ReshapeFusionOverridableInitializer) {
  auto model_uri = MODEL_FOLDER "fusion/reshape_fusion_overridable_initializer.onnx";
  std::shared_ptr<Model> p_model;
  ASSERT_TRUE(Model::Load(model_uri, p_model, nullptr, *logger_).IsOK());
  Graph& graph = p_model->MainGraph();
  std::map<std::string, int> op_to_count_orig = CountOpsInGraph(graph);

  onnxruntime::GraphTransformerManager graph_transformation_mgr{5};
  graph_transformation_mgr.Register(onnxruntime::make_unique<ReshapeFusion>(), TransformerLevel::Level1);
  auto ret = graph_transformation_mgr.ApplyTransformers(graph, TransformerLevel::Level1, *logger_);
  ASSERT_TRUE(ret.IsOK());

  // The optimization does not apply.
  std::map<std::string, int> op_to_count = CountOpsInGraph(graph);
  ASSERT_EQ(op_to_count_orig, op_to_count);
}

TEST_F(GraphTransformationTests, ReshapeFusionConcatSubgraphMultipleOutputs) {
  auto model_uri = MODEL_FOLDER "fusion/reshape_fusion_concat_subgraph_multiple_outputs.onnx";
  std::shared_ptr<Model> p_model;
  ASSERT_TRUE(Model::Load(model_uri, p_model, nullptr, *logger_).IsOK());
  Graph& graph = p_model->MainGraph();

  onnxruntime::GraphTransformerManager graph_transformation_mgr{5};
  graph_transformation_mgr.Register(onnxruntime::make_unique<ReshapeFusion>(), TransformerLevel::Level1);
  auto ret = graph_transformation_mgr.ApplyTransformers(graph, TransformerLevel::Level1, *logger_);
  ASSERT_TRUE(ret.IsOK());

  // The optimization applies but certain paths with multiple outputs/graph outputs are not removed.
  std::map<std::string, int> op_to_count = CountOpsInGraph(graph);
  ASSERT_EQ(op_to_count["Shape"], 3);
  ASSERT_EQ(op_to_count["Gather"], 1);
  ASSERT_EQ(op_to_count["Unsqueeze"], 1);
  ASSERT_EQ(op_to_count["Slice"], 1);
  ASSERT_EQ(op_to_count["Concat"], 0);
  ASSERT_EQ(op_to_count["Reshape"], 1);
  for (const Node& node : graph.Nodes()) {
    if (node.OpType() == "Reshape") {
      const ONNX_NAMESPACE::TensorProto* tensor_proto = graph_utils::GetConstantInitializer(graph, node.InputDefs()[1]->Name());
      ASSERT_TRUE(tensor_proto != nullptr);

      auto initializer = onnxruntime::make_unique<Initializer>(*tensor_proto, graph.ModelPath());
      EXPECT_EQ(tensor_proto->data_type(), ONNX_NAMESPACE::TensorProto_DataType_INT64);
      EXPECT_EQ(initializer->size(), 3);

      const int64_t* val = initializer->data<int64_t>();
      EXPECT_EQ(val[0], 0);
      EXPECT_EQ(val[1], 0);
      EXPECT_EQ(val[2], -1);
    }
  }
}

TEST_F(GraphTransformationTests, ReshapeFusionConcatSubgraph) {
  auto model_uri = MODEL_FOLDER "fusion/reshape_fusion_concat_subgraph.onnx";
  std::shared_ptr<Model> p_model;
  ASSERT_TRUE(Model::Load(model_uri, p_model, nullptr, *logger_).IsOK());
  Graph& graph = p_model->MainGraph();

  onnxruntime::GraphTransformerManager graph_transformation_mgr{5};
  graph_transformation_mgr.Register(onnxruntime::make_unique<ReshapeFusion>(), TransformerLevel::Level1);
  auto ret = graph_transformation_mgr.ApplyTransformers(graph, TransformerLevel::Level1, *logger_);
  ASSERT_TRUE(ret.IsOK());

  std::map<std::string, int> op_to_count = CountOpsInGraph(graph);
  ASSERT_EQ(op_to_count["Shape"], 0);
  ASSERT_EQ(op_to_count["Gather"], 0);
  ASSERT_EQ(op_to_count["Unsqueeze"], 0);
  ASSERT_EQ(op_to_count["Slice"], 0);
  ASSERT_EQ(op_to_count["Concat"], 0);
  ASSERT_EQ(op_to_count["Reshape"], 1);
  for (const Node& node : graph.Nodes()) {
    if (node.OpType() == "Reshape") {
      const ONNX_NAMESPACE::TensorProto* tensor_proto = graph_utils::GetConstantInitializer(graph, node.InputDefs()[1]->Name());
      ASSERT_TRUE(tensor_proto != nullptr);

      auto initializer = onnxruntime::make_unique<Initializer>(*tensor_proto, graph.ModelPath());
      EXPECT_EQ(tensor_proto->data_type(), ONNX_NAMESPACE::TensorProto_DataType_INT64);
      EXPECT_EQ(initializer->size(), 3);

      const int64_t* val = initializer->data<int64_t>();
      EXPECT_EQ(val[0], 0);
      EXPECT_EQ(val[1], 0);
      EXPECT_EQ(val[2], -1);
    }
  }
}

TEST_F(GraphTransformationTests, ReshapeFusionWithSlice1) {
  auto model_uri = MODEL_FOLDER "fusion/reshape_fusion_with_slice1.onnx";
  std::shared_ptr<Model> p_model;
  ASSERT_TRUE(Model::Load(model_uri, p_model, nullptr, *logger_).IsOK());
  Graph& graph = p_model->MainGraph();

  onnxruntime::GraphTransformerManager graph_transformation_mgr{5};
  graph_transformation_mgr.Register(onnxruntime::make_unique<ReshapeFusion>(), TransformerLevel::Level1);
  auto ret = graph_transformation_mgr.ApplyTransformers(graph, TransformerLevel::Level1, *logger_);
  ASSERT_TRUE(ret.IsOK());

  std::map<std::string, int> op_to_count = CountOpsInGraph(graph);
  ASSERT_EQ(op_to_count["Shape"], 0);
  ASSERT_EQ(op_to_count["Gather"], 0);
  ASSERT_EQ(op_to_count["Unsqueeze"], 0);
  ASSERT_EQ(op_to_count["Slice"], 0);
  ASSERT_EQ(op_to_count["Concat"], 0);
  ASSERT_EQ(op_to_count["Reshape"], 1);
  for (const Node& node : graph.Nodes()) {
    if (node.OpType() == "Reshape") {
      const ONNX_NAMESPACE::TensorProto* tensor_proto = graph_utils::GetConstantInitializer(graph, node.InputDefs()[1]->Name());
      ASSERT_TRUE(tensor_proto != nullptr);

      auto initializer = onnxruntime::make_unique<Initializer>(*tensor_proto, graph.ModelPath());
      EXPECT_EQ(tensor_proto->data_type(), ONNX_NAMESPACE::TensorProto_DataType_INT64);
      EXPECT_EQ(initializer->size(), 3);

      const int64_t* val = initializer->data<int64_t>();
      EXPECT_EQ(val[0], 0);
      EXPECT_EQ(val[1], 0);
      EXPECT_EQ(val[2], -1);
    }
  }
}

TEST_F(GraphTransformationTests, ReshapeFusionConcatSubgraphNotTriggered) {
  auto model_uri = MODEL_FOLDER "fusion/reshape_fusion_concat_subgraph_not_triggered.onnx";
  std::shared_ptr<Model> p_model;
  ASSERT_TRUE(Model::Load(model_uri, p_model, nullptr, *logger_).IsOK());
  Graph& graph = p_model->MainGraph();

  onnxruntime::GraphTransformerManager graph_transformation_mgr{5};
  graph_transformation_mgr.Register(onnxruntime::make_unique<ReshapeFusion>(), TransformerLevel::Level1);
  auto ret = graph_transformation_mgr.ApplyTransformers(graph, TransformerLevel::Level1, *logger_);
  ASSERT_TRUE(ret.IsOK());

  // Two of the branches leading to Concat are candidates to trigger the optimization
  // (Shape -> Gather -> Unsqueeze -> Concat).
  // But one of the subgraphs leading to the Concat node will not trigger the optimization
  // as an additional pad value of 1 is inserted thus making the inputs to the Concat -
  // [10], [20], and [1, 30]
  // Since the third branch will match the subgraph fusion, (it has more than 1 value in the tensor)
  // and hence the optimization will not be triggered eventually

  std::map<std::string, int> op_to_count = CountOpsInGraph(graph);
  ASSERT_EQ(op_to_count["Shape"], 3);
  ASSERT_EQ(op_to_count["Gather"], 2);
  ASSERT_EQ(op_to_count["Unsqueeze"], 2);
  ASSERT_EQ(op_to_count["Slice"], 1);
  ASSERT_EQ(op_to_count["Concat"], 1);
  ASSERT_EQ(op_to_count["Pad"], 1);
  ASSERT_EQ(op_to_count["Reshape"], 1);
  for (const Node& node : graph.Nodes()) {
    if (node.OpType() == "Reshape") {
      const ONNX_NAMESPACE::TensorProto* tensor_proto = graph_utils::GetConstantInitializer(graph, node.InputDefs()[1]->Name());
      ASSERT_TRUE(tensor_proto == nullptr);  // No initializer as optimizer is not triggered
    }
  }
}

TEST_F(GraphTransformationTests, ReshapeFusionConcatSubgraphWithDiv) {
  auto model_uri = MODEL_FOLDER "fusion/reshape_fusion_concat_subgraph_div.onnx";
  std::shared_ptr<Model> p_model;
  ASSERT_TRUE(Model::Load(model_uri, p_model, nullptr, *logger_).IsOK());
  Graph& graph = p_model->MainGraph();

  onnxruntime::GraphTransformerManager graph_transformation_mgr{5};
  graph_transformation_mgr.Register(onnxruntime::make_unique<ReshapeFusion>(), TransformerLevel::Level1);
  auto ret = graph_transformation_mgr.ApplyTransformers(graph, TransformerLevel::Level1, *logger_);
  ASSERT_TRUE(ret.IsOK());

  std::map<std::string, int> op_to_count = CountOpsInGraph(graph);
  ASSERT_EQ(op_to_count["Shape"], 0);
  ASSERT_EQ(op_to_count["Gather"], 0);
  ASSERT_EQ(op_to_count["Unsqueeze"], 0);
  ASSERT_EQ(op_to_count["Slice"], 0);
  ASSERT_EQ(op_to_count["Div"], 0);
  ASSERT_EQ(op_to_count["Squeeze"], 0);
  ASSERT_EQ(op_to_count["Concat"], 0);
  ASSERT_EQ(op_to_count["Reshape"], 1);
  for (const Node& node : graph.Nodes()) {
    if (node.OpType() == "Reshape") {
      const ONNX_NAMESPACE::TensorProto* tensor_proto = graph_utils::GetConstantInitializer(graph, node.InputDefs()[1]->Name());
      ASSERT_TRUE(tensor_proto != nullptr);

      auto initializer = onnxruntime::make_unique<Initializer>(*tensor_proto, graph.ModelPath());
      EXPECT_EQ(tensor_proto->data_type(), ONNX_NAMESPACE::TensorProto_DataType_INT64);
      EXPECT_EQ(initializer->size(), 3);

      const int64_t* val = initializer->data<int64_t>();
      EXPECT_EQ(val[0], 0);
      EXPECT_EQ(val[1], 0);
      EXPECT_EQ(val[2], -1);
    }
  }
}

TEST_F(GraphTransformationTests, ReshapeFusionConcatSubgraphWithMul) {
  auto model_uri = MODEL_FOLDER "fusion/reshape_fusion_concat_subgraph_mul.onnx";
  std::shared_ptr<Model> p_model;
  ASSERT_TRUE(Model::Load(model_uri, p_model, nullptr, *logger_).IsOK());
  Graph& graph = p_model->MainGraph();

  onnxruntime::GraphTransformerManager graph_transformation_mgr{5};
  graph_transformation_mgr.Register(onnxruntime::make_unique<ReshapeFusion>(), TransformerLevel::Level1);
  auto ret = graph_transformation_mgr.ApplyTransformers(graph, TransformerLevel::Level1, *logger_);
  ASSERT_TRUE(ret.IsOK());

  std::map<std::string, int> op_to_count = CountOpsInGraph(graph);
  ASSERT_EQ(op_to_count["Shape"], 0);
  ASSERT_EQ(op_to_count["Gather"], 0);
  ASSERT_EQ(op_to_count["Unsqueeze"], 0);
  ASSERT_EQ(op_to_count["Slice"], 0);
  ASSERT_EQ(op_to_count["Mul"], 0);
  ASSERT_EQ(op_to_count["Squeeze"], 0);
  ASSERT_EQ(op_to_count["Concat"], 0);
  ASSERT_EQ(op_to_count["Reshape"], 1);
  for (const Node& node : graph.Nodes()) {
    if (node.OpType() == "Reshape") {
      const ONNX_NAMESPACE::TensorProto* tensor_proto = graph_utils::GetConstantInitializer(graph, node.InputDefs()[1]->Name());
      ASSERT_TRUE(tensor_proto != nullptr);

      auto initializer = onnxruntime::make_unique<Initializer>(*tensor_proto, graph.ModelPath());
      EXPECT_EQ(tensor_proto->data_type(), ONNX_NAMESPACE::TensorProto_DataType_INT64);
      EXPECT_EQ(initializer->size(), 3);

      const int64_t* val = initializer->data<int64_t>();
      EXPECT_EQ(val[0], 0);
      EXPECT_EQ(val[1], 0);
      EXPECT_EQ(val[2], -1);
    }
  }
}

TEST_F(GraphTransformationTests, ReshapeFusionDistilBertTest) {
  auto model_uri = MODEL_FOLDER "fusion/reshape_fusion_distillbert.onnx";
  std::shared_ptr<Model> p_model;
  ASSERT_STATUS_OK(Model::Load(model_uri, p_model, nullptr, *logger_));
  Graph& graph = p_model->MainGraph();

  onnxruntime::GraphTransformerManager graph_transformation_mgr{5};
  graph_transformation_mgr.Register(onnxruntime::make_unique<ReshapeFusion>(), TransformerLevel::Level1);
  auto ret = graph_transformation_mgr.ApplyTransformers(graph, TransformerLevel::Level1, *logger_);
  ASSERT_TRUE(ret.IsOK());

  std::map<std::string, int> op_to_count = CountOpsInGraph(graph);
  ASSERT_TRUE(op_to_count["Shape"] == 0);
  ASSERT_TRUE(op_to_count["Gather"] == 0);
  ASSERT_TRUE(op_to_count["Unsqueeze"] == 0);
  ASSERT_TRUE(op_to_count["Concat"] == 0);
  ASSERT_TRUE(op_to_count["Reshape"] == 1);

  for (const Node& node : graph.Nodes()) {
    if (node.OpType() == "Reshape") {
      const ONNX_NAMESPACE::TensorProto* tensor_proto = graph_utils::GetConstantInitializer(graph, node.InputDefs()[1]->Name());
      ASSERT_TRUE(tensor_proto != nullptr);

      auto initializer = onnxruntime::make_unique<Initializer>(*tensor_proto, graph.ModelPath());
      EXPECT_EQ(tensor_proto->data_type(), ONNX_NAMESPACE::TensorProto_DataType_INT64);
      EXPECT_EQ(initializer->size(), 4);

      const int64_t* val = initializer->data<int64_t>();
      EXPECT_EQ(val[0], 0);
      EXPECT_EQ(val[1], -1);
      EXPECT_EQ(val[2], 2);
      EXPECT_EQ(val[3], 4);
    }
  }
}

TEST_F(GraphTransformationTests, ExpandElimination) {
  auto model_uri = MODEL_FOLDER "expand_elimination.onnx";
  std::shared_ptr<Model> model;
  ASSERT_TRUE(Model::Load(model_uri, model, nullptr, *logger_).IsOK());
  Graph& graph = model->MainGraph();
  std::map<std::string, int> op_to_count = CountOpsInGraph(graph);
  ASSERT_TRUE(op_to_count["Expand"] == 6);

  auto rule_transformer_L1 = onnxruntime::make_unique<RuleBasedGraphTransformer>("RuleTransformer1");
  rule_transformer_L1->Register(onnxruntime::make_unique<ExpandElimination>());
  onnxruntime::GraphTransformerManager graph_transformation_mgr{5};
  graph_transformation_mgr.Register(std::move(rule_transformer_L1), TransformerLevel::Level1);
  ASSERT_TRUE(graph_transformation_mgr.ApplyTransformers(graph, TransformerLevel::Level1, *logger_).IsOK());

  op_to_count = CountOpsInGraph(graph);
  ASSERT_TRUE(op_to_count["Expand"] == 3);
}

TEST_F(GraphTransformationTests, CastElimination) {
  auto model_uri = MODEL_FOLDER "cast_elimination.onnx";
  std::shared_ptr<Model> model;
  ASSERT_TRUE(Model::Load(model_uri, model, nullptr, *logger_).IsOK());
  Graph& graph = model->MainGraph();
  std::map<std::string, int> op_to_count = CountOpsInGraph(graph);
  ASSERT_TRUE(op_to_count["Cast"] == 7);

  auto rule_transformer_L1 = onnxruntime::make_unique<RuleBasedGraphTransformer>("RuleTransformer1");
  rule_transformer_L1->Register(onnxruntime::make_unique<CastElimination>());
  onnxruntime::GraphTransformerManager graph_transformation_mgr{5};
  graph_transformation_mgr.Register(std::move(rule_transformer_L1), TransformerLevel::Level1);
  ASSERT_TRUE(graph_transformation_mgr.ApplyTransformers(graph, TransformerLevel::Level1, *logger_).IsOK());

  op_to_count = CountOpsInGraph(graph);
  ASSERT_TRUE(op_to_count["Cast"] == 4);
}

#ifndef DISABLE_CONTRIB_OPS

static void ValidateAttention(Graph& graph) {
  // Validate the merged weights (initializer) input for Attention node.
  for (const Node& node : graph.Nodes()) {
    if (node.OpType() == "Attention") {
      int64_t expected_heads = 2;
      ASSERT_TRUE(optimizer_utils::IsAttributeWithExpectedValue(node, "num_heads", expected_heads));

      const ONNX_NAMESPACE::TensorProto* tensor_proto = graph_utils::GetConstantInitializer(graph, node.InputDefs()[1]->Name());
      ASSERT_TRUE(tensor_proto != nullptr);
      EXPECT_EQ(tensor_proto->data_type(), ONNX_NAMESPACE::TensorProto_DataType_FLOAT);

      auto initializer = onnxruntime::make_unique<Initializer>(*tensor_proto, graph.ModelPath());
      EXPECT_EQ(initializer->size(), 192);

      // Validate two rows (2x24 items) for sanity check.
      std::vector<double> expected_value = {
          -0.10791015625,
          -0.04193115234375,
          0.09051513671875,
          0.025787353515625,
          -0.11572265625,
          -0.126953125,
          -0.043304443359375,
          -0.02984619140625,
          0.022125244140625,
          -0.017730712890625,
          -0.03265380859375,
          -0.05108642578125,
          0.0423583984375,
          0.112060546875,
          0.080810546875,
          0.09375,
          -0.03643798828125,
          0.02862548828125,
          0.039764404296875,
          0.06097412109375,
          -0.002288818359375,
          -0.10797119140625,
          -0.01171875,
          0.041717529296875,

          0.033538818359375,
          -0.05755615234375,
          -0.04986572265625,
          -0.01558685302734375,
          -0.0352783203125,
          0.03546142578125,
          0.05218505859375,
          0.005565643310546875,
          -0.043182373046875,
          -0.05010986328125,
          -0.063720703125,
          -0.00824737548828125,
          0.1492919921875,
          0.048431396484375,
          -0.0482177734375,
          -0.1123046875,
          0.032196044921875,
          0.0135650634765625,
          0.020233154296875,
          -0.05084228515625,
          -0.011260986328125,
          -0.1241455078125,
          -0.0101165771484375,
          -0.00490570068359375};

      const float* data = initializer->data<float>();
      for (size_t i = 0; i < expected_value.size(); i++) {
        EXPECT_EQ(data[i], static_cast<float>(expected_value[i]));
      }

      tensor_proto = graph_utils::GetConstantInitializer(graph, node.InputDefs()[2]->Name());
      ASSERT_TRUE(tensor_proto != nullptr);
      EXPECT_EQ(tensor_proto->data_type(), ONNX_NAMESPACE::TensorProto_DataType_FLOAT);

      auto initializer2 = onnxruntime::make_unique<Initializer>(*tensor_proto, graph.ModelPath());
      EXPECT_EQ(initializer2->size(), 24);

      std::vector<double> expected_value2 = {
          -0.23681640625,
          -0.16552734375,
          0.2191162109375,
          -0.1756591796875,
          -0.03460693359375,
          -0.05316162109375,
          -0.336181640625,
          -0.253662109375,
          0.0246734619140625,
          0.011993408203125,
          0.0178375244140625,
          0.00998687744140625,
          0.0255126953125,
          0.076416015625,
          -0.040771484375,
          0.0107879638671875,
          -0.005893707275390625,
          -0.00916290283203125,
          0.04541015625,
          0.0159454345703125,
          -0.0029163360595703125,
          -0.03472900390625,
          0.0535888671875,
          0.0091094970703125};

      const float* data2 = initializer2->data<float>();
      for (size_t i = 0; i < expected_value2.size(); i++) {
        EXPECT_EQ(data2[i], static_cast<float>(expected_value2[i]));
      }
    }
  }
}

// Test Attention Fusion with int32 mask
TEST_F(GraphTransformationTests, AttentionFusionInt32Test) {
  auto model_uri = MODEL_FOLDER "fusion/attention_int32_mask.onnx";
  std::shared_ptr<Model> p_model;
  ASSERT_STATUS_OK(Model::Load(model_uri, p_model, nullptr, *logger_));
  Graph& graph = p_model->MainGraph();

  onnxruntime::GraphTransformerManager graph_transformation_mgr{5};
  graph_transformation_mgr.Register(onnxruntime::make_unique<AttentionFusion>(), TransformerLevel::Level2);
  auto ret = graph_transformation_mgr.ApplyTransformers(graph, TransformerLevel::Level2, *logger_);
  ASSERT_TRUE(ret.IsOK());

  std::map<std::string, int> op_to_count = CountOpsInGraph(graph);
  EXPECT_EQ(op_to_count["MatMul"], 1);
  EXPECT_EQ(op_to_count["Add"], 2);
  EXPECT_EQ(op_to_count["Transpose"], 0);
  EXPECT_EQ(op_to_count["Reshape"], 0);
  EXPECT_EQ(op_to_count["Cast"], 0);
  EXPECT_EQ(op_to_count["com.microsoft.Attention"], 1);

  ValidateAttention(graph);
}

// Test Attention Fusion with int64 mask and symbolic batch dimension
TEST_F(GraphTransformationTests, AttentionFusionInt64Test) {
  auto model_uri = MODEL_FOLDER "fusion/attention_symbolic_batch.onnx";
  std::shared_ptr<Model> p_model;
  ASSERT_STATUS_OK(Model::Load(model_uri, p_model, nullptr, *logger_));
  Graph& graph = p_model->MainGraph();

  onnxruntime::GraphTransformerManager graph_transformation_mgr{5};
  graph_transformation_mgr.Register(onnxruntime::make_unique<AttentionFusion>(), TransformerLevel::Level2);
  auto ret = graph_transformation_mgr.ApplyTransformers(graph, TransformerLevel::Level2, *logger_);
  ASSERT_TRUE(ret.IsOK());

  std::map<std::string, int> op_to_count = CountOpsInGraph(graph);
  EXPECT_EQ(op_to_count["MatMul"], 1);
  EXPECT_EQ(op_to_count["Add"], 2);
  EXPECT_EQ(op_to_count["Transpose"], 0);
  EXPECT_EQ(op_to_count["Reshape"], 0);
  EXPECT_EQ(op_to_count["Cast"], 1);  // Cast for int64 mask to int32
  EXPECT_EQ(op_to_count["com.microsoft.Attention"], 1);

  ValidateAttention(graph);
}

// Test Attention Fusion with float32 mask and no "cast" node in mask path
TEST_F(GraphTransformationTests, AttentionFusionFloat32Test) {
  auto model_uri = MODEL_FOLDER "fusion/attention_mask_no_cast.onnx";
  std::shared_ptr<Model> p_model;
  ASSERT_STATUS_OK(Model::Load(model_uri, p_model, nullptr, *logger_));
  Graph& graph = p_model->MainGraph();

  onnxruntime::GraphTransformerManager graph_transformation_mgr{5};
  graph_transformation_mgr.Register(onnxruntime::make_unique<AttentionFusion>(), TransformerLevel::Level2);
  auto ret = graph_transformation_mgr.ApplyTransformers(graph, TransformerLevel::Level2, *logger_);
  ASSERT_TRUE(ret.IsOK());

  std::map<std::string, int> op_to_count = CountOpsInGraph(graph);
  EXPECT_EQ(op_to_count["MatMul"], 1);
  EXPECT_EQ(op_to_count["Add"], 2);
  EXPECT_EQ(op_to_count["Transpose"], 0);
  EXPECT_EQ(op_to_count["Reshape"], 0);
  EXPECT_EQ(op_to_count["Mul"], 0);
  EXPECT_EQ(op_to_count["Div"], 0);
  EXPECT_EQ(op_to_count["Sub"], 0);
  EXPECT_EQ(op_to_count["Unsqueeze"], 0);
  EXPECT_EQ(op_to_count["com.microsoft.Attention"], 1);

  ValidateAttention(graph);
}

// Test GPT-2 Attention Fusion with past and unidirectional mask
TEST_F(GraphTransformationTests, AttentionFusionWithPastAndUnidirMaskTest) {
  auto model_uri = MODEL_FOLDER "fusion/attention_past_unidir.onnx";
  std::shared_ptr<Model> p_model;
  ASSERT_STATUS_OK(Model::Load(model_uri, p_model, nullptr, *logger_));
  Graph& graph = p_model->MainGraph();

  onnxruntime::GraphTransformerManager graph_transformation_mgr{5};
  graph_transformation_mgr.Register(onnxruntime::make_unique<AttentionFusion>(), TransformerLevel::Level2);
  auto ret = graph_transformation_mgr.ApplyTransformers(graph, TransformerLevel::Level2, *logger_);
  ASSERT_TRUE(ret.IsOK());

  std::map<std::string, int> op_to_count = CountOpsInGraph(graph);
  EXPECT_EQ(op_to_count["Transpose"], 0);
  EXPECT_EQ(op_to_count["Softmax"], 0);
  EXPECT_EQ(op_to_count["com.microsoft.Attention"], 1);


  GraphViewer graph_viewer(graph);
  const auto& node_topology_list = graph_viewer.GetNodesInTopologicalOrder();

  for (auto node_index : node_topology_list) {
    Node* p_node = graph.GetNode(node_index);
    if (p_node->OpType().compare("Attention") == 0) {
      EXPECT_EQ(p_node->GetAttributes().at("unidirectional").i(), 1);
    }
  }
}

// Test Attention Fusion with past but no unidirectional mask
TEST_F(GraphTransformationTests, AttentionFusionWithPastAndNoUnidirMaskTest) {
  auto model_uri = MODEL_FOLDER "fusion/attention_past_no_unidir.onnx";
  std::shared_ptr<Model> p_model;
  ASSERT_STATUS_OK(Model::Load(model_uri, p_model, nullptr, *logger_));
  Graph& graph = p_model->MainGraph();

  onnxruntime::GraphTransformerManager graph_transformation_mgr{5};
  graph_transformation_mgr.Register(onnxruntime::make_unique<AttentionFusion>(), TransformerLevel::Level2);
  auto ret = graph_transformation_mgr.ApplyTransformers(graph, TransformerLevel::Level2, *logger_);
  ASSERT_TRUE(ret.IsOK());

  std::map<std::string, int> op_to_count = CountOpsInGraph(graph);
  EXPECT_EQ(op_to_count["Transpose"], 0);
  EXPECT_EQ(op_to_count["Softmax"], 0);
  EXPECT_EQ(op_to_count["com.microsoft.Attention"], 1);

  GraphViewer graph_viewer(graph);
  const auto& node_topology_list = graph_viewer.GetNodesInTopologicalOrder();

  for (auto node_index : node_topology_list) {
    Node* p_node = graph.GetNode(node_index);
    if (p_node->OpType().compare("Attention") == 0) {
      EXPECT_EQ(p_node->GetAttributes().at("unidirectional").i(), 0);
    }
  }
}

// Test GPT-2 Attention Fusion with float32 mask
TEST_F(GraphTransformationTests, AttentionFusionGPTWithPastAndMaskTest) {
  auto model_uri = MODEL_FOLDER "fusion/gpt2_past_mask_one_layer.onnx";
  std::shared_ptr<Model> p_model;
  ASSERT_STATUS_OK(Model::Load(model_uri, p_model, nullptr, *logger_));
  Graph& graph = p_model->MainGraph();

  onnxruntime::GraphTransformerManager graph_transformation_mgr{5};
  graph_transformation_mgr.Register(onnxruntime::make_unique<AttentionFusion>(), TransformerLevel::Level2);
  auto ret = graph_transformation_mgr.ApplyTransformers(graph, TransformerLevel::Level2, *logger_);
  ASSERT_TRUE(ret.IsOK());

  std::map<std::string, int> op_to_count = CountOpsInGraph(graph);
  EXPECT_EQ(op_to_count["Transpose"], 0);
  EXPECT_EQ(op_to_count["Softmax"], 0);
  EXPECT_EQ(op_to_count["com.microsoft.Attention"], 1);
}

// Test GPT-2 Attention Fusion without input mask
TEST_F(GraphTransformationTests, AttentionFusionGPTWithPastNoMaskTest) {
  auto model_uri = MODEL_FOLDER "fusion/gpt2_past_one_layer.onnx";
  std::shared_ptr<Model> p_model;
  ASSERT_STATUS_OK(Model::Load(model_uri, p_model, nullptr, *logger_));
  Graph& graph = p_model->MainGraph();

  onnxruntime::GraphTransformerManager graph_transformation_mgr{5};
  graph_transformation_mgr.Register(onnxruntime::make_unique<AttentionFusion>(), TransformerLevel::Level2);
  auto ret = graph_transformation_mgr.ApplyTransformers(graph, TransformerLevel::Level2, *logger_);
  ASSERT_TRUE(ret.IsOK());

  std::map<std::string, int> op_to_count = CountOpsInGraph(graph);
  EXPECT_EQ(op_to_count["Transpose"], 0);
  EXPECT_EQ(op_to_count["Softmax"], 0);
  EXPECT_EQ(op_to_count["com.microsoft.Attention"], 1);
}

// Test GPT-2 Attention Fusion without input mask and past state
TEST_F(GraphTransformationTests, AttentionFusionGPTTest) {
  auto model_uri = MODEL_FOLDER "fusion/gpt2_one_layer.onnx";
  std::shared_ptr<Model> p_model;
  ASSERT_STATUS_OK(Model::Load(model_uri, p_model, nullptr, *logger_));
  Graph& graph = p_model->MainGraph();

  onnxruntime::GraphTransformerManager graph_transformation_mgr{5};
  graph_transformation_mgr.Register(onnxruntime::make_unique<AttentionFusion>(), TransformerLevel::Level2);
  auto ret = graph_transformation_mgr.ApplyTransformers(graph, TransformerLevel::Level2, *logger_);
  ASSERT_TRUE(ret.IsOK());

  std::map<std::string, int> op_to_count = CountOpsInGraph(graph);
  EXPECT_EQ(op_to_count["Transpose"], 0);
  EXPECT_EQ(op_to_count["Softmax"], 0);
  EXPECT_EQ(op_to_count["com.microsoft.Attention"], 1);
}

TEST_F(GraphTransformationTests, AttentionFusionDistilBertTest) {
  auto model_uri = MODEL_FOLDER "fusion/attention_distilbert.onnx";
  std::shared_ptr<Model> p_model;
  ASSERT_STATUS_OK(Model::Load(model_uri, p_model, nullptr, *logger_));
  Graph& graph = p_model->MainGraph();

  onnxruntime::GraphTransformerManager graph_transformation_mgr{5};
  graph_transformation_mgr.Register(onnxruntime::make_unique<AttentionFusion>(), TransformerLevel::Level2);
  auto ret1 = graph_transformation_mgr.ApplyTransformers(graph, TransformerLevel::Level2, *logger_);
  ASSERT_TRUE(ret1.IsOK());

  std::map<std::string, int> op_to_count = CountOpsInGraph(graph);
  EXPECT_EQ(op_to_count["ReduceSum"], 0);
  EXPECT_EQ(op_to_count["com.microsoft.Attention"], 1);
  EXPECT_EQ(op_to_count["Gather"], 0);
  EXPECT_EQ(op_to_count["Unsqueeze"], 0);
  EXPECT_EQ(op_to_count["Concat"], 0);
  EXPECT_EQ(op_to_count["Transpose"], 0);
  EXPECT_EQ(op_to_count["Softmax"], 0);
  EXPECT_EQ(op_to_count["Shape"], 0);
}

TEST_F(GraphTransformationTests, GeluFusionTest) {
  auto model_uri = MODEL_FOLDER "fusion/gelu.onnx";
  std::shared_ptr<Model> p_model;
  ASSERT_STATUS_OK(Model::Load(model_uri, p_model, nullptr, *logger_));
  Graph& graph = p_model->MainGraph();

  onnxruntime::GraphTransformerManager graph_transformation_mgr{5};
  graph_transformation_mgr.Register(onnxruntime::make_unique<GeluFusion>(), TransformerLevel::Level2);
  auto ret = graph_transformation_mgr.ApplyTransformers(graph, TransformerLevel::Level2, *logger_);
  ASSERT_TRUE(ret.IsOK());

  std::map<std::string, int> op_to_count = CountOpsInGraph(graph);
  ASSERT_TRUE(op_to_count["Div"] == 0);
  ASSERT_TRUE(op_to_count["Add"] == 0);
  ASSERT_TRUE(op_to_count["Erf"] == 0);
  ASSERT_TRUE(op_to_count["Mul"] == 0);
  ASSERT_TRUE(op_to_count["com.microsoft.Gelu"] == 1);
}

TEST_F(GraphTransformationTests, GeluFusionTestSwitchOrderFormat2) {
  auto model_uri = MODEL_FOLDER "fusion/gelu_format2_0.onnx";
  std::shared_ptr<Model> p_model;
  ASSERT_STATUS_OK(Model::Load(model_uri, p_model, nullptr, *logger_));
  Graph& graph = p_model->MainGraph();

  onnxruntime::GraphTransformerManager graph_transformation_mgr{5};
  graph_transformation_mgr.Register(onnxruntime::make_unique<GeluFusion>(), TransformerLevel::Level2);
  auto ret = graph_transformation_mgr.ApplyTransformers(graph, TransformerLevel::Level2, *logger_);
  ASSERT_TRUE(ret.IsOK());

  std::map<std::string, int> op_to_count = CountOpsInGraph(graph);
  ASSERT_TRUE(op_to_count["Div"] == 0);
  ASSERT_TRUE(op_to_count["Add"] == 0);
  ASSERT_TRUE(op_to_count["Erf"] == 0);
  ASSERT_TRUE(op_to_count["Mul"] == 0);
  ASSERT_TRUE(op_to_count["com.microsoft.Gelu"] == 1);
}

TEST_F(GraphTransformationTests, GeluFusionTestFormat2) {
  auto model_uri = MODEL_FOLDER "fusion/gelu_format2_1.onnx";
  std::shared_ptr<Model> p_model;
  ASSERT_STATUS_OK(Model::Load(model_uri, p_model, nullptr, *logger_));
  Graph& graph = p_model->MainGraph();

  onnxruntime::GraphTransformerManager graph_transformation_mgr{5};
  graph_transformation_mgr.Register(onnxruntime::make_unique<GeluFusion>(), TransformerLevel::Level2);
  auto ret = graph_transformation_mgr.ApplyTransformers(graph, TransformerLevel::Level2, *logger_);
  ASSERT_TRUE(ret.IsOK());

  std::map<std::string, int> op_to_count = CountOpsInGraph(graph);
  ASSERT_TRUE(op_to_count["Div"] == 0);
  ASSERT_TRUE(op_to_count["Add"] == 0);
  ASSERT_TRUE(op_to_count["Erf"] == 0);
  ASSERT_TRUE(op_to_count["Mul"] == 0);
  ASSERT_TRUE(op_to_count["com.microsoft.Gelu"] == 1);
}

TEST_F(GraphTransformationTests, GeluFusionTestFormat2GraphInput) {
  auto model_uri = MODEL_FOLDER "fusion/gelu_format2_1_use_graph_input.onnx";
  std::shared_ptr<Model> p_model;
  ASSERT_STATUS_OK(Model::Load(model_uri, p_model, nullptr, *logger_));
  Graph& graph = p_model->MainGraph();

  onnxruntime::GraphTransformerManager graph_transformation_mgr{5};
  graph_transformation_mgr.Register(onnxruntime::make_unique<GeluFusion>(), TransformerLevel::Level2);
  auto ret = graph_transformation_mgr.ApplyTransformers(graph, TransformerLevel::Level2, *logger_);
  ASSERT_TRUE(ret.IsOK());

  std::map<std::string, int> op_to_count = CountOpsInGraph(graph);
  ASSERT_TRUE(op_to_count["Div"] == 0);
  ASSERT_TRUE(op_to_count["Add"] == 0);
  ASSERT_TRUE(op_to_count["Erf"] == 0);
  ASSERT_TRUE(op_to_count["Mul"] == 0);
  ASSERT_TRUE(op_to_count["com.microsoft.Gelu"] == 1);
}

TEST_F(GraphTransformationTests, GeluFusionTestFormat2GraphOutput) {
  auto model_uri = MODEL_FOLDER "fusion/gelu_format2_0_with_bias_use_graph_output.onnx";
  std::shared_ptr<Model> p_model;
  ASSERT_STATUS_OK(Model::Load(model_uri, p_model, nullptr, *logger_));
  Graph& graph = p_model->MainGraph();

  onnxruntime::GraphTransformerManager graph_transformation_mgr{5};
  graph_transformation_mgr.Register(onnxruntime::make_unique<GeluFusion>(), TransformerLevel::Level2);
  graph_transformation_mgr.Register(onnxruntime::make_unique<BiasGeluFusion>(), TransformerLevel::Level2);
  auto ret = graph_transformation_mgr.ApplyTransformers(graph, TransformerLevel::Level2, *logger_);
  ASSERT_TRUE(ret.IsOK());

  std::map<std::string, int> op_to_count = CountOpsInGraph(graph);
  ASSERT_TRUE(op_to_count["com.microsoft.Gelu"] == 0);
  ASSERT_TRUE(op_to_count["com.microsoft.BiasGelu"] == 0);
}

TEST_F(GraphTransformationTests, BiasGeluTest) {
  auto model_uri = MODEL_FOLDER "fusion/bias_gelu_fusion.onnx";
  std::shared_ptr<Model> p_model;
  ASSERT_STATUS_OK(Model::Load(model_uri, p_model, nullptr, *logger_));
  Graph& graph = p_model->MainGraph();

  onnxruntime::GraphTransformerManager graph_transformation_mgr{5};
  graph_transformation_mgr.Register(onnxruntime::make_unique<GeluFusion>(), TransformerLevel::Level2);
  graph_transformation_mgr.Register(onnxruntime::make_unique<BiasGeluFusion>(), TransformerLevel::Level2);
  auto ret = graph_transformation_mgr.ApplyTransformers(graph, TransformerLevel::Level2, *logger_);
  ASSERT_TRUE(ret.IsOK());
  std::map<std::string, int> op_to_count = CountOpsInGraph(graph);
  ASSERT_TRUE(op_to_count["Div"] == 0);
  ASSERT_TRUE(op_to_count["Add"] == 0);
  ASSERT_TRUE(op_to_count["Erf"] == 0);
  ASSERT_TRUE(op_to_count["Mul"] == 0);
  ASSERT_TRUE(op_to_count["com.microsoft.Gelu"] == 0);
  ASSERT_TRUE(op_to_count["com.microsoft.BiasGelu"] == 1);
}

// BiasGelu allows input switching based on input dimensions.
// This test validates the input edges are plugged correct in the optimized graph.
TEST_F(GraphTransformationTests, BiasGeluSwitchedInputOrder) {
  auto model_uri = MODEL_FOLDER "fusion/bias_gelu_fusion_format_2.onnx";

  // create inputs and outputs
  RandomValueGenerator random{};
  NameMLValMap feeds;

  OrtValue mlvalue_b_i;
  std::vector<int64_t> dims_b_i = {3072};
  CreateMLValue<float>(TestCPUExecutionProvider()->GetAllocator(0, OrtMemTypeDefault), dims_b_i,
                       random.Uniform<float>(dims_b_i, 0.0f, 1.0f), &mlvalue_b_i);
  feeds.insert(std::make_pair("B_I", mlvalue_b_i));

  OrtValue mlvalue_a_i;
  std::vector<int64_t> dims_a_i = {3, 512, 3072};
  CreateMLValue<float>(TestCPUExecutionProvider()->GetAllocator(0, OrtMemTypeDefault), dims_a_i,
                       random.Uniform<float>(dims_a_i, 0.0f, 1.0f), &mlvalue_a_i);
  feeds.insert(std::make_pair("A_I", mlvalue_a_i));

  std::vector<std::string> output_names;
  output_names.push_back("C");

  auto run_model_test = [&](TransformerLevel level, std::vector<OrtValue>& fetches) {
    SessionOptions session_options;
    session_options.graph_optimization_level = level;
    session_options.session_logid = "OptimizerTests";
    InferenceSession session{session_options, GetEnvironment()};
    ASSERT_TRUE(session.Load(model_uri).IsOK());
    ASSERT_TRUE(session.Initialize().IsOK());

    RunOptions run_options;
    ASSERT_STATUS_OK(session.Run(run_options, feeds, output_names, &fetches));
  };

  // run model with and w/o optimizations and compare the results
  std::vector<OrtValue> unoptimized_fetches;
  run_model_test(TransformerLevel::Default, unoptimized_fetches);

  std::vector<OrtValue> optimized_fetches;
  run_model_test(TransformerLevel::MaxLevel, optimized_fetches);

  // Compare results
  double per_sample_tolerance = 1e-3;
  double relative_per_sample_tolerance = 0.0;
  auto ret = CompareOrtValue(optimized_fetches[0], unoptimized_fetches[0], per_sample_tolerance, relative_per_sample_tolerance, false);
  EXPECT_EQ(ret.first, COMPARE_RESULT::SUCCESS) << ret.second;
}

// Test Gelu -> FastGelu
TEST_F(GraphTransformationTests, GeluApproximation_Gelu) {
  auto model_uri = MODEL_FOLDER "approximation/gelu.onnx";
  std::shared_ptr<Model> p_model;
  ASSERT_STATUS_OK(Model::Load(model_uri, p_model, nullptr, *logger_));
  Graph& graph = p_model->MainGraph();

  onnxruntime::GraphTransformerManager graph_transformation_mgr{5};
  graph_transformation_mgr.Register(onnxruntime::make_unique<GeluApproximation>(), TransformerLevel::Level2);
  auto ret = graph_transformation_mgr.ApplyTransformers(graph, TransformerLevel::Level2, *logger_);
  ASSERT_TRUE(ret.IsOK());

  std::map<std::string, int> op_to_count = CountOpsInGraph(graph);
  EXPECT_EQ(op_to_count["com.microsoft.Gelu"], 0);
  EXPECT_EQ(op_to_count["com.microsoft.FastGelu"], 1);
}

// Test AddGeluFusion -> FastGelu
TEST_F(GraphTransformationTests, GeluApproximation_Gelu_Add_Bias) {
  auto model_uri = MODEL_FOLDER "approximation/gelu_add_bias.onnx";
  std::shared_ptr<Model> p_model;
  ASSERT_STATUS_OK(Model::Load(model_uri, p_model, nullptr, *logger_));
  Graph& graph = p_model->MainGraph();

  onnxruntime::GraphTransformerManager graph_transformation_mgr{5};
  graph_transformation_mgr.Register(onnxruntime::make_unique<GeluApproximation>(), TransformerLevel::Level2);
  auto ret = graph_transformation_mgr.ApplyTransformers(graph, TransformerLevel::Level2, *logger_);
  ASSERT_TRUE(ret.IsOK());

  std::map<std::string, int> op_to_count = CountOpsInGraph(graph);
  EXPECT_EQ(op_to_count["com.microsoft.BiasGelu"], 0);
  EXPECT_EQ(op_to_count["com.microsoft.FastGelu"], 1);
}

// Test MatMul & AddGeluFusion -> MatMul & FastGelu
TEST_F(GraphTransformationTests, GeluApproximation_Gelu_Add_MatMul) {
  auto model_uri = MODEL_FOLDER "approximation/gelu_add_matmul.onnx";
  std::shared_ptr<Model> p_model;
  ASSERT_STATUS_OK(Model::Load(model_uri, p_model, nullptr, *logger_));
  Graph& graph = p_model->MainGraph();

  onnxruntime::GraphTransformerManager graph_transformation_mgr{5};
  graph_transformation_mgr.Register(onnxruntime::make_unique<GeluApproximation>(), TransformerLevel::Level2);
  auto ret = graph_transformation_mgr.ApplyTransformers(graph, TransformerLevel::Level2, *logger_);
  ASSERT_TRUE(ret.IsOK());

  std::map<std::string, int> op_to_count = CountOpsInGraph(graph);
  EXPECT_EQ(op_to_count["com.microsoft.BiasGelu"], 0);
  EXPECT_EQ(op_to_count["MatMul"], 1);
  EXPECT_EQ(op_to_count["com.microsoft.FastGelu"], 1);
}

TEST_F(GraphTransformationTests, FastGeluFusionTest) {
  auto model_uri = MODEL_FOLDER "fusion/fast_gelu.onnx";
  std::shared_ptr<Model> p_model;
  auto load_ret = Model::Load(model_uri, p_model, nullptr, *logger_);
  ASSERT_TRUE(load_ret.IsOK());
  Graph& graph = p_model->MainGraph();

  onnxruntime::GraphTransformerManager graph_transformation_mgr{5};
  graph_transformation_mgr.Register(onnxruntime::make_unique<FastGeluFusion>(), TransformerLevel::Level2);
  auto ret = graph_transformation_mgr.ApplyTransformers(graph, TransformerLevel::Level2, *logger_);
  ASSERT_TRUE(ret.IsOK());

  std::map<std::string, int> op_to_count = CountOpsInGraph(graph);
  ASSERT_TRUE(op_to_count["Identity"] == 2);
  ASSERT_TRUE(op_to_count["Add"] == 0);
  ASSERT_TRUE(op_to_count["Tanh"] == 0);
  ASSERT_TRUE(op_to_count["Mul"] == 0);
  ASSERT_TRUE(op_to_count["com.microsoft.FastGelu"] == 1);
}

TEST_F(GraphTransformationTests, FastGeluUseGraphInputFusionTest) {
  auto model_uri = MODEL_FOLDER "fusion/fast_gelu_use_graph_input.onnx";
  std::shared_ptr<Model> p_model;
  auto load_ret = Model::Load(model_uri, p_model, nullptr, *logger_);
  ASSERT_TRUE(load_ret.IsOK());
  Graph& graph = p_model->MainGraph();

  onnxruntime::GraphTransformerManager graph_transformation_mgr{5};
  graph_transformation_mgr.Register(onnxruntime::make_unique<FastGeluFusion>(), TransformerLevel::Level2);
  auto ret = graph_transformation_mgr.ApplyTransformers(graph, TransformerLevel::Level2, *logger_);
  ASSERT_TRUE(ret.IsOK());

  std::map<std::string, int> op_to_count = CountOpsInGraph(graph);
  ASSERT_TRUE(op_to_count["Add"] == 0);
  ASSERT_TRUE(op_to_count["Tanh"] == 0);
  ASSERT_TRUE(op_to_count["Mul"] == 0);
  ASSERT_TRUE(op_to_count["com.microsoft.FastGelu"] == 1);
}

TEST_F(GraphTransformationTests, FastGeluWithBiasFusionTest) {
  auto model_uri = MODEL_FOLDER "fusion/fast_gelu_with_bias.onnx";
  std::shared_ptr<Model> p_model;
  auto load_ret = Model::Load(model_uri, p_model, nullptr, *logger_);
  ASSERT_TRUE(load_ret.IsOK());
  Graph& graph = p_model->MainGraph();

  onnxruntime::GraphTransformerManager graph_transformation_mgr{5};
  graph_transformation_mgr.Register(onnxruntime::make_unique<FastGeluFusion>(), TransformerLevel::Level2);
  graph_transformation_mgr.Register(onnxruntime::make_unique<BiasGeluFusion>(), TransformerLevel::Level2);
  auto ret = graph_transformation_mgr.ApplyTransformers(graph, TransformerLevel::Level2, *logger_);
  ASSERT_TRUE(ret.IsOK());

  std::map<std::string, int> op_to_count = CountOpsInGraph(graph);
  ASSERT_TRUE(op_to_count["Add"] == 0);
  ASSERT_TRUE(op_to_count["Tanh"] == 0);
  ASSERT_TRUE(op_to_count["Mul"] == 0);
  ASSERT_TRUE(op_to_count["com.microsoft.FastGelu"] == 1);
}

TEST_F(GraphTransformationTests, FastGeluWithBiasUseGraphInputFusionTest) {
  auto model_uri = MODEL_FOLDER "fusion/fast_gelu_with_bias_use_graph_input.onnx";
  std::shared_ptr<Model> p_model;
  auto load_ret = Model::Load(model_uri, p_model, nullptr, *logger_);
  ASSERT_TRUE(load_ret.IsOK());
  Graph& graph = p_model->MainGraph();

  onnxruntime::GraphTransformerManager graph_transformation_mgr{5};
  graph_transformation_mgr.Register(onnxruntime::make_unique<FastGeluFusion>(), TransformerLevel::Level2);
  graph_transformation_mgr.Register(onnxruntime::make_unique<BiasGeluFusion>(), TransformerLevel::Level2);
  auto ret = graph_transformation_mgr.ApplyTransformers(graph, TransformerLevel::Level2, *logger_);
  ASSERT_TRUE(ret.IsOK());

  std::map<std::string, int> op_to_count = CountOpsInGraph(graph);
  ASSERT_TRUE(op_to_count["Add"] == 0);
  ASSERT_TRUE(op_to_count["Tanh"] == 0);
  ASSERT_TRUE(op_to_count["Mul"] == 0);
  ASSERT_TRUE(op_to_count["com.microsoft.FastGelu"] == 1);
}

TEST_F(GraphTransformationTests, FastGeluFusionTest2) {
  auto model_uri = MODEL_FOLDER "fusion/fast_gelu2.onnx";
  std::shared_ptr<Model> p_model;
  auto load_ret = Model::Load(model_uri, p_model, nullptr, *logger_);
  ASSERT_TRUE(load_ret.IsOK());
  Graph& graph = p_model->MainGraph();

  onnxruntime::GraphTransformerManager graph_transformation_mgr{5};
  graph_transformation_mgr.Register(onnxruntime::make_unique<FastGeluFusion>(), TransformerLevel::Level2);
  auto ret = graph_transformation_mgr.ApplyTransformers(graph, TransformerLevel::Level2, *logger_);
  ASSERT_TRUE(ret.IsOK());

  std::map<std::string, int> op_to_count = CountOpsInGraph(graph);
  ASSERT_TRUE(op_to_count["Add"] == 0);
  ASSERT_TRUE(op_to_count["Tanh"] == 0);
  ASSERT_TRUE(op_to_count["Mul"] == 0);
  ASSERT_TRUE(op_to_count["com.microsoft.FastGelu"] == 1);
}

TEST_F(GraphTransformationTests, FastGeluUseGraphInputFusionTest2) {
  auto model_uri = MODEL_FOLDER "fusion/fast_gelu2_use_graph_input.onnx";
  std::shared_ptr<Model> p_model;
  auto load_ret = Model::Load(model_uri, p_model, nullptr, *logger_);
  ASSERT_TRUE(load_ret.IsOK());
  Graph& graph = p_model->MainGraph();

  onnxruntime::GraphTransformerManager graph_transformation_mgr{5};
  graph_transformation_mgr.Register(onnxruntime::make_unique<FastGeluFusion>(), TransformerLevel::Level2);
  auto ret = graph_transformation_mgr.ApplyTransformers(graph, TransformerLevel::Level2, *logger_);
  ASSERT_TRUE(ret.IsOK());

  std::map<std::string, int> op_to_count = CountOpsInGraph(graph);
  ASSERT_TRUE(op_to_count["Add"] == 0);
  ASSERT_TRUE(op_to_count["Tanh"] == 0);
  ASSERT_TRUE(op_to_count["Mul"] == 0);
  ASSERT_TRUE(op_to_count["com.microsoft.FastGelu"] == 1);
}

TEST_F(GraphTransformationTests, FastGeluWithBiasFusionTest2) {
  auto model_uri = MODEL_FOLDER "fusion/fast_gelu2_with_bias.onnx";
  std::shared_ptr<Model> p_model;
  auto load_ret = Model::Load(model_uri, p_model, nullptr, *logger_);
  ASSERT_TRUE(load_ret.IsOK());
  Graph& graph = p_model->MainGraph();

  onnxruntime::GraphTransformerManager graph_transformation_mgr{5};
  graph_transformation_mgr.Register(onnxruntime::make_unique<FastGeluFusion>(), TransformerLevel::Level2);
  graph_transformation_mgr.Register(onnxruntime::make_unique<BiasGeluFusion>(), TransformerLevel::Level2);
  auto ret = graph_transformation_mgr.ApplyTransformers(graph, TransformerLevel::Level2, *logger_);
  ASSERT_TRUE(ret.IsOK());

  std::map<std::string, int> op_to_count = CountOpsInGraph(graph);
  ASSERT_TRUE(op_to_count["Add"] == 0);
  ASSERT_TRUE(op_to_count["Tanh"] == 0);
  ASSERT_TRUE(op_to_count["Mul"] == 0);
  ASSERT_TRUE(op_to_count["com.microsoft.FastGelu"] == 1);
}

TEST_F(GraphTransformationTests, FastGeluWithBiasUseGraphInputFusionTest2) {
  auto model_uri = MODEL_FOLDER "fusion/fast_gelu2_with_bias_use_graph_input.onnx";
  std::shared_ptr<Model> p_model;
  auto load_ret = Model::Load(model_uri, p_model, nullptr, *logger_);
  ASSERT_TRUE(load_ret.IsOK());
  Graph& graph = p_model->MainGraph();

  onnxruntime::GraphTransformerManager graph_transformation_mgr{5};
  graph_transformation_mgr.Register(onnxruntime::make_unique<FastGeluFusion>(), TransformerLevel::Level2);
  graph_transformation_mgr.Register(onnxruntime::make_unique<BiasGeluFusion>(), TransformerLevel::Level2);
  auto ret = graph_transformation_mgr.ApplyTransformers(graph, TransformerLevel::Level2, *logger_);
  ASSERT_TRUE(ret.IsOK());

  std::map<std::string, int> op_to_count = CountOpsInGraph(graph);
  ASSERT_TRUE(op_to_count["Add"] == 0);
  ASSERT_TRUE(op_to_count["Tanh"] == 0);
  ASSERT_TRUE(op_to_count["Mul"] == 0);
  ASSERT_TRUE(op_to_count["com.microsoft.FastGelu"] == 1);
}

struct BiasSoftmaxFusionTester {
  std::shared_ptr<Model> p_model_;
  Status model_load_;
  onnxruntime::logging::Logger* logger_;
  onnxruntime::GraphTransformerManager graph_transformation_mgr_;

  bool GetAxis(const std::string op_type, const std::string name, int* axis) {
    for (auto& node : p_model_->MainGraph().Nodes()) {
      if (node.OpType() == op_type) {
        auto& softmax_attr = node.GetAttributes();
        if (softmax_attr.find(name) != softmax_attr.end()) {
          // found axis attribute
          auto& axis_attr = softmax_attr.at(name);
          *axis = (int)axis_attr.i();
          return true;
        }
      }
    }
    // not found
    return false;
  }

  BiasSoftmaxFusionTester(
      const PathString& model_uri,
      onnxruntime::logging::Logger* logger,
      bool on_cuda_ = true) : logger_(logger), graph_transformation_mgr_{5} {
    model_load_ = Model::Load(model_uri, p_model_, nullptr, *logger_);

    // move to cuda since fusion only takes place in that case
    if (on_cuda_) {
      for (auto& node : p_model_->MainGraph().Nodes()) {
        node.SetExecutionProviderType(kCudaExecutionProvider);
      }
    }

    graph_transformation_mgr_.Register(
        onnxruntime::make_unique<BiasSoftmaxFusion>(), TransformerLevel::Level2);
  }

  void TestFusionOccurs(int expected_broadcast_axis) {
    ASSERT_STATUS_OK(model_load_);

    int expected_softmax_axis = 1;
    GetAxis("Softmax", "axis", &expected_softmax_axis);

    auto ret = graph_transformation_mgr_.ApplyTransformers(p_model_->MainGraph(), TransformerLevel::Level2, *logger_);
    ASSERT_STATUS_OK(ret);
    std::map<std::string, int> op_to_count = CountOpsInGraph(p_model_->MainGraph());

    ASSERT_EQ(op_to_count["Add"], 0);
    ASSERT_EQ(op_to_count["Softmax"], 0);
    ASSERT_EQ(op_to_count["com.microsoft.BiasSoftmax"], 1);

    int actual_softmax_axis, actual_broadcast_axis;
    ASSERT_TRUE(GetAxis("BiasSoftmax", "softmax_axis", &actual_softmax_axis));
    ASSERT_EQ(actual_softmax_axis, expected_softmax_axis);

    ASSERT_TRUE(GetAxis("BiasSoftmax", "broadcast_axis", &actual_broadcast_axis));
    ASSERT_EQ(actual_broadcast_axis, expected_broadcast_axis);
  }

  void TestNoFusionOccurs() {
    ASSERT_STATUS_OK(model_load_);

    auto ret = graph_transformation_mgr_.ApplyTransformers(p_model_->MainGraph(), TransformerLevel::Level2, *logger_);
    ASSERT_STATUS_OK(ret);

    std::map<std::string, int> op_to_count = CountOpsInGraph(p_model_->MainGraph());
    ASSERT_EQ(op_to_count["Add"], 1);
    ASSERT_EQ(op_to_count["Softmax"], 1);
    ASSERT_EQ(op_to_count["com.microsoft.BiasSoftmax"], 0);
  }
};

TEST_F(GraphTransformationTests, BiasSoftmaxFusionTest_CudaOnly) {
  auto model_uri = MODEL_FOLDER "fusion/bias_softmax_fusion_simple.onnx";
  BiasSoftmaxFusionTester tester(model_uri, logger_.get(), false);
  tester.TestNoFusionOccurs();
}

TEST_F(GraphTransformationTests, BiasSoftmaxFusionTest_Simple) {
  auto model_uri = MODEL_FOLDER "fusion/bias_softmax_fusion_simple.onnx";
  BiasSoftmaxFusionTester tester(model_uri, logger_.get());
  tester.TestFusionOccurs(1);
}

TEST_F(GraphTransformationTests, BiasSoftmaxFusionTest_MiddleOnes) {
  auto model_uri = MODEL_FOLDER "fusion/bias_softmax_fusion_middleones.onnx";
  BiasSoftmaxFusionTester tester(model_uri, logger_.get());
  tester.TestFusionOccurs(3);
}

TEST_F(GraphTransformationTests, BiasSoftmaxFusionTest_ReversedInputs) {
  auto model_uri = MODEL_FOLDER "fusion/bias_softmax_fusion_middleones_reversed.onnx";
  BiasSoftmaxFusionTester tester(model_uri, logger_.get());
  tester.TestFusionOccurs(3);
}

TEST_F(GraphTransformationTests, BiasSoftmaxFusionTest_BadAxis) {
  auto model_uri = MODEL_FOLDER "fusion/bias_softmax_fusion_middleones_badaxis.onnx";
  BiasSoftmaxFusionTester tester(model_uri, logger_.get());
  tester.TestNoFusionOccurs();
}

TEST_F(GraphTransformationTests, BiasSoftmaxFusionTest_AllLeadingOnes) {
  auto model_uri = MODEL_FOLDER "fusion/bias_softmax_fusion_allleadingones.onnx";
  BiasSoftmaxFusionTester tester(model_uri, logger_.get());
  tester.TestFusionOccurs(0);
}

TEST_F(GraphTransformationTests, BiasSoftmaxFusionTest_SomeLeadingOnes) {
  auto model_uri = MODEL_FOLDER "fusion/bias_softmax_fusion_someleadingones.onnx";
  BiasSoftmaxFusionTester tester(model_uri, logger_.get());
  tester.TestFusionOccurs(0);
}

TEST_F(GraphTransformationTests, BiasSoftmaxFusionTest_NoLeadingOnes) {
  auto model_uri = MODEL_FOLDER "fusion/bias_softmax_fusion_noleadingones.onnx";
  BiasSoftmaxFusionTester tester(model_uri, logger_.get());
  tester.TestFusionOccurs(0);
}

struct BiasSoftmaxFusionTester {
  std::shared_ptr<Model> p_model_;
  Status model_load_;
  onnxruntime::logging::Logger* logger_;
  onnxruntime::GraphTransformerManager graph_transformation_mgr_;

  bool GetAxis(const std::string op_type, const std::string name, int* axis) {
    for (auto& node : p_model_->MainGraph().Nodes()) {
      if (node.OpType() == op_type) {
        auto& softmax_attr = node.GetAttributes();
        if (softmax_attr.find(name) != softmax_attr.end()) {
          // found axis attribute
          auto& axis_attr = softmax_attr.at(name);
          *axis = (int)axis_attr.i();
          return true;
        }
      }
    }
    // not found
    return false;
  }

  BiasSoftmaxFusionTester(
      const PathString& model_uri,
      onnxruntime::logging::Logger* logger,
      bool on_cuda_ = true) : logger_(logger), graph_transformation_mgr_{5} {
    model_load_ = Model::Load(model_uri, p_model_, nullptr, *logger_);

    // move to cuda since fusion only takes place in that case
    if (on_cuda_) {
      for (auto& node : p_model_->MainGraph().Nodes()) {
        node.SetExecutionProviderType(kCudaExecutionProvider);
      }
    }

    graph_transformation_mgr_.Register(
        onnxruntime::make_unique<BiasSoftmaxFusion>(), TransformerLevel::Level2);
  }

  void TestFusionOccurs(int expected_broadcast_axis) {
    ASSERT_STATUS_OK(model_load_);

    int expected_softmax_axis = 1;
    GetAxis("Softmax", "axis", &expected_softmax_axis);

    auto ret = graph_transformation_mgr_.ApplyTransformers(p_model_->MainGraph(), TransformerLevel::Level2, *logger_);
    ASSERT_STATUS_OK(ret);
    std::map<std::string, int> op_to_count = CountOpsInGraph(p_model_->MainGraph());

    ASSERT_EQ(op_to_count["Add"], 0);
    ASSERT_EQ(op_to_count["Softmax"], 0);
    ASSERT_EQ(op_to_count["BiasSoftmax"], 1);

    int actual_softmax_axis, actual_broadcast_axis;
    ASSERT_TRUE(GetAxis("BiasSoftmax", "softmax_axis", &actual_softmax_axis));
    ASSERT_EQ(actual_softmax_axis, expected_softmax_axis);

    ASSERT_TRUE(GetAxis("BiasSoftmax", "broadcast_axis", &actual_broadcast_axis));
    ASSERT_EQ(actual_broadcast_axis, expected_broadcast_axis);
  }

  void TestNoFusionOccurs() {
    ASSERT_STATUS_OK(model_load_);

    auto ret = graph_transformation_mgr_.ApplyTransformers(p_model_->MainGraph(), TransformerLevel::Level2, *logger_);
    ASSERT_STATUS_OK(ret);

    std::map<std::string, int> op_to_count = CountOpsInGraph(p_model_->MainGraph());
    ASSERT_EQ(op_to_count["Add"], 1);
    ASSERT_EQ(op_to_count["Softmax"], 1);
    ASSERT_EQ(op_to_count["BiasSoftmax"], 0);
  }
};

TEST_F(GraphTransformationTests, BiasSoftmaxFusionTest_CudaOnly) {
  auto model_uri = MODEL_FOLDER "fusion/bias_softmax_fusion_simple.onnx";
  BiasSoftmaxFusionTester tester(model_uri, logger_.get(), false);
  tester.TestNoFusionOccurs();
}

TEST_F(GraphTransformationTests, BiasSoftmaxFusionTest_Simple) {
  auto model_uri = MODEL_FOLDER "fusion/bias_softmax_fusion_simple.onnx";
  BiasSoftmaxFusionTester tester(model_uri, logger_.get());
  tester.TestFusionOccurs(1);
}

TEST_F(GraphTransformationTests, BiasSoftmaxFusionTest_MiddleOnes) {
  auto model_uri = MODEL_FOLDER "fusion/bias_softmax_fusion_middleones.onnx";
  BiasSoftmaxFusionTester tester(model_uri, logger_.get());
  tester.TestFusionOccurs(3);
}

TEST_F(GraphTransformationTests, BiasSoftmaxFusionTest_ReversedInputs) {
  auto model_uri = MODEL_FOLDER "fusion/bias_softmax_fusion_middleones_reversed.onnx";
  BiasSoftmaxFusionTester tester(model_uri, logger_.get());
  tester.TestFusionOccurs(3);
}

TEST_F(GraphTransformationTests, BiasSoftmaxFusionTest_BadAxis) {
  auto model_uri = MODEL_FOLDER "fusion/bias_softmax_fusion_middleones_badaxis.onnx";
  BiasSoftmaxFusionTester tester(model_uri, logger_.get());
  tester.TestNoFusionOccurs();
}

TEST_F(GraphTransformationTests, BiasSoftmaxFusionTest_AllLeadingOnes) {
  auto model_uri = MODEL_FOLDER "fusion/bias_softmax_fusion_allleadingones.onnx";
  BiasSoftmaxFusionTester tester(model_uri, logger_.get());
  tester.TestFusionOccurs(0);
}

TEST_F(GraphTransformationTests, BiasSoftmaxFusionTest_SomeLeadingOnes) {
  auto model_uri = MODEL_FOLDER "fusion/bias_softmax_fusion_someleadingones.onnx";
  BiasSoftmaxFusionTester tester(model_uri, logger_.get());
  tester.TestFusionOccurs(0);
}

TEST_F(GraphTransformationTests, BiasSoftmaxFusionTest_NoLeadingOnes) {
  auto model_uri = MODEL_FOLDER "fusion/bias_softmax_fusion_noleadingones.onnx";
  BiasSoftmaxFusionTester tester(model_uri, logger_.get());
  tester.TestFusionOccurs(0);
}

TEST_F(GraphTransformationTests, LayerNormFusionTest) {
  auto model_uri = MODEL_FOLDER "fusion/layer_norm.onnx";
  std::shared_ptr<Model> p_model;
  ASSERT_STATUS_OK(Model::Load(model_uri, p_model, nullptr, *logger_));
  Graph& graph = p_model->MainGraph();

  onnxruntime::GraphTransformerManager graph_transformation_mgr{5};
  graph_transformation_mgr.Register(onnxruntime::make_unique<LayerNormFusion>(), TransformerLevel::Level2);
  auto ret = graph_transformation_mgr.ApplyTransformers(graph, TransformerLevel::Level2, *logger_);
  ASSERT_TRUE(ret.IsOK());

  std::map<std::string, int> op_to_count = CountOpsInGraph(graph);
  ASSERT_TRUE(op_to_count["Div"] == 0);
  ASSERT_TRUE(op_to_count["Add"] == 0);
  ASSERT_TRUE(op_to_count["Sub"] == 0);
  ASSERT_TRUE(op_to_count["ReduceMean"] == 0);
  ASSERT_TRUE(op_to_count["Pow"] == 0);
  ASSERT_TRUE(op_to_count["Sqrt"] == 0);
  ASSERT_TRUE(op_to_count["LayerNormalization"] == 1);

  for (const Node& node : graph.Nodes()) {
    if (node.OpType() == "LayerNormalization") {
      // LayerNormalization should have three inputs.
      EXPECT_EQ(node.InputDefs().size(), 3u) << "LayerNormalization number of inputs does not equal to 3. Got:" << node.InputDefs().size();
      // LayerNormalization input "scale" and "bias" should have the same dimension.
      const TensorShapeProto* scale_shape = node.InputDefs()[1]->Shape();
      const TensorShapeProto* bias_shape = node.InputDefs()[2]->Shape();
      EXPECT_EQ(scale_shape->dim_size(), 1) << "LayerNormalization scale should be 1D. Got: " << scale_shape->dim_size();
      EXPECT_EQ(bias_shape->dim_size(), 1) << "LayerNormalization bias should be 1D. Got: " << bias_shape->dim_size();
      EXPECT_EQ(scale_shape->dim(0).dim_value(), bias_shape->dim(0).dim_value());
    } else {
      EXPECT_TRUE(false) << "Unexpected node " << node.Name();
    }
  }
}

TEST_F(GraphTransformationTests, LayerNormWithCastFusionTest) {
  auto model_uri = MODEL_FOLDER "fusion/layer_norm_with_cast.onnx";
  std::shared_ptr<Model> p_model;
  ASSERT_STATUS_OK(Model::Load(model_uri, p_model, nullptr, *logger_));
  Graph& graph = p_model->MainGraph();

  onnxruntime::GraphTransformerManager graph_transformation_mgr{5};
  graph_transformation_mgr.Register(onnxruntime::make_unique<LayerNormFusion>(), TransformerLevel::Level2);
  auto ret = graph_transformation_mgr.ApplyTransformers(graph, TransformerLevel::Level2, *logger_);
  ASSERT_TRUE(ret.IsOK());

  std::map<std::string, int> op_to_count = CountOpsInGraph(graph);

#ifdef ENABLE_TRAINING
  ASSERT_TRUE(op_to_count["Cast"] == 0);
  ASSERT_TRUE(op_to_count["LayerNormalization"] == 1);
#else
  ASSERT_TRUE(op_to_count["Cast"] == 1);
  ASSERT_TRUE(op_to_count["LayerNormalization"] == 0);
#endif
}

TEST_F(GraphTransformationTests, LayerNormWithSubDupFusionTest) {
  auto model_uri = MODEL_FOLDER "fusion/layer_norm_sub_dup.onnx";
  std::shared_ptr<Model> p_model;
  ASSERT_STATUS_OK(Model::Load(model_uri, p_model, nullptr, *logger_));
  Graph& graph = p_model->MainGraph();

  onnxruntime::GraphTransformerManager graph_transformation_mgr{5};
  graph_transformation_mgr.Register(onnxruntime::make_unique<LayerNormFusion>(), TransformerLevel::Level2);
  auto ret = graph_transformation_mgr.ApplyTransformers(graph, TransformerLevel::Level2, *logger_);
  ASSERT_TRUE(ret.IsOK());

  std::map<std::string, int> op_to_count = CountOpsInGraph(graph);
  ASSERT_TRUE(op_to_count["Div"] == 0);
  ASSERT_TRUE(op_to_count["Add"] == 0);
  ASSERT_TRUE(op_to_count["Sub"] == 0);
  ASSERT_TRUE(op_to_count["ReduceMean"] == 0);
  ASSERT_TRUE(op_to_count["Pow"] == 0);
  ASSERT_TRUE(op_to_count["Sqrt"] == 0);
  ASSERT_TRUE(op_to_count["LayerNormalization"] == 1);

  for (const Node& node : graph.Nodes()) {
    if (node.OpType() == "LayerNormalization") {
      // LayerNormalization should have three inputs.
      EXPECT_EQ(node.InputDefs().size(), 3u) << "LayerNormalization number of inputs does not equal to 3. Got:" << node.InputDefs().size();
      // LayerNormalization input "scale" and "bias" should have the same dimension.
      const TensorShapeProto* scale_shape = node.InputDefs()[1]->Shape();
      const TensorShapeProto* bias_shape = node.InputDefs()[2]->Shape();
      EXPECT_EQ(scale_shape->dim_size(), 1) << "LayerNormalization scale should be 1D. Got: " << scale_shape->dim_size();
      EXPECT_EQ(bias_shape->dim_size(), 1) << "LayerNormalization bias should be 1D. Got: " << bias_shape->dim_size();
      EXPECT_EQ(scale_shape->dim(0).dim_value(), bias_shape->dim(0).dim_value());
    } else {
      EXPECT_TRUE(false) << "Unexpected node " << node.Name();
    }
  }
}

TEST_F(GraphTransformationTests, SimplifiedLayerNormFusionTest) {
  auto model_uri = MODEL_FOLDER "fusion/layer_norm_t5.onnx";
  std::shared_ptr<Model> p_model;
  ASSERT_STATUS_OK(Model::Load(model_uri, p_model, nullptr, *logger_));
  Graph& graph = p_model->MainGraph();

  onnxruntime::GraphTransformerManager graph_transformation_mgr{5};
  graph_transformation_mgr.Register(onnxruntime::make_unique<SimplifiedLayerNormFusion>(), TransformerLevel::Level2);
  auto ret = graph_transformation_mgr.ApplyTransformers(graph, TransformerLevel::Level2, *logger_);
  ASSERT_TRUE(ret.IsOK());

  Model::Save(*p_model, "t5_fused.onnx");
  std::map<std::string, int> op_to_count = CountOpsInGraph(graph);
  ASSERT_TRUE(op_to_count["Div"] == 0);
  ASSERT_TRUE(op_to_count["Add"] == 0);
  ASSERT_TRUE(op_to_count["ReduceMean"] == 0);
  ASSERT_TRUE(op_to_count["Pow"] == 0);
  ASSERT_TRUE(op_to_count["Sqrt"] == 0);
  ASSERT_TRUE(op_to_count["SimplifiedLayerNormalization"] == 1);

  for (const Node& node : graph.Nodes()) {
    if (node.OpType() == "SimplifiedLayerNormalization") {
      // LayerNormalization should have two inputs.
      EXPECT_EQ(node.InputDefs().size(), 2u) << "LayerNormalization number of inputs does not equal to 2. Got:" << node.InputDefs().size();
      // LayerNormalization input "scale" and "bias" should have the same dimension.
      const TensorShapeProto* scale_shape = node.InputDefs()[1]->Shape();
      EXPECT_EQ(scale_shape->dim_size(), 1) << "LayerNormalization scale should be 1D. Got: " << scale_shape->dim_size();
    } else {
      EXPECT_TRUE(false) << "Unexpected node " << node.Name();
    }
  }
}

static void TestSkipLayerNormFusion(const std::basic_string<ORTCHAR_T>& file_path, int add_count, int ln_count,
                                    int skip_ln_count, logging::Logger* logger) {
  std::shared_ptr<Model> p_model;
  ASSERT_TRUE(Model::Load(file_path, p_model, nullptr, *logger).IsOK());
  Graph& graph = p_model->MainGraph();

  onnxruntime::GraphTransformerManager graph_transformation_mgr{5};
  graph_transformation_mgr.Register(onnxruntime::make_unique<LayerNormFusion>(), TransformerLevel::Level2);
  graph_transformation_mgr.Register(onnxruntime::make_unique<SkipLayerNormFusion>(), TransformerLevel::Level2);
  auto ret = graph_transformation_mgr.ApplyTransformers(graph, TransformerLevel::Level2, *logger);
  ASSERT_TRUE(ret.IsOK());

  std::map<std::string, int> op_to_count = CountOpsInGraph(graph);
  ASSERT_TRUE(op_to_count["Div"] == 0);
  ASSERT_TRUE(op_to_count["Add"] == add_count);
  ASSERT_TRUE(op_to_count["Sub"] == 0);
  ASSERT_TRUE(op_to_count["ReduceMean"] == 0);
  ASSERT_TRUE(op_to_count["Pow"] == 0);
  ASSERT_TRUE(op_to_count["Sqrt"] == 0);
  ASSERT_TRUE(op_to_count["LayerNormalization"] == ln_count);
  ASSERT_TRUE(op_to_count["com.microsoft.SkipLayerNormalization"] == skip_ln_count);
}

TEST_F(GraphTransformationTests, SkipLayerNormFusionTest) {
  TestSkipLayerNormFusion(MODEL_FOLDER "fusion/skip_layer_norm_format1.onnx", 0, 0, 1, logger_.get());
  TestSkipLayerNormFusion(MODEL_FOLDER "fusion/skip_layer_norm_format2.onnx", 0, 0, 1, logger_.get());
  TestSkipLayerNormFusion(MODEL_FOLDER "fusion/skip_layer_norm_format3.onnx", 0, 0, 1, logger_.get());

  TestSkipLayerNormFusion(MODEL_FOLDER "fusion/skip_layer_norm_format1_partial.onnx", 1, 0, 1, logger_.get());
  TestSkipLayerNormFusion(MODEL_FOLDER "fusion/skip_layer_norm_format2_partial.onnx", 1, 0, 1, logger_.get());
  TestSkipLayerNormFusion(MODEL_FOLDER "fusion/skip_layer_norm_format3_no_fusion.onnx", 1, 1, 0, logger_.get());

  TestSkipLayerNormFusion(MODEL_FOLDER "fusion/skip_layer_norm_format1_graph_output.onnx", 1, 0, 1, logger_.get());
  TestSkipLayerNormFusion(MODEL_FOLDER "fusion/skip_layer_norm_format2_graph_output.onnx", 1, 0, 1, logger_.get());
  TestSkipLayerNormFusion(MODEL_FOLDER "fusion/skip_layer_norm_format3_graph_output.onnx", 1, 1, 0, logger_.get());
}

TEST_F(GraphTransformationTests, SkipLayerNormFusion_Input_Output_Check) {
  auto model_uri = MODEL_FOLDER "fusion/skip_layer_norm_input_output_check.onnx";
  std::shared_ptr<Model> p_model;
  ASSERT_STATUS_OK(Model::Load(model_uri, p_model, nullptr, *logger_));
  Graph& graph = p_model->MainGraph();

  onnxruntime::GraphTransformerManager graph_transformation_mgr{5};
  graph_transformation_mgr.Register(onnxruntime::make_unique<LayerNormFusion>(), TransformerLevel::Level2);
  graph_transformation_mgr.Register(onnxruntime::make_unique<SkipLayerNormFusion>(), TransformerLevel::Level2);
  auto ret = graph_transformation_mgr.ApplyTransformers(graph, TransformerLevel::Level2, *logger_);
  ASSERT_TRUE(ret.IsOK());

  for (Node& node : graph.Nodes()) {
    if (node.OpType() == "SkipLayerNormalization") {
      // check inputs
      std::vector<NodeArg*>& input_defs = node.MutableInputDefs();
      EXPECT_EQ(input_defs.size(), 5u) << "SkipLayerNormalization number of inputs does not equal to 5. Got:" << node.InputDefs().size();
      EXPECT_EQ(input_defs[0]->Name(), "input.1");
      EXPECT_EQ(input_defs[1]->Name(), "6");
      EXPECT_EQ(input_defs[2]->Name(), "1");
      EXPECT_EQ(input_defs[3]->Name(), "2");
      EXPECT_EQ(input_defs[4]->Name(), "4");

      // check outputs
      std::vector<NodeArg*>& output_defs = node.MutableOutputDefs();
#ifdef ENABLE_TRAINING
      EXPECT_EQ(node.OutputDefs().size(), 3u) << "SkipLayerNormalization number of outputs does not equal to 3. Got:" << node.OutputDefs().size();
#else
      EXPECT_EQ(node.OutputDefs().size(), 1u) << "SkipLayerNormalization number of outputs does not equal to 1. Got:" << node.OutputDefs().size();
#endif
      EXPECT_EQ(output_defs[0]->Name(), "19");
    } else {
      EXPECT_EQ(node.OpType(), "MatMul") << "Unexpected node: " << node.OpType() << "," << node.Name();
    }
  }
}

TEST_F(GraphTransformationTests, EmbedLayerNormFusionFormat1) {
  auto model_uri = MODEL_FOLDER "fusion/embed_layer_norm_format1.onnx";
  std::shared_ptr<Model> p_model;
  ASSERT_STATUS_OK(Model::Load(model_uri, p_model, nullptr, *logger_));
  Graph& graph = p_model->MainGraph();

  onnxruntime::GraphTransformerManager graph_transformation_mgr{5};
  graph_transformation_mgr.Register(onnxruntime::make_unique<EmbedLayerNormFusion>(), TransformerLevel::Level2);
  auto ret = graph_transformation_mgr.ApplyTransformers(graph, TransformerLevel::Level2, *logger_);
  ASSERT_TRUE(ret.IsOK());

  std::map<std::string, int> op_to_count = CountOpsInGraph(graph);
  ASSERT_TRUE(op_to_count["Gather"] == 0);
  ASSERT_TRUE(op_to_count["Add"] == 0);
  ASSERT_TRUE(op_to_count["ReduceSum"] == 1);
  ASSERT_TRUE(op_to_count["com.microsoft.Attention"] == 1);
  ASSERT_TRUE(op_to_count["com.microsoft.SkipLayerNormalization"] == 0);
  ASSERT_TRUE(op_to_count["com.microsoft.EmbedLayerNormalization"] == 1);
}

TEST_F(GraphTransformationTests, EmbedLayerNormFusionFormat2) {
  auto model_uri = MODEL_FOLDER "fusion/embed_layer_norm_format2.onnx";
  std::shared_ptr<Model> p_model;
  ASSERT_STATUS_OK(Model::Load(model_uri, p_model, nullptr, *logger_));
  Graph& graph = p_model->MainGraph();

  onnxruntime::GraphTransformerManager graph_transformation_mgr{5};
  graph_transformation_mgr.Register(onnxruntime::make_unique<EmbedLayerNormFusion>(), TransformerLevel::Level2);
  auto ret = graph_transformation_mgr.ApplyTransformers(graph, TransformerLevel::Level2, *logger_);
  ASSERT_TRUE(ret.IsOK());

  std::map<std::string, int> op_to_count = CountOpsInGraph(graph);
  ASSERT_TRUE(op_to_count["Shape"] == 0);
  ASSERT_TRUE(op_to_count["Expand"] == 0);
  ASSERT_TRUE(op_to_count["Gather"] == 0);
  ASSERT_TRUE(op_to_count["Unsqueeze"] == 0);
  ASSERT_TRUE(op_to_count["ConstantOfShape"] == 0);
  ASSERT_TRUE(op_to_count["NonZero"] == 0);
  ASSERT_TRUE(op_to_count["Transpose"] == 0);
  ASSERT_TRUE(op_to_count["Squeeze"] == 0);
  ASSERT_TRUE(op_to_count["Add"] == 0);
  ASSERT_TRUE(op_to_count["ReduceSum"] == 1);
  ASSERT_TRUE(op_to_count["com.microsoft.Attention"] == 1);
  ASSERT_TRUE(op_to_count["com.microsoft.SkipLayerNormalization"] == 0);
  ASSERT_TRUE(op_to_count["com.microsoft.EmbedLayerNormalization"] == 1);
}

TEST_F(GraphTransformationTests, EmbedLayerNormFusionFormat3) {
  auto model_uri = MODEL_FOLDER "fusion/embed_layer_norm_format3.onnx";
  std::shared_ptr<Model> p_model;
  ASSERT_STATUS_OK(Model::Load(model_uri, p_model, nullptr, *logger_));
  Graph& graph = p_model->MainGraph();

  onnxruntime::GraphTransformerManager graph_transformation_mgr{5};
  graph_transformation_mgr.Register(onnxruntime::make_unique<EmbedLayerNormFusion>(), TransformerLevel::Level2);
  auto ret = graph_transformation_mgr.ApplyTransformers(graph, TransformerLevel::Level2, *logger_);
  ASSERT_TRUE(ret.IsOK());

  std::map<std::string, int> op_to_count = CountOpsInGraph(graph);
  EXPECT_EQ(op_to_count["Shape"], 0);
  EXPECT_EQ(op_to_count["Expand"], 0);
  EXPECT_EQ(op_to_count["Gather"], 0);
  EXPECT_EQ(op_to_count["Unsqueeze"], 0);
  EXPECT_EQ(op_to_count["LayerNormalization"], 0);
  EXPECT_EQ(op_to_count["com.microsoft.SkipLayerNormalization"], 0);
  EXPECT_EQ(op_to_count["ReduceSum"], 1);
  EXPECT_EQ(op_to_count["MatMul"], 1);
  EXPECT_EQ(op_to_count["Add"], 2);
  EXPECT_EQ(op_to_count["Cast"], 3);
  EXPECT_EQ(op_to_count["com.microsoft.Attention"], 1);
  EXPECT_EQ(op_to_count["com.microsoft.EmbedLayerNormalization"], 1);
}

TEST_F(GraphTransformationTests, EmbedLayerNormFusionFormat3NoCast) {
  auto model_uri = MODEL_FOLDER "fusion/embed_layer_norm_format3_no_cast.onnx";
  std::shared_ptr<Model> p_model;
  ASSERT_STATUS_OK(Model::Load(model_uri, p_model, nullptr, *logger_));
  Graph& graph = p_model->MainGraph();

  onnxruntime::GraphTransformerManager graph_transformation_mgr{5};
  graph_transformation_mgr.Register(onnxruntime::make_unique<EmbedLayerNormFusion>(), TransformerLevel::Level2);
  auto ret = graph_transformation_mgr.ApplyTransformers(graph, TransformerLevel::Level2, *logger_);
  ASSERT_TRUE(ret.IsOK());

  std::map<std::string, int> op_to_count = CountOpsInGraph(graph);
  EXPECT_EQ(op_to_count["Shape"], 0);
  EXPECT_EQ(op_to_count["Expand"], 0);
  EXPECT_EQ(op_to_count["Gather"], 0);
  EXPECT_EQ(op_to_count["Unsqueeze"], 0);
  EXPECT_EQ(op_to_count["LayerNormalization"], 0);
  EXPECT_EQ(op_to_count["com.microsoft.SkipLayerNormalization"], 0);
  EXPECT_EQ(op_to_count["ReduceSum"], 1);
  EXPECT_EQ(op_to_count["MatMul"], 1);
  EXPECT_EQ(op_to_count["Add"], 2);
  EXPECT_EQ(op_to_count["Cast"], 3);
  EXPECT_EQ(op_to_count["com.microsoft.Attention"], 1);
  EXPECT_EQ(op_to_count["com.microsoft.EmbedLayerNormalization"], 1);
}

TEST_F(GraphTransformationTests, EmbedLayerNormFusionFormat4) {
  auto model_uri = MODEL_FOLDER "fusion/embed_layer_norm_format4.onnx";
  std::shared_ptr<Model> p_model;
  ASSERT_STATUS_OK(Model::Load(model_uri, p_model, nullptr, *logger_));
  Graph& graph = p_model->MainGraph();

  onnxruntime::GraphTransformerManager graph_transformation_mgr{5};
  graph_transformation_mgr.Register(onnxruntime::make_unique<EmbedLayerNormFusion>(), TransformerLevel::Level2);
  auto ret = graph_transformation_mgr.ApplyTransformers(graph, TransformerLevel::Level2, *logger_);
  ASSERT_TRUE(ret.IsOK());

  std::map<std::string, int> op_to_count = CountOpsInGraph(graph);
  ASSERT_TRUE(op_to_count["Shape"] == 0);
  ASSERT_TRUE(op_to_count["Expand"] == 0);
  ASSERT_TRUE(op_to_count["Gather"] == 0);
  ASSERT_TRUE(op_to_count["Concat"] == 0);
  ASSERT_TRUE(op_to_count["Unsqueeze"] == 0);
  ASSERT_TRUE(op_to_count["ConstantOfShape"] == 0);
  ASSERT_TRUE(op_to_count["NonZero"] == 0);
  ASSERT_TRUE(op_to_count["Transpose"] == 0);
  ASSERT_TRUE(op_to_count["Squeeze"] == 0);
  ASSERT_TRUE(op_to_count["Add"] == 0);
  ASSERT_TRUE(op_to_count["ReduceSum"] == 1);
  ASSERT_TRUE(op_to_count["com.microsoft.Attention"] == 1);
  ASSERT_TRUE(op_to_count["com.microsoft.SkipLayerNormalization"] == 0);
  ASSERT_TRUE(op_to_count["com.microsoft.EmbedLayerNormalization"] == 1);
}

TEST_F(GraphTransformationTests, EmbedLayerNormFusionFormat5) {
  auto model_uri = MODEL_FOLDER "fusion/embed_layer_norm_format5.onnx";
  std::shared_ptr<Model> p_model;
  ASSERT_STATUS_OK(Model::Load(model_uri, p_model, nullptr, *logger_));
  Graph& graph = p_model->MainGraph();

  onnxruntime::GraphTransformerManager graph_transformation_mgr{5};
  graph_transformation_mgr.Register(onnxruntime::make_unique<EmbedLayerNormFusion>(), TransformerLevel::Level2);
  auto ret = graph_transformation_mgr.ApplyTransformers(graph, TransformerLevel::Level2, *logger_);
  ASSERT_TRUE(ret.IsOK());

  std::map<std::string, int> op_to_count = CountOpsInGraph(graph);
  EXPECT_EQ(op_to_count["Gather"], 0);
  EXPECT_EQ(op_to_count["LayerNormalization"], 0);
  EXPECT_EQ(op_to_count["com.microsoft.SkipLayerNormalization"], 0);
  EXPECT_EQ(op_to_count["ReduceSum"], 1);
  EXPECT_EQ(op_to_count["MatMul"], 1);
  EXPECT_EQ(op_to_count["Add"], 2);
  EXPECT_EQ(op_to_count["Cast"], 3);
  EXPECT_EQ(op_to_count["com.microsoft.Attention"], 1);
  EXPECT_EQ(op_to_count["com.microsoft.EmbedLayerNormalization"], 1);

  // Validate the position embedding input.
  for (const Node& node : graph.Nodes()) {
    if (node.OpType() == "EmbedLayerNormalization") {
      const ONNX_NAMESPACE::TensorProto* tensor_proto = graph_utils::GetConstantInitializer(graph, node.InputDefs()[3]->Name());
      ASSERT_TRUE(tensor_proto != nullptr);
      EXPECT_EQ(tensor_proto->data_type(), ONNX_NAMESPACE::TensorProto_DataType_FLOAT);

      auto initializer = onnxruntime::make_unique<Initializer>(*tensor_proto, graph.ModelPath());
      EXPECT_EQ(initializer->size(), 12);

      std::vector<double> expected_value = {1.0, 2.0, 3.0, 4.0, 5.0, 6.0, 7.0, 8.0, 9.0, 8.0, 7.0, 6.0};

      const float* data = initializer->data<float>();
      for (size_t i = 0; i < expected_value.size(); i++) {
        EXPECT_EQ(data[i], static_cast<float>(expected_value[i]));
      }
    }
  }
}

TEST_F(GraphTransformationTests, EmbedLayerNormFusionFormat6) {
  auto model_uri = MODEL_FOLDER "fusion/embed_layer_norm_format6.onnx";
  std::shared_ptr<Model> p_model;
  ASSERT_STATUS_OK(Model::Load(model_uri, p_model, nullptr, *logger_));
  Graph& graph = p_model->MainGraph();

  onnxruntime::GraphTransformerManager graph_transformation_mgr{5};
  graph_transformation_mgr.Register(onnxruntime::make_unique<EmbedLayerNormFusion>(), TransformerLevel::Level2);
  auto ret = graph_transformation_mgr.ApplyTransformers(graph, TransformerLevel::Level2, *logger_);
  ASSERT_TRUE(ret.IsOK());

  std::map<std::string, int> op_to_count = CountOpsInGraph(graph);
  EXPECT_EQ(op_to_count["Shape"], 0);
  EXPECT_EQ(op_to_count["Expand"], 0);
  EXPECT_EQ(op_to_count["Gather"], 0);
  EXPECT_EQ(op_to_count["Unsqueeze"], 0);
  EXPECT_EQ(op_to_count["Reshape"], 0);
  EXPECT_EQ(op_to_count["Equal"], 0);
  EXPECT_EQ(op_to_count["Where"], 0);
  EXPECT_EQ(op_to_count["LayerNormalization"], 0);
  EXPECT_EQ(op_to_count["com.microsoft.SkipLayerNormalization"], 0);
  EXPECT_EQ(op_to_count["ReduceSum"], 1);
  EXPECT_EQ(op_to_count["MatMul"], 1);
  EXPECT_EQ(op_to_count["Add"], 2);
  EXPECT_EQ(op_to_count["Cast"], 3);
  EXPECT_EQ(op_to_count["com.microsoft.Attention"], 1);
  EXPECT_EQ(op_to_count["com.microsoft.EmbedLayerNormalization"], 1);
}

static void TestEmbedLayerNormFusionDistilBert(const std::basic_string<ORTCHAR_T>& model_uri,
                                               std::map<std::string, int>& op_to_count,
                                               logging::Logger* logger) {
  std::shared_ptr<Model> p_model;
  ASSERT_STATUS_OK(Model::Load(model_uri, p_model, nullptr, *logger));
  Graph& graph = p_model->MainGraph();

  onnxruntime::GraphTransformerManager graph_transformation_mgr{5};
  graph_transformation_mgr.Register(onnxruntime::make_unique<EmbedLayerNormFusion>(), TransformerLevel::Level2);
  auto ret1 = graph_transformation_mgr.ApplyTransformers(graph, TransformerLevel::Level2, *logger);
  ASSERT_TRUE(ret1.IsOK());

  op_to_count = CountOpsInGraph(graph);
}

//DistilBert
TEST_F(GraphTransformationTests, EmbedLayerNormFusionFormat7) {
  std::map<std::string, int> op_to_count;
  TestEmbedLayerNormFusionDistilBert(MODEL_FOLDER "fusion/embed_layer_norm_format7.onnx", op_to_count, logger_.get());
  EXPECT_EQ(op_to_count["com.microsoft.EmbedLayerNormalization"], 1);
  EXPECT_EQ(op_to_count["com.microsoft.Attention"], 1);
  EXPECT_EQ(op_to_count["Cast"], 2);
  EXPECT_EQ(op_to_count["Shape"], 0);
  EXPECT_EQ(op_to_count["Gather"], 0);
  EXPECT_EQ(op_to_count["Unsqueeze"], 0);
  EXPECT_EQ(op_to_count["ReduceSum"], 1);
}

TEST_F(GraphTransformationTests, EmbedLayerNormFusionFormat8) {
  std::map<std::string, int> op_to_count;
  TestEmbedLayerNormFusionDistilBert(MODEL_FOLDER "fusion/embed_layer_norm_format8.onnx", op_to_count, logger_.get());
  EXPECT_EQ(op_to_count["com.microsoft.EmbedLayerNormalization"], 1);
  EXPECT_EQ(op_to_count["com.microsoft.Attention"], 1);
  EXPECT_EQ(op_to_count["Cast"], 2);
  EXPECT_EQ(op_to_count["Shape"], 0);
  EXPECT_EQ(op_to_count["Gather"], 0);
  EXPECT_EQ(op_to_count["Unsqueeze"], 0);
  EXPECT_EQ(op_to_count["ReduceSum"], 1);
}

TEST_F(GraphTransformationTests, EmbedLayerNormFusionFormat9) {
  std::map<std::string, int> op_to_count;
  TestEmbedLayerNormFusionDistilBert(MODEL_FOLDER "fusion/embed_layer_norm_format9.onnx", op_to_count, logger_.get());
  EXPECT_EQ(op_to_count["com.microsoft.EmbedLayerNormalization"], 1);
  EXPECT_EQ(op_to_count["com.microsoft.Attention"], 1);
  EXPECT_EQ(op_to_count["Cast"], 2);
  EXPECT_EQ(op_to_count["Shape"], 1);
  EXPECT_EQ(op_to_count["Gather"], 2);
  EXPECT_EQ(op_to_count["Unsqueeze"], 2);
  EXPECT_EQ(op_to_count["ReduceSum"], 1);
}

TEST_F(GraphTransformationTests, EmbedLayerNormFusionMultiple) {
  auto model_uri = MODEL_FOLDER "fusion/embed_layer_norm_multiple.onnx";
  std::shared_ptr<Model> p_model;
  ASSERT_STATUS_OK(Model::Load(model_uri, p_model, nullptr, *logger_));
  Graph& graph = p_model->MainGraph();

  onnxruntime::GraphTransformerManager graph_transformation_mgr{5};
  graph_transformation_mgr.Register(onnxruntime::make_unique<EmbedLayerNormFusion>(), TransformerLevel::Level2);
  auto ret = graph_transformation_mgr.ApplyTransformers(graph, TransformerLevel::Level2, *logger_);
  ASSERT_TRUE(ret.IsOK());

  std::map<std::string, int> op_to_count = CountOpsInGraph(graph);
  EXPECT_EQ(op_to_count["Shape"], 0);
  EXPECT_EQ(op_to_count["Expand"], 0);
  EXPECT_EQ(op_to_count["Gather"], 0);
  EXPECT_EQ(op_to_count["Unsqueeze"], 0);
  EXPECT_EQ(op_to_count["LayerNormalization"], 0);
  EXPECT_EQ(op_to_count["com.microsoft.SkipLayerNormalization"], 0);
  EXPECT_EQ(op_to_count["ReduceSum"], 2);
  EXPECT_EQ(op_to_count["MatMul"], 2);
  EXPECT_EQ(op_to_count["Add"], 5);
  EXPECT_EQ(op_to_count["Cast"], 6);
  EXPECT_EQ(op_to_count["com.microsoft.Attention"], 2);
  EXPECT_EQ(op_to_count["com.microsoft.EmbedLayerNormalization"], 2);
}

TEST_F(GraphTransformationTests, DynamicQuantizeMatMulTest) {
  auto model_uri = MODEL_FOLDER "fusion/dynamic_quantize_matmul.onnx";
  std::shared_ptr<Model> p_model;
  ASSERT_STATUS_OK(Model::Load(model_uri, p_model, nullptr, *logger_));
  Graph& graph = p_model->MainGraph();

  onnxruntime::GraphTransformerManager graph_transformation_mgr{5};
  graph_transformation_mgr.Register(onnxruntime::make_unique<MatMulIntegerToFloatFusion>(), TransformerLevel::Level2);
  graph_transformation_mgr.Register(onnxruntime::make_unique<DynamicQuantizeMatMulFusion>(), TransformerLevel::Level2);
  auto ret = graph_transformation_mgr.ApplyTransformers(graph, TransformerLevel::Level2, *logger_);
  ASSERT_TRUE(ret.IsOK());

  std::map<std::string, int> op_to_count = CountOpsInGraph(graph);
  EXPECT_EQ(op_to_count["DynamicQuantizeLinear"], 0);
  EXPECT_EQ(op_to_count["MatMulInteger"], 0);
  EXPECT_EQ(op_to_count["Cast"], 0);
  EXPECT_EQ(op_to_count["Mul"], 0);
  EXPECT_EQ(op_to_count["com.microsoft.DynamicQuantizeMatMul"], 1);
}

TEST_F(GraphTransformationTests, DynamicQuantizeMatMulTest_With_Bias) {
  auto model_uri = MODEL_FOLDER "fusion/dynamic_quantize_matmul_bias.onnx";
  std::shared_ptr<Model> p_model;
  ASSERT_STATUS_OK(Model::Load(model_uri, p_model, nullptr, *logger_));
  Graph& graph = p_model->MainGraph();

  onnxruntime::GraphTransformerManager graph_transformation_mgr{5};
  graph_transformation_mgr.Register(onnxruntime::make_unique<MatMulIntegerToFloatFusion>(), TransformerLevel::Level2);
  graph_transformation_mgr.Register(onnxruntime::make_unique<DynamicQuantizeMatMulFusion>(), TransformerLevel::Level2);
  auto ret = graph_transformation_mgr.ApplyTransformers(graph, TransformerLevel::Level2, *logger_);
  ASSERT_TRUE(ret.IsOK());

  std::map<std::string, int> op_to_count = CountOpsInGraph(graph);
  EXPECT_EQ(op_to_count["DynamicQuantizeLinear"], 0);
  EXPECT_EQ(op_to_count["MatMulInteger"], 0);
  EXPECT_EQ(op_to_count["Cast"], 0);
  EXPECT_EQ(op_to_count["Mul"], 0);
  EXPECT_EQ(op_to_count["com.microsoft.DynamicQuantizeMatMul"], 1);
}

TEST_F(GraphTransformationTests, DynamicQuantizeMatMulTest_With_ND_bias) {
  auto model_uri = MODEL_FOLDER "fusion/dynamic_quantize_matmul_bias_ND.onnx";
  std::shared_ptr<Model> p_model;
  ASSERT_STATUS_OK(Model::Load(model_uri, p_model, nullptr, *logger_));
  Graph& graph = p_model->MainGraph();

  onnxruntime::GraphTransformerManager graph_transformation_mgr{5};
  graph_transformation_mgr.Register(onnxruntime::make_unique<MatMulIntegerToFloatFusion>(), TransformerLevel::Level2);
  graph_transformation_mgr.Register(onnxruntime::make_unique<DynamicQuantizeMatMulFusion>(), TransformerLevel::Level2);
  auto ret = graph_transformation_mgr.ApplyTransformers(graph, TransformerLevel::Level2, *logger_);
  ASSERT_TRUE(ret.IsOK());

  std::map<std::string, int> op_to_count = CountOpsInGraph(graph);
  EXPECT_EQ(op_to_count["DynamicQuantizeLinear"], 0);
  EXPECT_EQ(op_to_count["MatMulInteger"], 0);
  EXPECT_EQ(op_to_count["Cast"], 0);
  EXPECT_EQ(op_to_count["Mul"], 0);
  EXPECT_EQ(op_to_count["com.microsoft.DynamicQuantizeMatMul"], 1);
  EXPECT_EQ(op_to_count["Add"], 1);
}

TEST_F(GraphTransformationTests, DynamicQuantizeMatMulTest_With_Bias_No_B_ZP) {
  auto model_uri = MODEL_FOLDER "fusion/dynamic_quantize_matmul_bias_b_no_zp.onnx";
  std::shared_ptr<Model> p_model;
  ASSERT_STATUS_OK(Model::Load(model_uri, p_model, nullptr, *logger_));
  Graph& graph = p_model->MainGraph();

  onnxruntime::GraphTransformerManager graph_transformation_mgr{5};
  graph_transformation_mgr.Register(onnxruntime::make_unique<MatMulIntegerToFloatFusion>(), TransformerLevel::Level2);
  graph_transformation_mgr.Register(onnxruntime::make_unique<DynamicQuantizeMatMulFusion>(), TransformerLevel::Level2);
  auto ret = graph_transformation_mgr.ApplyTransformers(graph, TransformerLevel::Level2, *logger_);
  ASSERT_TRUE(ret.IsOK());

  std::map<std::string, int> op_to_count = CountOpsInGraph(graph);
  EXPECT_EQ(op_to_count["DynamicQuantizeLinear"], 0);
  EXPECT_EQ(op_to_count["MatMulInteger"], 0);
  EXPECT_EQ(op_to_count["Cast"], 0);
  EXPECT_EQ(op_to_count["Mul"], 0);
  EXPECT_EQ(op_to_count["com.microsoft.DynamicQuantizeMatMul"], 1);
}

TEST_F(GraphTransformationTests, MatMulIntegerToFloatTest) {
  auto model_uri = MODEL_FOLDER "fusion/matmul_integer_to_float.onnx";
  std::shared_ptr<Model> p_model;
  ASSERT_STATUS_OK(Model::Load(model_uri, p_model, nullptr, *logger_));
  Graph& graph = p_model->MainGraph();

  onnxruntime::GraphTransformerManager graph_transformation_mgr{5};
  graph_transformation_mgr.Register(onnxruntime::make_unique<MatMulIntegerToFloatFusion>(), TransformerLevel::Level2);
  graph_transformation_mgr.Register(onnxruntime::make_unique<DynamicQuantizeMatMulFusion>(), TransformerLevel::Level2);
  auto ret = graph_transformation_mgr.ApplyTransformers(graph, TransformerLevel::Level2, *logger_);
  ASSERT_TRUE(ret.IsOK());

  std::map<std::string, int> op_to_count = CountOpsInGraph(graph);
  EXPECT_EQ(op_to_count["DynamicQuantizeLinear"], 1);
  EXPECT_EQ(op_to_count["MatMulInteger"], 0);
  EXPECT_EQ(op_to_count["Cast"], 0);
  EXPECT_EQ(op_to_count["Mul"], 0);
  EXPECT_EQ(op_to_count["com.microsoft.MatMulIntegerToFloat"], 3);
  EXPECT_EQ(op_to_count["Add"], 1);
}

#endif

// LayerNormalization implementation is in contrib namespace (OnnxDomain 1), so
// Without contib_ops enabled, we cannot parse the graph correctly.
#ifndef DISABLE_CONTRIB_OPS
// We used Opset 12 for testing to make sure we are not using GatherND OnnxDomain Opset 1.
static void GatherNDComputationReductionTest(const std::string op_type, logging::Logger& logger) {
  std::string op_type_lower = op_type;
  std::transform(op_type_lower.begin(), op_type_lower.end(), op_type_lower.begin(), [](unsigned char c) { return std::tolower(c); });
  std::string file_path = std::string("testdata/transform/computation_reduction/gathernd_") + op_type_lower + std::string(".onnx");
  std::shared_ptr<Model> model;
  ASSERT_STATUS_OK(Model::Load(ToPathString(file_path), model, nullptr, logger));
  Graph& graph = model->MainGraph();
  std::map<std::string, int> op_to_count = CountOpsInGraph(graph);

  onnxruntime::GraphTransformerManager graph_transformation_mgr{1};
  graph_transformation_mgr.Register(onnxruntime::make_unique<ComputationReductionTransformer>(), TransformerLevel::Level1);
  ASSERT_STATUS_OK(graph_transformation_mgr.ApplyTransformers(graph, TransformerLevel::Level1, logger));

  GraphViewer graph_viewer(graph);
  const auto& node_topology_list = graph_viewer.GetNodesInTopologicalOrder();

  Node* gathernd_node = nullptr;
  for (auto node_index : node_topology_list) {
    Node* p_node = graph.GetNode(node_index);
    ASSERT_FALSE(p_node == nullptr);
    if (p_node->OpType().compare("GatherND") == 0) {
      gathernd_node = p_node;
      EXPECT_EQ(gathernd_node->MutableInputDefs()[0]->Name(), "input");
      const auto& consumers = graph.GetConsumerNodes(gathernd_node->MutableOutputDefs()[0]->Name());
      EXPECT_EQ(consumers[0]->OpType(), op_type);
    }
  }

  ASSERT_FALSE(gathernd_node == nullptr);
}

TEST_F(GraphTransformationTests, ComputationReductionTransformer_GatherND_Gelu) {
  GatherNDComputationReductionTest("Gelu", *logger_);
}

TEST_F(GraphTransformationTests, ComputationReductionTransformer_GatherND_Add) {
  GatherNDComputationReductionTest("Add", *logger_);
}

TEST_F(GraphTransformationTests, ComputationReductionTransformer_GatherND_LayerNormalization) {
  GatherNDComputationReductionTest("LayerNormalization", *logger_);
}

TEST_F(GraphTransformationTests, ComputationReductionTransformer_GatherND_MatMul) {
  GatherNDComputationReductionTest("MatMul", *logger_);
}

static void RunGatherNDE2EGraph(std::vector<OrtValue>& run_results, const PathString& model_uri,
                                const std::string session_log_id, const std::string& provider_type,
                                const std::vector<int64_t>& dims_input,
                                const std::vector<float>& input_values,
                                const std::vector<int64_t>& dims_unsqueezed_masked_lm_positions,
                                const std::vector<int64_t>& values_unsqueezed_masked_lm_positions) {
  SessionOptions so;
  // we don't want any transformation here.
  so.graph_optimization_level = TransformerLevel::Default;
  so.session_logid = session_log_id;

  InferenceSession session_object{so, GetEnvironment()};
  std::unique_ptr<IExecutionProvider> execution_provider;
  if (provider_type == onnxruntime::kCpuExecutionProvider)
    execution_provider = DefaultCpuExecutionProvider();
  else if (provider_type == onnxruntime::kCudaExecutionProvider)
    execution_provider = DefaultCudaExecutionProvider();
  EXPECT_TRUE(session_object.RegisterExecutionProvider(std::move(execution_provider)).IsOK());

  Status st;
  ASSERT_TRUE((st = session_object.Load(model_uri)).IsOK()) << st;
  ASSERT_TRUE((st = session_object.Initialize()).IsOK()) << st;

  OrtValue input1;
  CreateMLValue<float>(TestCPUExecutionProvider()->GetAllocator(0, OrtMemTypeDefault), dims_input, input_values, &input1);
  OrtValue input2;
  CreateMLValue<int64_t>(TestCPUExecutionProvider()->GetAllocator(0, OrtMemTypeDefault), dims_unsqueezed_masked_lm_positions,
                         values_unsqueezed_masked_lm_positions, &input2);

  NameMLValMap feeds;
  feeds.insert(std::make_pair("input", input1));
  feeds.insert(std::make_pair("unsqueezed_masked_lm_positions", input2));

  // prepare outputs
  std::vector<std::string> output_names;
  output_names.push_back("output");
  output_names.push_back("gather_output");

  // Now run
  RunOptions run_options;
  st = session_object.Run(run_options, feeds, output_names, &run_results);

  EXPECT_TRUE(st.IsOK());
}

TEST_F(GraphTransformationTests, ComputationReductionTransformer_GatherND_E2E) {
  auto model_uri = MODEL_FOLDER "computation_reduction/e2e.onnx";
  std::shared_ptr<Model> model;
  ASSERT_STATUS_OK(Model::Load(model_uri, model, nullptr, *logger_));
  Graph& graph = model->MainGraph();
  std::map<std::string, int> op_to_count = CountOpsInGraph(graph);

  onnxruntime::GraphTransformerManager graph_transformation_mgr{5};
  graph_transformation_mgr.Register(onnxruntime::make_unique<ComputationReductionTransformer>(), TransformerLevel::Level1);
  ASSERT_STATUS_OK(graph_transformation_mgr.ApplyTransformers(graph, TransformerLevel::Level1, *logger_));

  // check the expected node orders.
  {
    GraphViewer graph_viewer(graph);
    const auto& node_topology_list = graph_viewer.GetNodesInTopologicalOrder();

    Node* gathernd_node = nullptr;
    for (auto node_index : node_topology_list) {
      Node* p_node = graph.GetNode(node_index);
      ASSERT_FALSE(p_node == nullptr);
      if (p_node->OpType().compare("GatherND") == 0) {
        gathernd_node = p_node;
        const Node* layer_norm_node = graph.GetProducerNode(gathernd_node->MutableInputDefs()[0]->Name());
        EXPECT_EQ(layer_norm_node->OpType(), "LayerNormalization");
        EXPECT_EQ(layer_norm_node->Name(), "layer_norm_1");
        const auto& consumers = graph.GetConsumerNodes(gathernd_node->MutableOutputDefs()[0]->Name());
        EXPECT_EQ(consumers[0]->OpType(), "MatMul");
        EXPECT_EQ(consumers[0]->Name(), "matmul_1");
        break;
      }
    }

    ASSERT_FALSE(gathernd_node == nullptr);
  }

  // check result diff after the re-order
  auto new_model_uri = "computation_reduction_transformer_after.onnx";
  Model::Save(*model, new_model_uri);

  float scale = 1.f;
  float mean = 0.f;
  float seed = 123.f;
  std::default_random_engine generator_float{gsl::narrow_cast<uint32_t>(seed)};
  std::normal_distribution<float> distribution_float{mean, scale};

  int batch_size = 8;
  int sequence = 128;
  int hidden_size = 128;
  int dynamic_predict_count = 20;
  const std::vector<int64_t> dims_input = {batch_size, sequence, hidden_size};
  std::vector<float> input_values(TensorShape(dims_input).Size());
  std::for_each(input_values.begin(), input_values.end(),
                [&generator_float, &distribution_float](float& value) { value = distribution_float(generator_float); });

  const std::vector<int64_t> dims_unsqueezed_masked_lm_positions = {batch_size, dynamic_predict_count, 1};
  std::vector<int64_t> values_unsqueezed_masked_lm_positions(TensorShape(dims_unsqueezed_masked_lm_positions).Size());

  std::random_device rd;                                   // obtain a random number from hardware
  std::mt19937 eng(rd());                                  // seed the generator
  std::uniform_int_distribution<> distr(0, sequence - 1);  // define the range
  std::for_each(values_unsqueezed_masked_lm_positions.begin(), values_unsqueezed_masked_lm_positions.end(),
                [&distr, &eng](int64_t& value) { value = distr(eng); });

  static const std::string all_provider_types[] = {
      onnxruntime::kCpuExecutionProvider,
#ifdef USE_CUDA
      onnxruntime::kCudaExecutionProvider,
#endif
  };

  for (auto& provider_type : all_provider_types) {
    std::vector<OrtValue> expected_ort_values;
    RunGatherNDE2EGraph(expected_ort_values, model_uri, std::string("RawGraphRun"), provider_type,
                        dims_input, input_values, dims_unsqueezed_masked_lm_positions,
                        values_unsqueezed_masked_lm_positions);

    std::vector<OrtValue> actual_ort_values;
    RunGatherNDE2EGraph(actual_ort_values, ToPathString(new_model_uri), std::string("OptimizedGraphRun"), provider_type,
                        dims_input, input_values, dims_unsqueezed_masked_lm_positions,
                        values_unsqueezed_masked_lm_positions);

    ASSERT_TRUE(expected_ort_values.size() == actual_ort_values.size());
    const double per_sample_tolerance = 1e-4;
    const double relative_per_sample_tolerance = 1e-4;
    for (size_t i = 0; i < expected_ort_values.size(); i++) {
      auto ret = CompareOrtValue(actual_ort_values[i], expected_ort_values[i],
                                 per_sample_tolerance, relative_per_sample_tolerance, false);
      EXPECT_EQ(ret.first, COMPARE_RESULT::SUCCESS) << ret.second;
    }
  }
}
#endif

#ifndef DISABLE_CONTRIB_OPS
template <typename GraphTransformationCheckFn, typename GraphPreprocessFn>
static void TestMatMulScaleFusion(
    const PathString& model_path, const Logger& logger,
    GraphPreprocessFn graph_preprocess_fn,
    GraphTransformationCheckFn graph_transformation_check_fn,
    const std::unordered_set<std::string>& compatible_execution_providers = {},
    const std::unordered_set<std::string>& excluded_initializer_names = {}) {
  SCOPED_TRACE(ORT_TSTR("model path: ") + model_path);

  std::shared_ptr<Model> model;
  ASSERT_STATUS_OK(Model::Load(model_path, model, nullptr, logger));
  Graph& graph = model->MainGraph();

  graph_preprocess_fn(graph);

  auto original_op_counts = CountOpsInGraph(graph);

  onnxruntime::GraphTransformerManager graph_transformer_manager{5};
  ASSERT_STATUS_OK(graph_transformer_manager.Register(
      make_unique<MatMulScaleFusion>(compatible_execution_providers, excluded_initializer_names),
      TransformerLevel::Level2));
  ASSERT_STATUS_OK(graph_transformer_manager.ApplyTransformers(graph, TransformerLevel::Level2, logger));

  auto transformed_op_counts = CountOpsInGraph(graph);

  graph_transformation_check_fn(graph, original_op_counts, transformed_op_counts);
}

template <typename GraphTransformationCheckFn>
static void TestMatMulScaleFusion(
    const PathString& model_path, const Logger& logger,
    GraphTransformationCheckFn graph_transformation_check,
    const std::unordered_set<std::string>& compatible_execution_providers = {},
    const std::unordered_set<std::string>& excluded_initializer_names = {}) {
  TestMatMulScaleFusion(
      model_path, logger,
      [](Graph&) {}, graph_transformation_check,
      compatible_execution_providers, excluded_initializer_names);
}

TEST_F(GraphTransformationTests, MatMulScaleFusionFusableModels) {
  const std::vector<PathString> one_fusion_model_paths{
      MODEL_FOLDER "fusion/matmul_scale_in0.onnx",
      MODEL_FOLDER "fusion/matmul_scale_in0_in1.onnx",
      MODEL_FOLDER "fusion/matmul_scale_in0_in1_out.onnx",
      MODEL_FOLDER "fusion/matmul_scale_transposescalematmul_in0_in1_out.onnx",
  };

  for (const auto& path : one_fusion_model_paths) {
    TestMatMulScaleFusion(
        path, *logger_,
        [](const Graph& graph,
           std::map<std::string, int> original_op_counts,
           std::map<std::string, int> transformed_op_counts) {
          EXPECT_EQ(transformed_op_counts["Mul"], 0);
          EXPECT_EQ(transformed_op_counts["Div"], 0);
          EXPECT_EQ(transformed_op_counts["MatMul"], 0);
<<<<<<< HEAD
          EXPECT_EQ(transformed_op_counts["FusedMatMul"], 1);
=======
          EXPECT_EQ(transformed_op_counts["com.microsoft.FusedMatMul"], 1);
>>>>>>> d46dbeaf

          // check combined scale, individual scales should all have the same value
          const float scale_value = 3.0f;

          const int num_scales =
<<<<<<< HEAD
              original_op_counts["Mul"] + original_op_counts["Div"] + original_op_counts["FusedMatMul"];
=======
              original_op_counts["Mul"] + original_op_counts["Div"] + original_op_counts["com.microsoft.FusedMatMul"];
>>>>>>> d46dbeaf

          auto fused_node = std::find_if(
              graph.Nodes().cbegin(), graph.Nodes().cend(),
              [](const Node& node) { return node.OpType() == "FusedMatMul"; });
          ASSERT_NE(fused_node, graph.Nodes().cend());

          auto alpha_attr = fused_node->GetAttributes().find("alpha");
          ASSERT_NE(alpha_attr, fused_node->GetAttributes().end());

          EXPECT_EQ(alpha_attr->second.f(), pow(scale_value, num_scales));
        });
  }
}

TEST_F(GraphTransformationTests, MatMulScaleFusionUnfusableModels) {
  const std::vector<PathString> unfusable_model_paths{
      MODEL_FOLDER "fusion/matmul_scale_unfusable_div_not_scale.onnx",
      MODEL_FOLDER "fusion/matmul_scale_unfusable_scale_not_scalar.onnx",
      MODEL_FOLDER "fusion/matmul_scale_unfusable_scale_not_constant.onnx",
  };

  for (const auto& path : unfusable_model_paths) {
    TestMatMulScaleFusion(
        path, *logger_,
        [](const Graph&,
           const std::map<std::string, int>& original_op_counts,
           const std::map<std::string, int>& transformed_op_counts) {
          EXPECT_EQ(original_op_counts, transformed_op_counts);
        });
  }
}

TEST_F(GraphTransformationTests, MatMulScaleFusionReusedInputScale) {
  TestMatMulScaleFusion(
      MODEL_FOLDER "fusion/matmul_scale_reused_input_scale.onnx", *logger_,
      [](const Graph&,
         const std::map<std::string, int>&,
         std::map<std::string, int> transformed_op_counts) {
        EXPECT_EQ(transformed_op_counts["Mul"], 0);
        EXPECT_EQ(transformed_op_counts["Div"], 0);
        EXPECT_EQ(transformed_op_counts["MatMul"], 0);
<<<<<<< HEAD
        EXPECT_EQ(transformed_op_counts["FusedMatMul"], 2);
=======
        EXPECT_EQ(transformed_op_counts["com.microsoft.FusedMatMul"], 2);
>>>>>>> d46dbeaf
      });
}

TEST_F(GraphTransformationTests, MatMulScaleFusionExcludedInitializerName) {
  TestMatMulScaleFusion(
      MODEL_FOLDER "fusion/matmul_scale_in0.onnx", *logger_,
      [](const Graph&,
         const std::map<std::string, int>& original_op_counts,
         const std::map<std::string, int>& transformed_op_counts) {
        EXPECT_EQ(original_op_counts, transformed_op_counts);
      },
      {},
      {"scale"});
}

TEST_F(GraphTransformationTests, MatMulScaleFusionIncompatibleExecutionProvider) {
  TestMatMulScaleFusion(
      MODEL_FOLDER "fusion/matmul_scale_in0.onnx", *logger_,
      [](Graph& graph) {
        for (auto& node : graph.Nodes()) {
          node.SetExecutionProviderType(kCudaExecutionProvider);
        }
      },
      [](const Graph&,
         const std::map<std::string, int>& original_op_counts,
         const std::map<std::string, int>& transformed_op_counts) {
        EXPECT_EQ(original_op_counts, transformed_op_counts);
      },
      {kCpuExecutionProvider});
}

TEST_F(GraphTransformationTests, MatMulScaleFusionUnsupportedInputType) {
  TestMatMulScaleFusion(
      MODEL_FOLDER "fusion/matmul_scale_int32.onnx", *logger_,
      [](Graph& graph) {
        for (auto& node : graph.Nodes()) {
          node.SetExecutionProviderType(kCpuExecutionProvider);
        }
      },
      [](const Graph&,
         const std::map<std::string, int>& original_op_counts,
         const std::map<std::string, int>& transformed_op_counts) {
        EXPECT_EQ(original_op_counts, transformed_op_counts);
      },
      {kCpuExecutionProvider});
}
#endif

}  // namespace test
}  // namespace onnxruntime<|MERGE_RESOLUTION|>--- conflicted
+++ resolved
@@ -729,11 +729,7 @@
   std::map<std::string, int> op_to_count = CountOpsInGraph(graph);
   ASSERT_TRUE(op_to_count["Transpose"] == 0);
   ASSERT_TRUE(op_to_count["MatMul"] == 0);
-<<<<<<< HEAD
-  ASSERT_TRUE(op_to_count["FusedMatMul"] == 1);
-=======
   ASSERT_TRUE(op_to_count["com.microsoft.FusedMatMul"] == 1);
->>>>>>> d46dbeaf
 }
 
 TEST_F(GraphTransformationTests, TransposeMatmulFusionOnTwoTranspose) {
@@ -750,11 +746,7 @@
   std::map<std::string, int> op_to_count = CountOpsInGraph(graph);
   ASSERT_TRUE(op_to_count["Transpose"] == 0);
   ASSERT_TRUE(op_to_count["MatMul"] == 0);
-<<<<<<< HEAD
-  ASSERT_TRUE(op_to_count["FusedMatMul"] == 1);
-=======
   ASSERT_TRUE(op_to_count["com.microsoft.FusedMatMul"] == 1);
->>>>>>> d46dbeaf
 
   auto& node = *graph.Nodes().begin();
   ASSERT_TRUE(node.OpType() == "FusedMatMul");
@@ -776,11 +768,7 @@
   std::map<std::string, int> op_to_count = CountOpsInGraph(graph);
   ASSERT_TRUE(op_to_count["Transpose"] == 0);
   ASSERT_TRUE(op_to_count["MatMul"] == 0);
-<<<<<<< HEAD
-  ASSERT_TRUE(op_to_count["FusedMatMul"] == 1);
-=======
   ASSERT_TRUE(op_to_count["com.microsoft.FusedMatMul"] == 1);
->>>>>>> d46dbeaf
 
   auto& node = *graph.Nodes().begin();
   ASSERT_TRUE(node.OpType() == "FusedMatMul");
@@ -806,11 +794,7 @@
     std::map<std::string, int> op_to_count = CountOpsInGraph(graph);
     ASSERT_EQ(op_to_count["Transpose"], 1);
     ASSERT_EQ(op_to_count["MatMul"], 1);
-<<<<<<< HEAD
-    ASSERT_EQ(op_to_count["FusedMatMul"], 0);
-=======
     ASSERT_EQ(op_to_count["com.microsoft.FusedMatMul"], 0);
->>>>>>> d46dbeaf
   }
 }
 
@@ -838,11 +822,7 @@
   std::map<std::string, int> op_to_count = CountOpsInGraph(graph);
   ASSERT_EQ(op_to_count["Transpose"], 0);
   ASSERT_EQ(op_to_count["MatMul"], 0);
-<<<<<<< HEAD
-  ASSERT_EQ(op_to_count["FusedMatMul"], 1);
-=======
   ASSERT_EQ(op_to_count["com.microsoft.FusedMatMul"], 1);
->>>>>>> d46dbeaf
 
   auto& transpose_scale_matmul_node = *graph.Nodes().begin();
   ASSERT_EQ(transpose_scale_matmul_node.OpType(), "FusedMatMul");
@@ -865,11 +845,7 @@
   std::map<std::string, int> op_to_count = CountOpsInGraph(graph);
   ASSERT_EQ(op_to_count["Transpose"], 1);
   ASSERT_EQ(op_to_count["MatMul"], 0);
-<<<<<<< HEAD
-  ASSERT_EQ(op_to_count["FusedMatMul"], 1);
-=======
   ASSERT_EQ(op_to_count["com.microsoft.FusedMatMul"], 1);
->>>>>>> d46dbeaf
 
   ASSERT_FALSE(graph.GraphResolveNeeded());
 }
@@ -2521,128 +2497,6 @@
   tester.TestFusionOccurs(0);
 }
 
-struct BiasSoftmaxFusionTester {
-  std::shared_ptr<Model> p_model_;
-  Status model_load_;
-  onnxruntime::logging::Logger* logger_;
-  onnxruntime::GraphTransformerManager graph_transformation_mgr_;
-
-  bool GetAxis(const std::string op_type, const std::string name, int* axis) {
-    for (auto& node : p_model_->MainGraph().Nodes()) {
-      if (node.OpType() == op_type) {
-        auto& softmax_attr = node.GetAttributes();
-        if (softmax_attr.find(name) != softmax_attr.end()) {
-          // found axis attribute
-          auto& axis_attr = softmax_attr.at(name);
-          *axis = (int)axis_attr.i();
-          return true;
-        }
-      }
-    }
-    // not found
-    return false;
-  }
-
-  BiasSoftmaxFusionTester(
-      const PathString& model_uri,
-      onnxruntime::logging::Logger* logger,
-      bool on_cuda_ = true) : logger_(logger), graph_transformation_mgr_{5} {
-    model_load_ = Model::Load(model_uri, p_model_, nullptr, *logger_);
-
-    // move to cuda since fusion only takes place in that case
-    if (on_cuda_) {
-      for (auto& node : p_model_->MainGraph().Nodes()) {
-        node.SetExecutionProviderType(kCudaExecutionProvider);
-      }
-    }
-
-    graph_transformation_mgr_.Register(
-        onnxruntime::make_unique<BiasSoftmaxFusion>(), TransformerLevel::Level2);
-  }
-
-  void TestFusionOccurs(int expected_broadcast_axis) {
-    ASSERT_STATUS_OK(model_load_);
-
-    int expected_softmax_axis = 1;
-    GetAxis("Softmax", "axis", &expected_softmax_axis);
-
-    auto ret = graph_transformation_mgr_.ApplyTransformers(p_model_->MainGraph(), TransformerLevel::Level2, *logger_);
-    ASSERT_STATUS_OK(ret);
-    std::map<std::string, int> op_to_count = CountOpsInGraph(p_model_->MainGraph());
-
-    ASSERT_EQ(op_to_count["Add"], 0);
-    ASSERT_EQ(op_to_count["Softmax"], 0);
-    ASSERT_EQ(op_to_count["BiasSoftmax"], 1);
-
-    int actual_softmax_axis, actual_broadcast_axis;
-    ASSERT_TRUE(GetAxis("BiasSoftmax", "softmax_axis", &actual_softmax_axis));
-    ASSERT_EQ(actual_softmax_axis, expected_softmax_axis);
-
-    ASSERT_TRUE(GetAxis("BiasSoftmax", "broadcast_axis", &actual_broadcast_axis));
-    ASSERT_EQ(actual_broadcast_axis, expected_broadcast_axis);
-  }
-
-  void TestNoFusionOccurs() {
-    ASSERT_STATUS_OK(model_load_);
-
-    auto ret = graph_transformation_mgr_.ApplyTransformers(p_model_->MainGraph(), TransformerLevel::Level2, *logger_);
-    ASSERT_STATUS_OK(ret);
-
-    std::map<std::string, int> op_to_count = CountOpsInGraph(p_model_->MainGraph());
-    ASSERT_EQ(op_to_count["Add"], 1);
-    ASSERT_EQ(op_to_count["Softmax"], 1);
-    ASSERT_EQ(op_to_count["BiasSoftmax"], 0);
-  }
-};
-
-TEST_F(GraphTransformationTests, BiasSoftmaxFusionTest_CudaOnly) {
-  auto model_uri = MODEL_FOLDER "fusion/bias_softmax_fusion_simple.onnx";
-  BiasSoftmaxFusionTester tester(model_uri, logger_.get(), false);
-  tester.TestNoFusionOccurs();
-}
-
-TEST_F(GraphTransformationTests, BiasSoftmaxFusionTest_Simple) {
-  auto model_uri = MODEL_FOLDER "fusion/bias_softmax_fusion_simple.onnx";
-  BiasSoftmaxFusionTester tester(model_uri, logger_.get());
-  tester.TestFusionOccurs(1);
-}
-
-TEST_F(GraphTransformationTests, BiasSoftmaxFusionTest_MiddleOnes) {
-  auto model_uri = MODEL_FOLDER "fusion/bias_softmax_fusion_middleones.onnx";
-  BiasSoftmaxFusionTester tester(model_uri, logger_.get());
-  tester.TestFusionOccurs(3);
-}
-
-TEST_F(GraphTransformationTests, BiasSoftmaxFusionTest_ReversedInputs) {
-  auto model_uri = MODEL_FOLDER "fusion/bias_softmax_fusion_middleones_reversed.onnx";
-  BiasSoftmaxFusionTester tester(model_uri, logger_.get());
-  tester.TestFusionOccurs(3);
-}
-
-TEST_F(GraphTransformationTests, BiasSoftmaxFusionTest_BadAxis) {
-  auto model_uri = MODEL_FOLDER "fusion/bias_softmax_fusion_middleones_badaxis.onnx";
-  BiasSoftmaxFusionTester tester(model_uri, logger_.get());
-  tester.TestNoFusionOccurs();
-}
-
-TEST_F(GraphTransformationTests, BiasSoftmaxFusionTest_AllLeadingOnes) {
-  auto model_uri = MODEL_FOLDER "fusion/bias_softmax_fusion_allleadingones.onnx";
-  BiasSoftmaxFusionTester tester(model_uri, logger_.get());
-  tester.TestFusionOccurs(0);
-}
-
-TEST_F(GraphTransformationTests, BiasSoftmaxFusionTest_SomeLeadingOnes) {
-  auto model_uri = MODEL_FOLDER "fusion/bias_softmax_fusion_someleadingones.onnx";
-  BiasSoftmaxFusionTester tester(model_uri, logger_.get());
-  tester.TestFusionOccurs(0);
-}
-
-TEST_F(GraphTransformationTests, BiasSoftmaxFusionTest_NoLeadingOnes) {
-  auto model_uri = MODEL_FOLDER "fusion/bias_softmax_fusion_noleadingones.onnx";
-  BiasSoftmaxFusionTester tester(model_uri, logger_.get());
-  tester.TestFusionOccurs(0);
-}
-
 TEST_F(GraphTransformationTests, LayerNormFusionTest) {
   auto model_uri = MODEL_FOLDER "fusion/layer_norm.onnx";
   std::shared_ptr<Model> p_model;
@@ -3471,21 +3325,13 @@
           EXPECT_EQ(transformed_op_counts["Mul"], 0);
           EXPECT_EQ(transformed_op_counts["Div"], 0);
           EXPECT_EQ(transformed_op_counts["MatMul"], 0);
-<<<<<<< HEAD
-          EXPECT_EQ(transformed_op_counts["FusedMatMul"], 1);
-=======
           EXPECT_EQ(transformed_op_counts["com.microsoft.FusedMatMul"], 1);
->>>>>>> d46dbeaf
 
           // check combined scale, individual scales should all have the same value
           const float scale_value = 3.0f;
 
           const int num_scales =
-<<<<<<< HEAD
-              original_op_counts["Mul"] + original_op_counts["Div"] + original_op_counts["FusedMatMul"];
-=======
               original_op_counts["Mul"] + original_op_counts["Div"] + original_op_counts["com.microsoft.FusedMatMul"];
->>>>>>> d46dbeaf
 
           auto fused_node = std::find_if(
               graph.Nodes().cbegin(), graph.Nodes().cend(),
@@ -3527,11 +3373,7 @@
         EXPECT_EQ(transformed_op_counts["Mul"], 0);
         EXPECT_EQ(transformed_op_counts["Div"], 0);
         EXPECT_EQ(transformed_op_counts["MatMul"], 0);
-<<<<<<< HEAD
-        EXPECT_EQ(transformed_op_counts["FusedMatMul"], 2);
-=======
         EXPECT_EQ(transformed_op_counts["com.microsoft.FusedMatMul"], 2);
->>>>>>> d46dbeaf
       });
 }
 
