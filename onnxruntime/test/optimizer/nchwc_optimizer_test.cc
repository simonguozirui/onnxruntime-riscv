--- conflicted
+++ resolved
@@ -20,30 +20,18 @@
   NchwcTestHelper(Graph& graph) : graph_(graph), fill_value_(0), per_sample_tolerance_(0.0) {
   }
 
-<<<<<<< HEAD
-  template<typename T>
-=======
   template <typename T>
->>>>>>> d46dbeaf
   NodeArg* MakeInput(const std::vector<int64_t>& shape, const ONNX_NAMESPACE::TypeProto& type_proto) {
     OrtValue input_value;
     CreateMLValue<T>(TestCPUExecutionProvider()->GetAllocator(0, OrtMemTypeDefault), shape,
-<<<<<<< HEAD
-                     FillRandomData<T>(static_cast<size_t>(num_elements)), &input_value);
-=======
                      FillRandomData<T>(shape), &input_value);
->>>>>>> d46dbeaf
     std::string name = graph_.GenerateNodeArgName("input");
     feeds_.insert(std::make_pair(name, input_value));
 
     return &graph_.GetOrCreateNodeArg(name, &type_proto);
   }
 
-<<<<<<< HEAD
-  template<typename T>
-=======
   template <typename T>
->>>>>>> d46dbeaf
   NodeArg* MakeInput(const std::vector<int64_t>& shape) {
     ONNX_NAMESPACE::TypeProto type_proto;
     type_proto.mutable_tensor_type()->set_elem_type(utils::ToTensorProtoElementType<T>());
@@ -85,12 +73,7 @@
   }
 
   NodeArg* MakeInitializer(const std::vector<int64_t>& shape) {
-<<<<<<< HEAD
-    int64_t num_elements = std::accumulate(shape.begin(), shape.end(), int64_t(1), std::multiplies<int64_t>{});
-    return MakeInitializer(shape, FillRandomData<float>(static_cast<size_t>(num_elements)));
-=======
     return MakeInitializer(shape, FillRandomData<float>(shape));
->>>>>>> d46dbeaf
   }
 
   NodeArg* Make1DInitializer(const std::vector<float>& data) {
@@ -150,11 +133,7 @@
     return AddTransposeNode(input_arg, output_arg, {1, 0, 2, 3});
   }
 
-<<<<<<< HEAD
-  template<typename T>
-=======
   template <typename T>
->>>>>>> d46dbeaf
   std::vector<T> FillRandomData(size_t count) {
     constexpr int min_fill_value = -23;
     constexpr int max_fill_value = 23;
@@ -185,11 +164,7 @@
 };
 
 void NchwcOptimizerTester(const std::function<void(NchwcTestHelper& helper)>& build_test_case,
-<<<<<<< HEAD
-                          const std::function<void(NchwcInferenceSession& session)>& check_nchwc_graph,
-=======
                           const std::function<void(InferenceSessionWrapper& session)>& check_nchwc_graph,
->>>>>>> d46dbeaf
                           int opset_version = 12) {
   // Ignore the test if NCHWc is not supported by the platform.
   if (MlasNchwcGetBlockSize() <= 1) {
@@ -1272,21 +1247,12 @@
     add_pool_node(helper, helper.MakeInput<uint8_t>(input_shape));
   };
 
-<<<<<<< HEAD
-  auto check_nchwc_graph = [&](NchwcInferenceSession& session) {
-    auto op_to_count = session.CountOpsInGraph();
-    EXPECT_EQ(op_to_count["MaxPool"], 1);
-    EXPECT_EQ(op_to_count["nchwc.MaxPool"], 1);
-    EXPECT_EQ(op_to_count["nchwc.ReorderInput"], 1);
-    EXPECT_EQ(op_to_count["nchwc.ReorderOutput"], 1);
-=======
   auto check_nchwc_graph = [&](InferenceSessionWrapper& session) {
     auto op_to_count = CountOpsInGraph(session.GetGraph());
     EXPECT_EQ(op_to_count["MaxPool"], 1);
     EXPECT_EQ(op_to_count["com.microsoft.nchwc.MaxPool"], 1);
     EXPECT_EQ(op_to_count["com.microsoft.nchwc.ReorderInput"], 1);
     EXPECT_EQ(op_to_count["com.microsoft.nchwc.ReorderOutput"], 1);
->>>>>>> d46dbeaf
   };
 
   // Verify that the optimizer checks the type of the MaxPool node.
