// Copyright (c) Microsoft Corporation. All rights reserved.
// Licensed under the MIT License.

#include "core/session/onnxruntime_c_api.h"
#include "core/session/onnxruntime_cxx_api.h"
#include "core/session/inference_session.h"
#include "core/session/ort_env.h"
#include "asserts.h"
#include <iterator>
#include "gtest/gtest.h"
#include <core/platform/path_lib.h>
#include "default_providers.h"

// test infrastructure
#include "test/onnx/TestCase.h"
#include "test/compare_ortvalue.h"
#include "test/onnx/heap_buffer.h"
#include "test/onnx/onnx_model_info.h"
#include "test/onnx/callback.h"

extern std::unique_ptr<Ort::Env> ort_env;

using namespace onnxruntime::common;

namespace onnxruntime {
namespace test {
// parameter is provider_name + "_" + model_path
class ModelTest : public testing::TestWithParam<std::basic_string<ORTCHAR_T>> {};
namespace {
struct BrokenTest {
  std::string test_name_;
  std::string reason_;
  std::set<std::string> broken_versions_ = {};  // apply to all versions if empty
  BrokenTest(std::string name, std::string reason) : test_name_(std::move(name)), reason_(std::move(reason)) {
  }

  BrokenTest(std::string name, std::string reason, const std::initializer_list<std::string>& versions)
      : test_name_(std::move(name)), reason_(std::move(reason)), broken_versions_(versions) {
  }

  bool operator<(const struct BrokenTest& test) const {
    return strcmp(test_name_.c_str(), test.test_name_.c_str()) < 0;
  }
};
}  // namespace
TEST_P(ModelTest, Run) {
  std::basic_string<ORTCHAR_T> param = GetParam();
  size_t pos = param.find(ORT_TSTR("_"));
  ASSERT_NE(pos, std::string::npos);
  std::string provider_name = ToMBString(param.substr(0, pos));
  std::basic_string<ORTCHAR_T> model_path = param.substr(pos + 1);
  double per_sample_tolerance = 1e-3;
  // when cuda is enabled, set it to a larger value for resolving random MNIST test failure
  // when openvino is enabled, set it to a larger value for resolving MNIST accuracy mismatch
  double relative_per_sample_tolerance = 1e-3;
  if (provider_name == "openvino") {
    relative_per_sample_tolerance = 0.009;
  }

  std::unique_ptr<OnnxModelInfo> model_info = onnxruntime::make_unique<OnnxModelInfo>(model_path.c_str());
  if (model_info->GetONNXOpSetVersion() != 8 && provider_name == "tensorrt") {
    // TensorRT can run most of the model tests, but only part of
    // them is enabled here to save CI build time.
    return;
  }
  if (model_info->GetONNXOpSetVersion() == 10 && provider_name == "dnnl") {
    // DNNL can run most of the model tests, but only part of
    // them is enabled here to save CI build time.
    return;
  }
#ifndef ENABLE_TRAINING
  if (model_info->HasDomain(ONNX_NAMESPACE::AI_ONNX_TRAINING_DOMAIN) ||
      model_info->HasDomain(ONNX_NAMESPACE::AI_ONNX_PREVIEW_TRAINING_DOMAIN)) {
    return;
  }
#endif
  // TODO: filter model based on opset
  std::set<BrokenTest> broken_tests = {
      {"mnist", "Input data isn't in valid range"},
      {"BERT_Squad", "test data bug"},
      {"constantofshape_float_ones", "test data bug", {"onnx141", "onnx150"}},
      {"constantofshape_int_zeros", "test data bug", {"onnx141", "onnx150"}},
      {"cast_STRING_to_FLOAT", "Linux CI has old ONNX python package with bad test data", {"onnx141"}},
      // Numpy float to string has unexpected rounding for some results given numpy default precision is meant to be 8.
      // "e.g. 0.296140194 -> '0.2961402' not '0.29614019'. ORT produces the latter with precision set to 8,
      // which doesn't match the expected output that was generated with numpy.
      {"cast_FLOAT_to_STRING", "Numpy float to string has unexpected rounding for some results."},
      {"tf_nasnet_large", "disable temporarily"},
      {"tf_nasnet_mobile", "disable temporarily"},
      {"tf_pnasnet_large", "disable temporarily"},
      {"shrink", "test case is wrong", {"onnx141"}},
      {"maxpool_with_argmax_2d_precomputed_strides", "ShapeInferenceError"},
      {"tf_inception_v2", "result mismatch"},
      {"tf_resnet_v1_50", "result mismatch when Conv BN Fusion is applied"},
      {"tf_resnet_v1_101", "result mismatch when Conv BN Fusion is applied"},
      {"tf_resnet_v1_152", "result mismatch when Conv BN Fusion is applied"},
      {"mxnet_arcface", "Model is an invalid ONNX model"},
      {"unique_not_sorted_without_axis", "Expected data for 'Y' is incorrect and in sorted order."},
      {"cumsum_1d_reverse_exclusive", "only failing linux GPU CI. Likely build error."},
      {"resize_downsample_scales_cubic_align_corners", "results mismatch with onnx tests"},
      {"resize_downsample_scales_linear_align_corners", "results mismatch with onnx tests"},
      {"resize_tf_crop_and_resize", "Bad onnx test output. Needs test fix."},
      {"resize_upsample_sizes_nearest_ceil_half_pixel", "Bad onnx test output. Needs test fix."},
      {"resize_upsample_sizes_nearest_floor_align_corners", "Bad onnx test output. Needs test fix."},
      {"resize_upsample_sizes_nearest_round_prefer_ceil_asymmetric", "Bad onnx test output. Needs test fix."},
      {"bitshift_right_uint16", "BitShift(11) uint16 support not enabled currently"},
      {"bitshift_left_uint16", "BitShift(11) uint16 support not enabled currently"},
      {"maxunpool_export_with_output_shape",
       "Invalid output in ONNX test. See https://github.com/onnx/onnx/issues/2398"},
      {"training_dropout", "result differs", {}},               // Temporary, subsequent PR will remove this.
      {"training_dropout_default", "result differs", {}},       // Temporary, subsequent PR will remove this.
      {"training_dropout_default_mask", "result differs", {}},  // Temporary, subsequent PR will remove this.
      {"training_dropout_mask", "result differs", {}},          // Temporary, subsequent PR will remove this.
#ifdef ENABLE_TRAINING
      {"adagrad", "not a registered function/op", {}},                  // Op not registered.
      {"adagrad_multiple", "not a registered function/op", {}},         // Op not registered.
      {"adam", "not a registered function/op", {}},                     // Op not registered.
      {"adam_multiple", "not a registered function/op", {}},            // Op not registered.
      {"gradient_of_add", "not a registered function/op", {}},          // Op not registered.
      {"gradient_of_add_and_mul", "not a registered function/op", {}},  // Op not registered.
      {"momentum", "not a registered function/op", {}},                 // Op not registered.
      {"momentum_multiple", "not a registered function/op", {}},        // Op not registered.
      {"nesterov_momentum", "not a registered function/op", {}},        // Op not registered.
#endif
      {"mask_rcnn_keras", "this model currently has an invalid contrib op version set to 10", {}}};

  if (provider_name == "nnapi") {
    broken_tests.insert({"scan9_sum", "Error with the extra graph"});
    broken_tests.insert({"scan_sum", "Error with the extra graph"});
    broken_tests.insert({"mvn_expanded", "Failed to find kernel for MemcpyFromHost(1) (node Memcpy_1)"});
    broken_tests.insert({"dynamicquantizelinear_expanded", "Temporarily disabled pending investigation"});
    broken_tests.insert({"dynamicquantizelinear_max_adjusted_expanded", "Temporarily disabled pending investigation"});
    broken_tests.insert({"dynamicquantizelinear_min_adjusted_expanded", "Temporarily disabled pending investigation"});
    broken_tests.insert({"gemm_transposeB", "Temporarily disabled pending investigation"});
    broken_tests.insert({"range_float_type_positive_delta_expanded", "Temporarily disabled pending investigation"});
    broken_tests.insert({"range_int32_type_negative_delta_expanded", "Temporarily disabled pending investigation"});
    broken_tests.insert({"convtranspose_1d", "1d convtranspose not supported yet"});
    broken_tests.insert({"convtranspose_3d", "3d convtranspose not supported yet"});
    broken_tests.insert({"maxpool_2d_uint8", "result mismatch"});
    broken_tests.insert({"negative_log_likelihood_loss_input_shape_is_NC_expanded", "shape mismatch"});
    broken_tests.insert({"negative_log_likelihood_loss_input_shape_is_NCd1d2_expanded", "shape mismatch"});
    broken_tests.insert(
        {"negative_log_likelihood_loss_input_shape_is_NCd1d2_reduction_mean_expanded", "shape mismatch"});
    broken_tests.insert(
        {"negative_log_likelihood_loss_input_shape_is_NCd1d2_reduction_sum_expanded", "shape mismatch"});
    broken_tests.insert({"negative_log_likelihood_loss_input_shape_is_NCd1d2_with_weight_expanded", "shape mismatch"});
    broken_tests.insert(
        {"negative_log_likelihood_loss_input_shape_is_NCd1d2_with_weight_reduction_mean_expanded", "shape mismatch"});
    broken_tests.insert(
        {"negative_log_likelihood_loss_input_shape_is_NCd1d2_with_weight_reduction_sum_expanded", "shape mismatch"});
    // Disable based on George Wu's recommendation.
    broken_tests.insert(
        {"negative_log_likelihood_loss_input_shape_is_NCd1d2_with_weight_reduction_sum_ignore_index_expanded",
         "shape mismatch"});
    broken_tests.insert({"negative_log_likelihood_loss_iinput_shape_is_NCd1_weight_ignore_index", "Shape mismatch"});
    broken_tests.insert(
        {"negative_log_likelihood_loss_iinput_shape_is_NCd1_weight_ignore_index_expanded", "Shape mismatch"});
    broken_tests.insert({"negative_log_likelihood_loss_input_shape_is_NC", "Shape mismatch"});
    broken_tests.insert({"negative_log_likelihood_loss_input_shape_is_NCd1", "Shape mismatch"});
    broken_tests.insert({"negative_log_likelihood_loss_input_shape_is_NCd1_expanded", "Shape mismatch"});
    broken_tests.insert({"negative_log_likelihood_loss_input_shape_is_NCd1_ignore_index", "Shape mismatch"});
    broken_tests.insert({"negative_log_likelihood_loss_input_shape_is_NCd1_ignore_index_expanded", "Shape mismatch"});
    broken_tests.insert(
        {"negative_log_likelihood_loss_input_shape_is_NCd1_mean_weight_negative_ignore_index", "Shape mismatch"});
    broken_tests.insert({"negative_log_likelihood_loss_input_shape_is_NCd1_mean_weight_negative_ignore_index_expanded",
                         "Shape mismatch"});
    broken_tests.insert({"negative_log_likelihood_loss_input_shape_is_NCd1_weight", "Shape mismatch"});
    broken_tests.insert({"negative_log_likelihood_loss_input_shape_is_NCd1_weight_expanded", "Shape mismatch"});
    broken_tests.insert({"negative_log_likelihood_loss_input_shape_is_NCd1d2", "Shape mismatch"});
    broken_tests.insert(
        {"negative_log_likelihood_loss_input_shape_is_NCd1d2_no_weight_reduction_mean_ignore_index", "Shape mismatch"});
    broken_tests.insert(
        {"negative_log_likelihood_loss_input_shape_is_NCd1d2_no_weight_reduction_mean_ignore_index_expanded",
         "Shape mismatch"});
    broken_tests.insert({"negative_log_likelihood_loss_input_shape_is_NCd1d2_reduction_mean", "Shape mismatch"});
    broken_tests.insert({"negative_log_likelihood_loss_input_shape_is_NCd1d2_reduction_sum", "Shape mismatch"});
    broken_tests.insert({"negative_log_likelihood_loss_input_shape_is_NCd1d2_with_weight", "Shape mismatch"});
    broken_tests.insert(
        {"negative_log_likelihood_loss_input_shape_is_NCd1d2_with_weight_reduction_mean", "Shape mismatch"});
    broken_tests.insert(
        {"negative_log_likelihood_loss_input_shape_is_NCd1d2_with_weight_reduction_sum", "Shape mismatch"});
    broken_tests.insert({"negative_log_likelihood_loss_input_shape_is_NCd1d2_with_weight_reduction_sum_ignore_index",
                         "Shape mismatch"});
    broken_tests.insert({"negative_log_likelihood_loss_input_shape_is_NCd1d2d3_none_no_weight_negative_ignore_index",
                         "Shape mismatch"});
    broken_tests.insert(
        {"negative_log_likelihood_loss_input_shape_is_NCd1d2d3_none_no_weight_negative_ignore_index_expanded",
         "Shape mismatch"});
    broken_tests.insert(
        {"negative_log_likelihood_loss_input_shape_is_NCd1d2d3_sum_weight_high_ignore_index", "Shape mismatch"});
    broken_tests.insert({"negative_log_likelihood_loss_input_shape_is_NCd1d2d3_sum_weight_high_ignore_index_expanded",
                         "Shape mismatch"});
    broken_tests.insert({"negative_log_likelihood_loss_input_shape_is_NCd1d2d3d4d5_mean_weight", "Shape mismatch"});
    broken_tests.insert(
        {"negative_log_likelihood_loss_input_shape_is_NCd1d2d3d4d5_mean_weight_expanded", "Shape mismatch"});
    broken_tests.insert({"negative_log_likelihood_loss_input_shape_is_NCd1d2d3d4d5_none_no_weight", "Shape mismatch"});
    broken_tests.insert(
        {"negative_log_likelihood_loss_input_shape_is_NCd1d2d3d4d5_none_no_weight_expanded", "Shape mismatch"});
    broken_tests.insert(
        {"softmax_cross_entropy_input_shape_is_NCd1_mean_weight_negative_ignore_index", "Shape mismatch"});
    broken_tests.insert(
        {"softmax_cross_entropy_input_shape_is_NCd1_mean_weight_negative_ignore_index_expanded", "Shape mismatch"});
    broken_tests.insert(
        {"softmax_cross_entropy_input_shape_is_NCd1_mean_weight_negative_ignore_index_log_prob", "Shape mismatch"});
    broken_tests.insert(
        {"softmax_cross_entropy_input_shape_is_NCd1_mean_weight_negative_ignore_index_log_prob_expanded",
         "Shape mismatch"});
    broken_tests.insert(
        {"softmax_cross_entropy_input_shape_is_NCd1d2d3_none_no_weight_negative_ignore_index", "Shape mismatch"});
    broken_tests.insert({"softmax_cross_entropy_input_shape_is_NCd1d2d3_none_no_weight_negative_ignore_index_expanded",
                         "Shape mismatch"});
    broken_tests.insert({"softmax_cross_entropy_input_shape_is_NCd1d2d3_none_no_weight_negative_ignore_index_log_prob",
                         "Shape mismatch"});
    broken_tests.insert(
        {"softmax_cross_entropy_input_shape_is_NCd1d2d3_none_no_weight_negative_ignore_index_log_prob_expanded",
         "Shape mismatch"});
    broken_tests.insert(
        {"softmax_cross_entropy_input_shape_is_NCd1d2d3_sum_weight_high_ignore_index", "Shape mismatch"});
    broken_tests.insert(
        {"softmax_cross_entropy_input_shape_is_NCd1d2d3_sum_weight_high_ignore_index_expanded", "Shape mismatch"});
    broken_tests.insert(
        {"softmax_cross_entropy_input_shape_is_NCd1d2d3_sum_weight_high_ignore_index_log_prob", "Shape mismatch"});
    broken_tests.insert({"softmax_cross_entropy_input_shape_is_NCd1d2d3_sum_weight_high_ignore_index_log_prob_expanded",
                         "Shape mismatch"});
    broken_tests.insert({"softmax_cross_entropy_input_shape_is_NCd1d2d3d4d5_mean_weight", "Shape mismatch"});
    broken_tests.insert({"softmax_cross_entropy_input_shape_is_NCd1d2d3d4d5_mean_weight_expanded", "Shape mismatch"});
    broken_tests.insert({"softmax_cross_entropy_input_shape_is_NCd1d2d3d4d5_mean_weight_log_prob", "Shape mismatch"});
    broken_tests.insert(
        {"softmax_cross_entropy_input_shape_is_NCd1d2d3d4d5_mean_weight_log_prob_expanded", "Shape mismatch"});
    broken_tests.insert({"softmax_cross_entropy_input_shape_is_NCd1d2d3d4d5_none_no_weight", "Shape mismatch"});
    broken_tests.insert(
        {"softmax_cross_entropy_input_shape_is_NCd1d2d3d4d5_none_no_weight_expanded", "Shape mismatch"});
    broken_tests.insert(
        {"softmax_cross_entropy_input_shape_is_NCd1d2d3d4d5_none_no_weight_log_prob", "Shape mismatch"});
    broken_tests.insert(
        {"softmax_cross_entropy_input_shape_is_NCd1d2d3d4d5_none_no_weight_log_prob_expanded", "Shape mismatch"});
    broken_tests.insert({"softmax_cross_entropy_mean", "Shape mismatch"});
    broken_tests.insert({"softmax_cross_entropy_mean_3d", "Shape mismatch"});
    broken_tests.insert({"softmax_cross_entropy_mean_3d_expanded", "Shape mismatch"});
    broken_tests.insert({"softmax_cross_entropy_mean_3d_log_prob", "Shape mismatch"});
    broken_tests.insert({"softmax_cross_entropy_mean_3d_log_prob_expanded", "Shape mismatch"});
    broken_tests.insert({"softmax_cross_entropy_mean_expanded", "Shape mismatch"});
    broken_tests.insert({"softmax_cross_entropy_mean_log_prob", "Shape mismatch"});
    broken_tests.insert({"softmax_cross_entropy_mean_log_prob_expanded", "Shape mismatch"});
    broken_tests.insert({"softmax_cross_entropy_mean_no_weight_ignore_index", "Shape mismatch"});
    broken_tests.insert({"softmax_cross_entropy_mean_no_weight_ignore_index_3d", "Shape mismatch"});
    broken_tests.insert({"softmax_cross_entropy_mean_no_weight_ignore_index_3d_expanded", "Shape mismatch"});
    broken_tests.insert({"softmax_cross_entropy_mean_no_weight_ignore_index_3d_log_prob", "Shape mismatch"});
    broken_tests.insert({"softmax_cross_entropy_mean_no_weight_ignore_index_3d_log_prob_expanded", "Shape mismatch"});
    broken_tests.insert({"softmax_cross_entropy_mean_no_weight_ignore_index_4d", "Shape mismatch"});
    broken_tests.insert({"softmax_cross_entropy_mean_no_weight_ignore_index_4d_expanded", "Shape mismatch"});
    broken_tests.insert({"softmax_cross_entropy_mean_no_weight_ignore_index_4d_log_prob", "Shape mismatch"});
    broken_tests.insert({"softmax_cross_entropy_mean_no_weight_ignore_index_4d_log_prob_expanded", "Shape mismatch"});
    broken_tests.insert({"softmax_cross_entropy_mean_no_weight_ignore_index_expanded", "Shape mismatch"});
    broken_tests.insert({"softmax_cross_entropy_mean_no_weight_ignore_index_log_prob", "Shape mismatch"});
    broken_tests.insert({"softmax_cross_entropy_mean_no_weight_ignore_index_log_prob_expanded", "Shape mismatch"});
    broken_tests.insert({"softmax_cross_entropy_mean_weight", "Shape mismatch"});
    broken_tests.insert({"softmax_cross_entropy_mean_weight_expanded", "Shape mismatch"});
    broken_tests.insert({"softmax_cross_entropy_mean_weight_ignore_index", "Shape mismatch"});
    broken_tests.insert({"softmax_cross_entropy_mean_weight_ignore_index_3d", "Shape mismatch"});
    broken_tests.insert({"softmax_cross_entropy_mean_weight_ignore_index_3d_expanded", "Shape mismatch"});
    broken_tests.insert({"softmax_cross_entropy_mean_weight_ignore_index_3d_log_prob", "Shape mismatch"});
    broken_tests.insert({"softmax_cross_entropy_mean_weight_ignore_index_3d_log_prob_expanded", "Shape mismatch"});
    broken_tests.insert({"softmax_cross_entropy_mean_weight_ignore_index_4d", "Shape mismatch"});
    broken_tests.insert({"softmax_cross_entropy_mean_weight_ignore_index_4d_expanded", "Shape mismatch"});
    broken_tests.insert({"softmax_cross_entropy_mean_weight_ignore_index_4d_log_prob", "Shape mismatch"});
    broken_tests.insert({"softmax_cross_entropy_mean_weight_ignore_index_4d_log_prob_expanded", "Shape mismatch"});
    broken_tests.insert({"softmax_cross_entropy_mean_weight_ignore_index_expanded", "Shape mismatch"});
    broken_tests.insert({"softmax_cross_entropy_mean_weight_ignore_index_log_prob", "Shape mismatch"});
    broken_tests.insert({"softmax_cross_entropy_mean_weight_ignore_index_log_prob_expanded", "Shape mismatch"});
    broken_tests.insert({"softmax_cross_entropy_mean_weight_log_prob", "Shape mismatch"});
    broken_tests.insert({"softmax_cross_entropy_mean_weight_log_prob_expanded", "Shape mismatch"});
    broken_tests.insert({"softmax_cross_entropy_none", "Shape mismatch"});
    broken_tests.insert({"softmax_cross_entropy_none_expanded", "Shape mismatch"});
    broken_tests.insert({"softmax_cross_entropy_none_log_prob", "Shape mismatch"});
    broken_tests.insert({"softmax_cross_entropy_none_log_prob_expanded", "Shape mismatch"});
    broken_tests.insert({"softmax_cross_entropy_none_weights", "Shape mismatch"});
    broken_tests.insert({"softmax_cross_entropy_none_weights_expanded", "Shape mismatch"});
    broken_tests.insert({"softmax_cross_entropy_none_weights_log_prob", "Shape mismatch"});
    broken_tests.insert({"softmax_cross_entropy_none_weights_log_prob_expanded", "Shape mismatch"});
    broken_tests.insert({"softmax_cross_entropy_sum", "Shape mismatch"});
    broken_tests.insert({"softmax_cross_entropy_sum_expanded", "Shape mismatch"});
    broken_tests.insert({"softmax_cross_entropy_sum_log_prob", "Shape mismatch"});
    broken_tests.insert({"softmax_cross_entropy_sum_log_prob_expanded", "Shape mismatch"});
  }

  if (provider_name == "dml") {
    broken_tests.insert({"tinyyolov3", "The parameter is incorrect"});
    broken_tests.insert({"PixelShuffle", "Test requires 6D Reshape, which isn't supported by DirectML"});
    broken_tests.insert({"operator_permute2", "Test requires 6D Transpose, which isn't supported by DirectML"});
    broken_tests.insert({"resize_downsample_linear",
                         "ORT 0.4 uses asymmetric but will conform to half_pixel in the next ONNX version."});
    broken_tests.insert(
        {"resize_upsample_linear", "ORT 0.4 uses asymmetric but will conform to half_pixel in the next ONNX version."});
    broken_tests.insert(
        {"resize_upsample_linear", "ORT 0.4 uses asymmetric but will conform to half_pixel in the next ONNX version."});

    // These tests are temporarily disabled pending investigation
    broken_tests.insert({"dynamicquantizelinear_expanded", "Temporarily disabled pending investigation"});
    broken_tests.insert({"dynamicquantizelinear_max_adjusted_expanded", "Temporarily disabled pending investigation"});
    broken_tests.insert({"dynamicquantizelinear_min_adjusted_expanded", "Temporarily disabled pending investigation"});
    broken_tests.insert({"mxnet_arcface", "Temporarily disabled pending investigation"});
    broken_tests.insert({"yolov3", "Temporarily disabled pending investigation"});
    broken_tests.insert({"tf_inception_v2", "Temporarily disabled pending investigation"});
    broken_tests.insert({"fp16_inception_v1", "Temporarily disabled pending investigation"});
    broken_tests.insert({"candy", "Temporarily disabled pending investigation"});
    broken_tests.insert({"BERT_Squad", "Temporarily disabled pending investigation"});
    broken_tests.insert({"LSTM_Seq_lens_unpacked", "The parameter is incorrect"});

    broken_tests.insert({"resize_downsample_scales_linear",
                         "DML uses half_pixel and this test assumed \"asymmetric\" but does not include \"mode\""});
    broken_tests.insert({"resize_downsample_sizes_linear_pytorch_half_pixel",
                         "DML does not support downsampling by such a large factor - skips input pixels"});
    broken_tests.insert({"resize_downsample_sizes_nearest",
                         "DML uses pixel centers for nearest, rounding 1 value off for the middle column"});
    broken_tests.insert({"resize_upsample_sizes_nearest",
                         "DML uses pixel centers for nearest, which makes more sense (the 3rd row mismatches)"});
    broken_tests.insert({"unsqueeze_three_axes", "DML does not support 6D tensors"});
    broken_tests.insert({"unsqueeze_unsorted_axes", "DMLdoes not support 6D tensors"});

    broken_tests.insert({"negative_log_likelihood_loss_input_shape_is_NCd1d2d3_none_no_weight_negative_ignore_index",
                         "DML does not support 5D+ tensors"});
    broken_tests.insert(
        {"negative_log_likelihood_loss_input_shape_is_NCd1d2d3_none_no_weight_negative_ignore_index_expanded",
         "DML does not support 5D+ tensors"});
    broken_tests.insert(
        {"negative_log_likelihood_loss_input_shape_is_NCd1d2d3d4d5_mean_weight", "DML does not support 5D+ tensors"});
    broken_tests.insert({"negative_log_likelihood_loss_input_shape_is_NCd1d2d3d4d5_mean_weight_expanded",
                         "DML does not support 5D+ tensors"});
    broken_tests.insert({"negative_log_likelihood_loss_input_shape_is_NCd1d2d3d4d5_none_no_weight",
                         "DML does not support 5D+ tensors"});
    broken_tests.insert({"negative_log_likelihood_loss_input_shape_is_NCd1d2d3d4d5_none_no_weight_expanded",
                         "DML does not support 5D+ tensors"});
    broken_tests.insert({"softmax_cross_entropy_input_shape_is_NCd1d2d3_none_no_weight_negative_ignore_index",
                         "DML does not support 5D+ tensors"});
    broken_tests.insert({"softmax_cross_entropy_input_shape_is_NCd1d2d3_none_no_weight_negative_ignore_index_expanded",
                         "DML does not support 5D+ tensors"});
    broken_tests.insert({"softmax_cross_entropy_input_shape_is_NCd1d2d3_none_no_weight_negative_ignore_index_log_prob",
                         "DML does not support 5D+ tensors"});
    broken_tests.insert(
        {"softmax_cross_entropy_input_shape_is_NCd1d2d3_none_no_weight_negative_ignore_index_log_prob_expanded",
         "DML does not support 5D+ tensors"});
    broken_tests.insert(
        {"softmax_cross_entropy_input_shape_is_NCd1d2d3d4d5_mean_weight", "DML does not support 5D+ tensors"});
    broken_tests.insert(
        {"softmax_cross_entropy_input_shape_is_NCd1d2d3d4d5_mean_weight_expanded", "DML does not support 5D+ tensors"});
    broken_tests.insert(
        {"softmax_cross_entropy_input_shape_is_NCd1d2d3d4d5_mean_weight_log_prob", "DML does not support 5D+ tensors"});
    broken_tests.insert({"softmax_cross_entropy_input_shape_is_NCd1d2d3d4d5_mean_weight_log_prob_expanded",
                         "DML does not support 5D+ tensors"});
    broken_tests.insert(
        {"softmax_cross_entropy_input_shape_is_NCd1d2d3d4d5_none_no_weight", "DML does not support 5D+ tensors"});
    broken_tests.insert({"softmax_cross_entropy_input_shape_is_NCd1d2d3d4d5_none_no_weight_expanded",
                         "DML does not support 5D+ tensors"});
    broken_tests.insert({"softmax_cross_entropy_input_shape_is_NCd1d2d3d4d5_none_no_weight_log_prob",
                         "DML does not support 5D+ tensors"});
    broken_tests.insert({"softmax_cross_entropy_input_shape_is_NCd1d2d3d4d5_none_no_weight_log_prob_expanded",
                         "DML does not support 5D+ tensors"});
  }

#ifdef DISABLE_CONTRIB_OPS
  broken_tests.insert({"coreml_SqueezeNet_ImageNet", "This model uses contrib ops."});
  broken_tests.insert({"keras2coreml_Permute_ImageNet", "This model uses contrib ops."});
  broken_tests.insert({"keras2coreml_ReLU_ImageNet", "This model uses contrib ops."});
  broken_tests.insert({"keras2coreml_Padding-Upsampling-Normalizer_ImageNet", "This model uses contrib ops."});
  broken_tests.insert({"tiny_yolov2", "This model uses contrib ops."});
  broken_tests.insert({"fp16_tiny_yolov2", "This model uses contrib ops."});
  broken_tests.insert({"keras2coreml_Pooling_ImageNet", "This model uses contrib ops."});
  broken_tests.insert({"keras2coreml_Padding_ImageNet", "This model uses contrib ops."});
  broken_tests.insert({"keras2coreml_Normalizer_ImageNet", "This model uses contrib ops."});
  broken_tests.insert({"keras2coreml_linear_sklearn_load_breast_cancer", "This model uses contrib ops."});
  broken_tests.insert({"keras2coreml_linear_ImageNet_small", "This model uses contrib ops."});
  broken_tests.insert({"keras2coreml_linear_ImageNet_large", "This model uses contrib ops."});
  broken_tests.insert({"keras2coreml_linear_ImageNet", "This model uses contrib ops."});
  broken_tests.insert({"keras2coreml_leakyrelu_ImageNet", "This model uses contrib ops."});
  broken_tests.insert({"keras2coreml_hard_sigmoid_ImageNet", "This model uses contrib ops."});
  broken_tests.insert({"keras2coreml_elu_ImageNet", "This model uses contrib ops."});
  broken_tests.insert({"keras2coreml_Dense_ImageNet", "This model uses contrib ops."});
  broken_tests.insert({"keras2coreml_Conv2D_ImageNet", "This model uses contrib ops."});
  broken_tests.insert({"coreml_VGG16_ImageNet", "This model uses contrib ops."});
  broken_tests.insert({"coreml_Resnet50_ImageNet", "This model uses contrib ops."});
  broken_tests.insert({"coreml_Inceptionv3_ImageNet", "This model uses contrib ops."});
  broken_tests.insert({"coreml_FNS-Candy_ImageNet", "This model uses contrib ops."});
  broken_tests.insert({"coreml_AgeNet_ImageNet", "This model uses contrib ops."});
  broken_tests.insert({"keras2coreml_thresholdedrelu_ImageNet_large", "This model uses contrib ops."});
  broken_tests.insert({"keras2coreml_thresholdedrelu_ImageNet_small", "This model uses contrib ops."});
  broken_tests.insert({"keras2coreml_thresholdedrelu_sklearn_load_breast_cancer", "This model uses contrib ops."});
  broken_tests.insert({"thresholdedrelu", "This model uses contrib ops."});
  broken_tests.insert({"thresholdedrelu_default", "This model uses contrib ops."});
  broken_tests.insert({"dynamic_slice_default_axes", "This model uses contrib ops."});
  broken_tests.insert({"thresholdedrelu_example", "This model uses contrib ops."});
  broken_tests.insert({"dynamic_slice_neg failed", "This model uses contrib ops."});
  broken_tests.insert({"dynamic_slice_start_out_of_bounds", "This model uses contrib ops."});
  broken_tests.insert({"dynamic_slice", "This model uses contrib ops."});
  broken_tests.insert({"dynamic_slice_end_out_of_bounds", "This model uses contrib ops."});
  broken_tests.insert({"dynamic_slice_neg", "This model uses contrib ops."});
  broken_tests.insert({"mvn", "This model uses contrib ops.", {"onnx130"}});
  broken_tests.insert({"cdist_float32_euclidean_1000_2000_1", "This model uses contrib ops."});
  broken_tests.insert({"cdist_float32_euclidean_1000_2000_500", "This model uses contrib ops."});
  broken_tests.insert({"cdist_float32_euclidean_1_1_1", "This model uses contrib ops."});
  broken_tests.insert({"cdist_float32_sqeuclidean_1000_2000_1", "This model uses contrib ops."});
  broken_tests.insert({"cdist_float32_sqeuclidean_1000_2000_500", "This model uses contrib ops."});
  broken_tests.insert({"cdist_float32_sqeuclidean_1_1_1", "This model uses contrib ops."});
  broken_tests.insert({"cdist_float64_euclidean_1000_2000_1", "This model uses contrib ops."});
  broken_tests.insert({"cdist_float64_euclidean_1000_2000_500", "This model uses contrib ops."});
  broken_tests.insert({"cdist_float64_euclidean_1_1_1", "This model uses contrib ops."});
  broken_tests.insert({"cdist_float64_sqeuclidean_1000_2000_1", "This model uses contrib ops."});
  broken_tests.insert({"cdist_float64_sqeuclidean_1000_2000_500", "This model uses contrib ops."});
  broken_tests.insert({"cdist_float64_sqeuclidean_1_1_1", "This model uses contrib ops."});
  broken_tests.insert({"keras2coreml_Average_ImageNet", "This model uses contrib ops."});
  broken_tests.insert({"bidaf", "This model uses contrib ops."});
  broken_tests.insert({"fp16_test_tiny_yolov2", "This model uses contrib ops."});
  broken_tests.insert({"fp16_coreml_FNS-Candy", "This model uses contrib ops."});
  broken_tests.insert({"keras2coreml_Repeat_ImageNet", "This model uses contrib ops."});
  broken_tests.insert({"keras2coreml_BiDirectional_ImageNet", "This model uses contrib ops."});
  broken_tests.insert({"fp16_coreml_LinearRegression_NYCTaxi", "This model uses contrib ops."});
  broken_tests.insert({"keras2coreml_Average_ImageNet", "This model uses contrib ops."});
  broken_tests.insert({"keras2coreml_GRU_ImageNet", "This model uses contrib ops."});
  broken_tests.insert({"keras2coreml_SimpleRNN_ImageNet", "This model uses contrib ops."});
  broken_tests.insert({"keras2coreml_Dot_imageNet", "This model uses contrib ops."});
#endif

  std::basic_string<ORTCHAR_T> model_dir;
  (void)GetDirNameFromFilePath(model_path, model_dir);
  std::basic_string<PATH_CHAR_TYPE> test_case_name = GetLastComponent(model_dir);
  if (test_case_name.compare(0, 5, ORT_TSTR("test_")) == 0)
    test_case_name = test_case_name.substr(5);
  {
    BrokenTest t = {ToMBString(test_case_name), ""};
    auto iter = broken_tests.find(t);
    auto model_version = model_info->GetModelVersion();
    if (iter != broken_tests.end() &&
        (model_version == TestModelInfo::unknown_version || iter->broken_versions_.empty() ||
         iter->broken_versions_.find(model_version) != iter->broken_versions_.end())) {
      return;
    }
  }
  bool is_single_node = !model_info->GetNodeName().empty();
  std::vector<ExecutionMode> execution_modes = {ExecutionMode::ORT_SEQUENTIAL};
  if (provider_name == "cpu" && !is_single_node)
    execution_modes.push_back(ExecutionMode::ORT_PARALLEL);

  std::vector<bool> use_single_thread{false};
  // Test the model with intra op threadpool disabled
  if (provider_name == "cpu" && !is_single_node)
    use_single_thread.push_back(true);

  std::unique_ptr<ITestCase> l = CreateOnnxTestCase(ToMBString(test_case_name), std::move(model_info),
                                                    per_sample_tolerance, relative_per_sample_tolerance);
  for (bool is_single_thread : use_single_thread) {
    for (ExecutionMode execution_mode : execution_modes) {
      SessionOptions so;
      if (!is_single_thread)
        so.use_per_session_threads = false;
      else
        so.intra_op_param.thread_pool_size = 1;  // Disable intra op thread pool
      so.execution_mode = execution_mode;
      so.session_logid = ToMBString(test_case_name);
      so.session_log_severity_level = (int)logging::Severity::kERROR;
      InferenceSession session_object(so, (**ort_env).GetEnvironment());
      if (provider_name == "cuda") {
        ASSERT_STATUS_OK(session_object.RegisterExecutionProvider(DefaultCudaExecutionProvider()));
      } else if (provider_name == "dnnl") {
        ASSERT_STATUS_OK(session_object.RegisterExecutionProvider(DefaultDnnlExecutionProvider()));
      } else if (provider_name == "nuphar") {
        ASSERT_STATUS_OK(session_object.RegisterExecutionProvider(DefaultNupharExecutionProvider()));
      } else if (provider_name == "tensorrt") {
        ASSERT_STATUS_OK(session_object.RegisterExecutionProvider(DefaultTensorrtExecutionProvider()));
      } else if (provider_name == "migraphx") {
        ASSERT_STATUS_OK(session_object.RegisterExecutionProvider(DefaultMIGraphXExecutionProvider()));
      } else if (provider_name == "openvino") {
        ASSERT_STATUS_OK(session_object.RegisterExecutionProvider(DefaultOpenVINOExecutionProvider()));
      } else if (provider_name == "nnapi") {
        ASSERT_STATUS_OK(session_object.RegisterExecutionProvider(DefaultNnapiExecutionProvider()));
      } else if (provider_name == "rknpu") {
        ASSERT_STATUS_OK(session_object.RegisterExecutionProvider(DefaultRknpuExecutionProvider()));
      } else if (provider_name == "acl") {
        ASSERT_STATUS_OK(session_object.RegisterExecutionProvider(DefaultAclExecutionProvider()));
      }
      if (provider_name == "armnn") {
        ASSERT_STATUS_OK(session_object.RegisterExecutionProvider(DefaultArmNNExecutionProvider()));
      }

      ASSERT_STATUS_OK(session_object.Load(model_path));
      auto st = session_object.Initialize();
      if (st.Code() == NOT_IMPLEMENTED)
        return;
      ASSERT_TRUE(st.IsOK()) << st.ErrorMessage();
      const size_t data_count = l->GetDataCount();
      for (size_t task_id = 0; task_id != data_count; ++task_id) {
        onnxruntime::test::HeapBuffer holder;
        std::unordered_map<std::string, Ort::Value> feeds;
        l->LoadTestData(task_id, holder, feeds, true);

        std::pair<common::Status, const OutputDefList*> output_meta_data = session_object.GetModelOutputs();
        ASSERT_STATUS_OK(output_meta_data.first);
        // Create output feed
        size_t output_count = output_meta_data.second->size();
        std::vector<std::string> output_names(output_count);
        for (size_t i = 0; i != output_count; ++i) {
          output_names[i] = (*output_meta_data.second)[i]->Name();
        }

        std::vector<OrtValue> output_values(output_count);
        {
          std::unordered_map<std::string, OrtValue> input;
          for (auto& p : feeds) {
            const OrtValue* v = p.second;
            input.emplace(p.first, *v);
          }
          ASSERT_STATUS_OK(session_object.Run(input, output_names, &output_values));
        }

        bool post_procesing = false;
        Status status;
        l->GetPerSampleTolerance(&per_sample_tolerance);
        l->GetRelativePerSampleTolerance(&relative_per_sample_tolerance);
        l->GetPostProcessing(&post_procesing);

        // TODO: if there are no output value files, just skip the validation
        std::unordered_map<std::string, Ort::Value> expected_output_values;
        l->LoadTestData(task_id, holder, expected_output_values, false);

        std::unordered_map<std::string, OrtValue*> name_fetch_output_map;
        std::unordered_map<std::string, const ONNX_NAMESPACE::ValueInfoProto*> name_output_value_info_proto;
        size_t i = 0;
        for (auto& output_name : output_names) {
          // p_fetches is filled in the order of output_names.
          name_fetch_output_map[output_name] = &output_values[i];
          const ONNX_NAMESPACE::ValueInfoProto* infoProto = l->GetOutputInfoFromModel(i);
          if (infoProto != nullptr)
            name_output_value_info_proto.insert(std::make_pair(infoProto->name(), infoProto));
          i++;
        }

        for (auto& output : expected_output_values) {
          const OrtValue* expected_output_value = output.second;
          const std::string& output_name = output.first;
          auto iter = name_fetch_output_map.find(output_name);
          ASSERT_NE(iter, name_fetch_output_map.end());

          OrtValue* actual_output_value = iter->second;
          std::pair<COMPARE_RESULT, std::string> ret =
              CompareOrtValue(*actual_output_value, *expected_output_value, per_sample_tolerance,
                              relative_per_sample_tolerance, post_procesing);
          COMPARE_RESULT compare_result = ret.first;
          ASSERT_EQ(COMPARE_RESULT::SUCCESS, ret.first) << ret.second;

          const ONNX_NAMESPACE::ValueInfoProto* v = name_output_value_info_proto[output_name];
          if (v == nullptr)
            continue;
          ret = VerifyValueInfo(*v, Ort::Unowned<Ort::Value>{actual_output_value});
          compare_result = ret.first;
          ASSERT_EQ(COMPARE_RESULT::SUCCESS, ret.first) << ret.second;

          if (compare_result != COMPARE_RESULT::SUCCESS) {
            break;
          }
        }
      }
    }
  }
}

// TODO: all providers
::std::vector<::std::basic_string<ORTCHAR_T>> GetParameterStrings() {
  std::vector<const ORTCHAR_T*> provider_names;
  provider_names.push_back(ORT_TSTR("cpu"));
#ifdef USE_TENSORRT
  provider_names.push_back(ORT_TSTR("tensorrt"));
#endif
#ifdef USE_MIGRAPHX
  provider_names.push_back(ORT_TSTR("migraphx"));
#endif
#ifdef USE_OPENVINO
  provider_names.push_back(ORT_TSTR("openvino"));
#endif
#ifdef USE_CUDA
  provider_names.push_back(ORT_TSTR("cuda"));
#endif
#ifdef USE_DNNL
  provider_names.push_back(ORT_TSTR("dnnl"));
#endif
#ifdef USE_NUPHAR
  provider_names.push_back(ORT_TSTR("nuphar"));
#endif
// For any non-Android system, NNAPI will only be used for ort model converter
#if defined(USE_NNAPI) && defined(__ANDROID__)
  provider_names.push_back(ORT_TSTR("nnapi"));
#endif
#ifdef USE_RKNPU
  provider_names.push_back(ORT_TSTR("rknpu"));
#endif
#ifdef USE_ACL
  provider_names.push_back(ORT_TSTR("acl"));
#endif
#ifdef USE_ARMNN
  provider_names.push_back(ORT_TSTR("armnn"));
#endif
  std::vector<std::basic_string<ORTCHAR_T>> v;
  // Permanently exclude following tests because ORT support only opset starting from 7,
  // Please make no more changes to the list
  static const ORTCHAR_T* immutable_broken_tests[] = {
      ORT_TSTR("AvgPool1d"),
      ORT_TSTR("AvgPool1d_stride"),
      ORT_TSTR("AvgPool2d"),
      ORT_TSTR("AvgPool2d_stride"),
      ORT_TSTR("AvgPool3d"),
      ORT_TSTR("AvgPool3d_stride"),
      ORT_TSTR("AvgPool3d_stride1_pad0_gpu_input"),
      ORT_TSTR("BatchNorm1d_3d_input_eval"),
      ORT_TSTR("BatchNorm2d_eval"),
      ORT_TSTR("BatchNorm2d_momentum_eval"),
      ORT_TSTR("BatchNorm3d_eval"),
      ORT_TSTR("BatchNorm3d_momentum_eval"),
      ORT_TSTR("GLU"),
      ORT_TSTR("GLU_dim"),
      ORT_TSTR("Linear"),
      ORT_TSTR("PReLU_1d"),
      ORT_TSTR("PReLU_1d_multiparam"),
      ORT_TSTR("PReLU_2d"),
      ORT_TSTR("PReLU_2d_multiparam"),
      ORT_TSTR("PReLU_3d"),
      ORT_TSTR("PReLU_3d_multiparam"),
      ORT_TSTR("PoissonNLLLLoss_no_reduce"),
      ORT_TSTR("Softsign"),
      ORT_TSTR("operator_add_broadcast"),
      ORT_TSTR("operator_add_size1_broadcast"),
      ORT_TSTR("operator_add_size1_right_broadcast"),
      ORT_TSTR("operator_add_size1_singleton_broadcast"),
      ORT_TSTR("operator_addconstant"),
      ORT_TSTR("operator_addmm"),
      ORT_TSTR("operator_basic"),
      ORT_TSTR("operator_mm"),
      ORT_TSTR("operator_non_float_params"),
      ORT_TSTR("operator_params"),
      ORT_TSTR("operator_pow"),
  };

  static const ORTCHAR_T* cuda_flaky_tests[] = {
      ORT_TSTR("fp16_inception_v1"),
      ORT_TSTR("fp16_shufflenet"),
      ORT_TSTR("fp16_tiny_yolov2"),
      ORT_TSTR("candy"),
      ORT_TSTR("tinyyolov3"),
      ORT_TSTR("mlperf_ssd_mobilenet_300"),
      ORT_TSTR("mlperf_ssd_resnet34_1200"),
      ORT_TSTR("tf_inception_v1"),
      ORT_TSTR("faster_rcnn"),
      ORT_TSTR("split_zero_size_splits"),
      ORT_TSTR("convtranspose_3d"),
      ORT_TSTR("fp16_test_tiny_yolov2-Candy"),
      ORT_TSTR("fp16_coreml_FNS-Candy"),
      ORT_TSTR("fp16_test_tiny_yolov2"),
      ORT_TSTR("fp16_test_shufflenet")};
  static const ORTCHAR_T* openvino_disabled_tests[] = {ORT_TSTR("tf_mobilenet_v1_1.0_224"),
<<<<<<< HEAD
=======
                                                       ORT_TSTR("bertsquad"),
>>>>>>> d46dbeaf
                                                       ORT_TSTR("yolov3"),
                                                       ORT_TSTR("LSTM_Seq_lens_unpacked"),
                                                       ORT_TSTR("tinyyolov3"),
                                                       ORT_TSTR("faster_rcnn"),
                                                       ORT_TSTR("mask_rcnn"),
                                                       ORT_TSTR("coreml_FNS-Candy_ImageNet"),
                                                       ORT_TSTR("tf_mobilenet_v2_1.0_224"),
                                                       ORT_TSTR("tf_mobilenet_v2_1.4_224"),
                                                       ORT_TSTR("operator_permute2"),
                                                       ORT_TSTR("operator_repeat"),
                                                       ORT_TSTR("operator_repeat_dim_overflow"),
                                                       ORT_TSTR("mlperf_ssd_resnet34_1200"),
                                                       ORT_TSTR("candy"),
                                                       ORT_TSTR("cntk_simple_seg"),
                                                       ORT_TSTR("GPT2_LM_HEAD"),
                                                       ORT_TSTR("negative_log_likelihood_loss_input_shape_is_NCd1d2d3d4d5_mean_weight"),
                                                       ORT_TSTR("negative_log_likelihood_loss_input_shape_is_NCd1d2d3d4d5_mean_weight_expanded"),
                                                       ORT_TSTR("negative_log_likelihood_loss_input_shape_is_NCd1d2d3d4d5_none_no_weight"),
                                                       ORT_TSTR("negative_log_likelihood_loss_input_shape_is_NCd1d2d3d4d5_none_no_weight_expanded"),
                                                       ORT_TSTR("softmax_cross_entropy_input_shape_is_NCd1d2d3d4d5_mean_weight"),
                                                       ORT_TSTR("softmax_cross_entropy_input_shape_is_NCd1d2d3d4d5_mean_weight_expanded"),
                                                       ORT_TSTR("softmax_cross_entropy_input_shape_is_NCd1d2d3d4d5_mean_weight_log_prob"),
                                                       ORT_TSTR("softmax_cross_entropy_input_shape_is_NCd1d2d3d4d5_mean_weight_log_prob_expanded"),
                                                       ORT_TSTR("softmax_cross_entropy_input_shape_is_NCd1d2d3d4d5_none_no_weight"),
                                                       ORT_TSTR("softmax_cross_entropy_input_shape_is_NCd1d2d3d4d5_none_no_weight_expanded"),
                                                       ORT_TSTR("softmax_cross_entropy_input_shape_is_NCd1d2d3d4d5_none_no_weight_log_prob"),
                                                       ORT_TSTR("softmax_cross_entropy_input_shape_is_NCd1d2d3d4d5_none_no_weight_log_prob_expanded")};
  static const ORTCHAR_T* dml_disabled_tests[] = {ORT_TSTR("mlperf_ssd_resnet34_1200"),
                                                  ORT_TSTR("mlperf_ssd_mobilenet_300"), ORT_TSTR("mask_rcnn"),
                                                  ORT_TSTR("faster_rcnn"), ORT_TSTR("tf_pnasnet_large"),
                                                  ORT_TSTR("zfnet512"), ORT_TSTR("keras2coreml_Dense_ImageNet")};
  static const ORTCHAR_T* dnnl_disabled_tests[] = {ORT_TSTR("densenet121"), ORT_TSTR("resnet18v2"),
                                                   ORT_TSTR("resnet34v2"), ORT_TSTR("resnet50v2"),
                                                   ORT_TSTR("resnet101v2"),
                                                   ORT_TSTR("resnet101v2"), ORT_TSTR("vgg19"),
                                                   ORT_TSTR("tf_inception_resnet_v2"), ORT_TSTR("tf_inception_v1"),
                                                   ORT_TSTR("tf_inception_v3"), ORT_TSTR("tf_inception_v4"),
                                                   ORT_TSTR("tf_mobilenet_v1_1.0_224"),
                                                   ORT_TSTR("tf_mobilenet_v2_1.0_224"),
                                                   ORT_TSTR("tf_mobilenet_v2_1.4_224"), ORT_TSTR("tf_nasnet_large"),
                                                   ORT_TSTR("tf_pnasnet_large"), ORT_TSTR("tf_resnet_v1_50"),
                                                   ORT_TSTR("tf_resnet_v1_101"), ORT_TSTR("tf_resnet_v1_101"),
                                                   ORT_TSTR("tf_resnet_v2_101"), ORT_TSTR("tf_resnet_v2_152"),
                                                   ORT_TSTR("batchnorm_example_training_mode"),
                                                   ORT_TSTR("batchnorm_epsilon_training_mode"),
                                                   ORT_TSTR("mobilenetv2-1.0"),
                                                   ORT_TSTR("candy"),
                                                   ORT_TSTR("range_float_type_positive_delta_expanded"),
                                                   ORT_TSTR("range_int32_type_negative_delta_expanded"),
                                                   ORT_TSTR("averagepool_2d_ceil"),
                                                   ORT_TSTR("maxpool_2d_ceil"),
                                                   ORT_TSTR("maxpool_2d_dilations"),
                                                   ORT_TSTR("mlperf_ssd_resnet34_1200"),
                                                   ORT_TSTR("convtranspose_1d"),
                                                   ORT_TSTR("convtranspose_3d"),
                                                   ORT_TSTR("maxpool_2d_uint8")};
  static const ORTCHAR_T* tensorrt_disabled_tests[] = {
      ORT_TSTR("udnie"), ORT_TSTR("rain_princess"),
      ORT_TSTR("pointilism"), ORT_TSTR("mosaic"),
      ORT_TSTR("LSTM_Seq_lens_unpacked"),
      ORT_TSTR("cgan"), ORT_TSTR("candy"),
      ORT_TSTR("tinyyolov3"), ORT_TSTR("yolov3"),
      ORT_TSTR("mlperf_ssd_resnet34_1200"), ORT_TSTR("mlperf_ssd_mobilenet_300"),
      ORT_TSTR("mask_rcnn"),
      ORT_TSTR("faster_rcnn"),
      ORT_TSTR("fp16_shufflenet"),
      ORT_TSTR("fp16_inception_v1"),
      ORT_TSTR("fp16_tiny_yolov2"),
      ORT_TSTR("tf_inception_v3"),
      ORT_TSTR("tf_mobilenet_v1_1.0_224"),
      ORT_TSTR("tf_mobilenet_v2_1.0_224"),
      ORT_TSTR("tf_mobilenet_v2_1.4_224"),
      ORT_TSTR("tf_resnet_v1_101"),
      ORT_TSTR("tf_resnet_v1_152"),
      ORT_TSTR("tf_resnet_v1_50"),
      ORT_TSTR("tf_resnet_v2_101"),
      ORT_TSTR("tf_resnet_v2_152"),
      ORT_TSTR("tf_resnet_v2_50"),
      ORT_TSTR("convtranspose_1d"),
      ORT_TSTR("convtranspose_3d"),
      ORT_TSTR("conv_with_strides_and_asymmetric_padding"),
      ORT_TSTR("conv_with_strides_padding"),
      ORT_TSTR("size")  //INVALID_ARGUMENT: Cannot find binding of given name: x
  };
  for (const ORTCHAR_T* provider_name : provider_names) {
    std::unordered_set<std::basic_string<ORTCHAR_T>> all_disabled_tests(std::begin(immutable_broken_tests),
                                                                        std::end(immutable_broken_tests));
    if (CompareCString(provider_name, ORT_TSTR("cuda")) == 0) {
      all_disabled_tests.insert(std::begin(cuda_flaky_tests), std::end(cuda_flaky_tests));
    } else if (CompareCString(provider_name, ORT_TSTR("dml")) == 0) {
      all_disabled_tests.insert(std::begin(dml_disabled_tests), std::end(dml_disabled_tests));
    } else if (CompareCString(provider_name, ORT_TSTR("dnnl")) == 0) {
      // these models run but disabled tests to keep memory utilization low
      // This will be removed after LRU implementation
      all_disabled_tests.insert(std::begin(dnnl_disabled_tests), std::end(dnnl_disabled_tests));
    } else if (CompareCString(provider_name, ORT_TSTR("tensorrt")) == 0) {
      // these models run but disabled tests to keep memory utilization low
      // This will be removed after LRU implementation
      all_disabled_tests.insert(std::begin(tensorrt_disabled_tests), std::end(tensorrt_disabled_tests));
    } else if (CompareCString(provider_name, ORT_TSTR("openvino")) == 0) {
      // these models run but disabled tests to keep memory utilization low
      // This will be removed after LRU implementation
      all_disabled_tests.insert(std::begin(openvino_disabled_tests), std::end(openvino_disabled_tests));
    }
 
#if !defined(__amd64__) && !defined(_M_AMD64)
    // out of memory
    static const ORTCHAR_T* x86_disabled_tests[] = {ORT_TSTR("BERT_Squad"),
                                                    ORT_TSTR("bvlc_alexnet"),
                                                    ORT_TSTR("bvlc_reference_caffenet"),
                                                    ORT_TSTR("coreml_VGG16_ImageNet"),
                                                    ORT_TSTR("faster_rcnn"),
                                                    ORT_TSTR("GPT2"),
                                                    ORT_TSTR("GPT2_LM_HEAD"),
                                                    ORT_TSTR("keras_lotus_resnet3D"),
                                                    ORT_TSTR("mlperf_ssd_resnet34_1200"),
                                                    ORT_TSTR("mask_rcnn_keras"),
                                                    ORT_TSTR("mask_rcnn"),
                                                    ORT_TSTR("ssd"),
                                                    ORT_TSTR("vgg19"),
                                                    ORT_TSTR("zfnet512")};
    all_disabled_tests.insert(std::begin(x86_disabled_tests), std::end(x86_disabled_tests));
#endif

    std::vector<std::basic_string<ORTCHAR_T>> paths;
#if defined(NDEBUG) || defined(RUN_MODELTEST_IN_DEBUG_MODE)
#ifdef _WIN32
    paths.push_back(ORT_TSTR("..\\models"));
#else
    paths.push_back(ORT_TSTR("../models"));
#endif
#endif

// TENSORRT has too many test failures in the single node tests
#if !defined(_WIN32) && !defined(USE_TENSORRT)
    paths.push_back("/data/onnx");
#endif
    while (!paths.empty()) {
      std::basic_string<ORTCHAR_T> node_data_root_path = paths.back();
      paths.pop_back();
      std::basic_string<ORTCHAR_T> my_dir_name = GetLastComponent(node_data_root_path);
      ORT_TRY {
        LoopDir(node_data_root_path, [&](const ORTCHAR_T* filename, OrtFileType f_type) -> bool {
          if (filename[0] == ORT_TSTR('.'))
            return true;
          if (f_type == OrtFileType::TYPE_DIR) {
            std::basic_string<PATH_CHAR_TYPE> p = ConcatPathComponent<PATH_CHAR_TYPE>(node_data_root_path, filename);
            paths.push_back(p);
            return true;
          }
          std::basic_string<PATH_CHAR_TYPE> filename_str = filename;
          if (!HasExtensionOf(filename_str, ORT_TSTR("onnx")))
            return true;

          std::basic_string<PATH_CHAR_TYPE> test_case_name = my_dir_name;
          if (test_case_name.compare(0, 5, ORT_TSTR("test_")) == 0)
            test_case_name = test_case_name.substr(5);
          if (all_disabled_tests.find(test_case_name) != all_disabled_tests.end())
            return true;

#ifdef DISABLE_ML_OPS
          auto starts_with = [](const std::basic_string<PATH_CHAR_TYPE>& find_in,
                                const std::basic_string<PATH_CHAR_TYPE>& find_what) {
            return find_in.compare(0, find_what.size(), find_what) == 0;
          };
          if (starts_with(test_case_name, ORT_TSTR("XGBoost_")) || starts_with(test_case_name, ORT_TSTR("coreml_")) ||
              starts_with(test_case_name, ORT_TSTR("scikit_")) || starts_with(test_case_name, ORT_TSTR("libsvm_"))) {
            return true;
          }
#endif
          std::basic_string<PATH_CHAR_TYPE> p = ConcatPathComponent<PATH_CHAR_TYPE>(node_data_root_path, filename_str);
          std::basic_string<PATH_CHAR_TYPE> r = provider_name;
          r.append(ORT_TSTR("_")).append(p);
          v.emplace_back(r);
          return true;
        });
      }
      ORT_CATCH(const std::exception&) {
      }  // ignore non-exist dir
    }
  }
  return v;
}

INSTANTIATE_TEST_SUITE_P(ModelTests, ModelTest, testing::ValuesIn(GetParameterStrings()));

}  // namespace test
}  // namespace onnxruntime<|MERGE_RESOLUTION|>--- conflicted
+++ resolved
@@ -654,10 +654,7 @@
       ORT_TSTR("fp16_test_tiny_yolov2"),
       ORT_TSTR("fp16_test_shufflenet")};
   static const ORTCHAR_T* openvino_disabled_tests[] = {ORT_TSTR("tf_mobilenet_v1_1.0_224"),
-<<<<<<< HEAD
-=======
                                                        ORT_TSTR("bertsquad"),
->>>>>>> d46dbeaf
                                                        ORT_TSTR("yolov3"),
                                                        ORT_TSTR("LSTM_Seq_lens_unpacked"),
                                                        ORT_TSTR("tinyyolov3"),
