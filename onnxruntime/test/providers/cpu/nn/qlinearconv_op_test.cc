--- conflicted
+++ resolved
@@ -96,41 +96,7 @@
   test.Run(OpTester::ExpectResult::kExpectSuccess, "", excluded_provider_types);
 }
 
-<<<<<<< HEAD
-TEST(ConvTest, QLinearConvSimple2DTest) {
-  OpTester test("QLinearConv", 10);
-
-  std::vector<uint8_t> X = {110, 35, 111, 107, 5, 79, 103, 5, 12, 123, 34, 40, 41, 102, 33, 117, 109, 73, 51, 123, 6, 126, 56, 111, 111};
-  std::vector<int64_t> X_shape = {1, 1, 5, 5};
-
-  std::vector<uint8_t> W = {1, 1, 1, 1, 1, 1, 1, 1, 1, 1, 1, 1, 1, 1, 1, 1};
-  std::vector<int64_t> W_shape = {1, 1, 4, 4};
-
-  std::vector<uint8_t> expected_vals = {10, 9, 9, 10};
-  std::vector<int64_t> Y_shape = {1, 1, 2, 2};
-
-  test.AddInput<uint8_t>("x", X_shape, X);
-  test.AddInput<float>("x_scale", {}, {1});
-  test.AddInput<uint8_t>("x_zero_point", {}, {0});
-
-  test.AddInput<uint8_t>("w", W_shape, W);
-  test.AddInput<float>("w_scale", {}, {1});
-  test.AddInput<uint8_t>("w_zero_point", {}, {0});
-
-  test.AddInput<float>("y_scale", {}, {128});
-  test.AddInput<uint8_t>("y_zero_point", {}, {0});
-
-  test.AddInput<int32_t>("B", {1}, {100});
-
-  test.AddOutput<uint8_t>("y", Y_shape, expected_vals);
-
-  test.Run();
-}
-
-TEST(QLinearConvTest, Conv2DTest) {
-=======
 void RunConv2DTest(bool all_input_initializer_except_x) {
->>>>>>> a7ce5b2b
   QuantizedTensor X({0.45246148109436035f, 0.15498268604278564f, 0.11199361085891724f, -0.39421093463897705f,
                      0.2626858949661255f, 0.13414543867111206f, -0.27184486389160156f, -0.43028733134269714f,
                      -0.26825493574142456f, 0.3893144130706787f, -0.13631996512413025f, -0.009590476751327515f,
@@ -169,6 +135,36 @@
                     all_input_initializer_except_x);
 }
 
+TEST(ConvTest, QLinearConvSimple2DTest) {
+  OpTester test("QLinearConv", 10);
+
+  std::vector<uint8_t> X = {110, 35, 111, 107, 5, 79, 103, 5, 12, 123, 34, 40, 41, 102, 33, 117, 109, 73, 51, 123, 6, 126, 56, 111, 111};
+  std::vector<int64_t> X_shape = {1, 1, 5, 5};
+
+  std::vector<uint8_t> W = {1, 1, 1, 1, 1, 1, 1, 1, 1, 1, 1, 1, 1, 1, 1, 1};
+  std::vector<int64_t> W_shape = {1, 1, 4, 4};
+
+  std::vector<uint8_t> expected_vals = {10, 9, 9, 10};
+  std::vector<int64_t> Y_shape = {1, 1, 2, 2};
+
+  test.AddInput<uint8_t>("x", X_shape, X);
+  test.AddInput<float>("x_scale", {}, {1});
+  test.AddInput<uint8_t>("x_zero_point", {}, {0});
+
+  test.AddInput<uint8_t>("w", W_shape, W);
+  test.AddInput<float>("w_scale", {}, {1});
+  test.AddInput<uint8_t>("w_zero_point", {}, {0});
+
+  test.AddInput<float>("y_scale", {}, {128});
+  test.AddInput<uint8_t>("y_zero_point", {}, {0});
+
+  test.AddInput<int32_t>("B", {1}, {100});
+
+  test.AddOutput<uint8_t>("y", Y_shape, expected_vals);
+
+  test.Run();
+}
+
 TEST(QLinearConvTest, Conv2DTest) {
   RunConv2DTest(false);
 }
