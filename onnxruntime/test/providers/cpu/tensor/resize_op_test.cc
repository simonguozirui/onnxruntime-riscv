--- conflicted
+++ resolved
@@ -8,11 +8,7 @@
 namespace onnxruntime {
 namespace test {
 TEST(ResizeOpTest, ResizeOpLinearDownSampleTest_tf_crop_and_resize) {
-<<<<<<< HEAD
-  OpTester test("Resize", 11);
-=======
-  OpTester test("Resize", 13);
->>>>>>> d46dbeaf
+  OpTester test("Resize", 13);
   std::vector<float> roi{0.4f, 0.6f, 0.6f, 0.8f};
   std::vector<float> scales{};
   std::vector<int64_t> sizes{3, 3};
@@ -70,11 +66,7 @@
 }
 
 TEST(ResizeOpTest, ResizeOpLinearDownSampleTest_4DBilinear) {
-<<<<<<< HEAD
-  OpTester test("Resize", 11);
-=======
-  OpTester test("Resize", 13);
->>>>>>> d46dbeaf
+  OpTester test("Resize", 13);
   std::vector<float> roi{};
   std::vector<float> scales{1.0f, 1.0f, 0.6f, 0.6f};
 
@@ -106,11 +98,7 @@
 TEST(ResizeOpTest, ResizeOpLinearDownSampleTest_4DBilinear1) {
   // To test NNAPI EP, we need the sclaes/sizes to be in initializers
   auto run_test = [](bool scales_in_initializer) {
-<<<<<<< HEAD
-    OpTester test("Resize", 11);
-=======
     OpTester test("Resize", 13);
->>>>>>> d46dbeaf
     std::vector<float> roi{};
     std::vector<float> scales{1.0f, 1.0f, 0.5f, 0.5f};
 
@@ -138,11 +126,7 @@
 TEST(ResizeOpTest, ResizeOpLinearDownSampleTest_4DBilinear1_WithSizes) {
   // To test NNAPI EP, we need the sclaes/sizes to be in initializers
   auto run_test = [](bool scales_and_sizes_in_initializer) {
-<<<<<<< HEAD
-    OpTester test("Resize", 11);
-=======
     OpTester test("Resize", 13);
->>>>>>> d46dbeaf
     std::vector<float> roi{};
     std::vector<float> scales{};
     const int64_t N = 1, C = 1, H = 2, W = 4;
@@ -166,46 +150,6 @@
 
   run_test(false);
   run_test(true);
-<<<<<<< HEAD
-}
-
-TEST(ResizeOpTest, ResizeOpLinearDownSampleTest_4DBilinear_align_corners) {
-  // To test NNAPI EP, we need the sclaes/sizes to be in initializers
-  auto run_test = [](bool scales_in_initializer) {
-    OpTester test("Resize", 11);
-    std::vector<float> roi{};
-    std::vector<float> scales{1.0f, 1.0f, 0.6f, 0.6f};
-
-    test.AddAttribute("mode", "linear");
-    test.AddAttribute("coordinate_transformation_mode", "align_corners");
-
-    const int64_t N = 1, C = 1, H = 2, W = 4;
-    std::vector<float> X = {
-        1.0f, 2.0f, 3.0f, 4.0f,
-        5.0f, 6.0f, 7.0f, 8.0f};
-
-    test.AddInput<float>("X", {N, C, H, W}, X);
-    test.AddInput<float>("roi", {0}, roi);
-    test.AddInput<float>("scales", {4}, scales, scales_in_initializer);
-
-    std::vector<float> Y = {1.0f, 4.0f};
-
-    test.AddOutput<float>("Y", {N, C, static_cast<int64_t>(H * scales[2]), static_cast<int64_t>(W * scales[3])}, Y);
-    test.Run();
-  };
-
-  run_test(false);
-
-#ifdef USE_NNAPI
-  // NNAPI will need the scales as an initializer
-  // Also tensor RT EP will fail if scales is an initializer but will pass if it is not
-  run_test(true);
-#endif
-}
-
-TEST(ResizeOpTest, ResizeOpLinearDownSampleTest_2DBilinear_pytorch_half_pixel) {
-  OpTester test("Resize", 11);
-=======
 }
 
 TEST(ResizeOpTest, ResizeOpLinearDownSampleTest_4DBilinear_align_corners) {
@@ -244,7 +188,6 @@
 
 TEST(ResizeOpTest, ResizeOpLinearDownSampleTest_2DBilinear_pytorch_half_pixel) {
   OpTester test("Resize", 13);
->>>>>>> d46dbeaf
   std::vector<float> roi{};
   std::vector<float> scales{};
   std::vector<int64_t> sizes{3, 1};
@@ -274,11 +217,7 @@
 TEST(ResizeOpTest, ResizeOpLinearUpSampleTest_4DBilinear_asymmetric) {
   // To test NNAPI EP, we need the sclaes/sizes to be in initializers
   auto run_test = [](bool scales_in_initializer) {
-<<<<<<< HEAD
-    OpTester test("Resize", 11);
-=======
     OpTester test("Resize", 13);
->>>>>>> d46dbeaf
     std::vector<float> roi{};
     std::vector<float> scales{1.0f, 1.0f, 2.0f, 4.0f};
 
@@ -316,11 +255,7 @@
 }
 
 TEST(ResizeOpTest, ResizeOpLinearUpSampleTest_2DBilinear_align_corners) {
-<<<<<<< HEAD
-  OpTester test("Resize", 11);
-=======
-  OpTester test("Resize", 13);
->>>>>>> d46dbeaf
+  OpTester test("Resize", 13);
   std::vector<float> roi{};
   std::vector<float> scales{2.0f, 4.0f};
   test.AddAttribute("mode", "linear");
@@ -345,11 +280,7 @@
 }
 
 TEST(ResizeOpTest, ResizeOpLinearDownSampleTest_3DTrilinear_pytorch_half_pixel) {
-<<<<<<< HEAD
-  OpTester test("Resize", 11);
-=======
-  OpTester test("Resize", 13);
->>>>>>> d46dbeaf
+  OpTester test("Resize", 13);
   std::vector<float> roi{};
   std::vector<float> scales{};
   std::vector<int64_t> sizes{1, 3, 1};
@@ -364,8 +295,6 @@
       5.0f, 6.0f, 7.0f, 8.0f,
       9.0f, 10.0f, 11.0f, 12.0f,
       13.0f, 14.0f, 15.0f, 16.0f,
-<<<<<<< HEAD
-=======
 
       1.0f, 2.0f, 3.0f, 4.0f,
       5.0f, 6.0f, 7.0f, 8.0f,
@@ -453,88 +382,15 @@
   std::vector<float> X = {
       1.0f, 2.0f, 3.0f, 4.0f,
       5.0f, 6.0f, 7.0f, 8.0f};
->>>>>>> d46dbeaf
-
-      1.0f, 2.0f, 3.0f, 4.0f,
-      5.0f, 6.0f, 7.0f, 8.0f,
-      9.0f, 10.0f, 11.0f, 12.0f,
-      13.0f, 14.0f, 15.0f, 16.0f};
-
-  test.AddInput<float>("X", {D, H, W}, X);
-  test.AddInput<float>("roi", {0}, roi);
-  test.AddInput<float>("scales", {0}, scales);
-  test.AddInput<int64_t>("sizes", {3}, sizes);
-
-<<<<<<< HEAD
-  std::vector<float> Y = {1.6666666f, 7.0f, 12.333333f};
-
-  test.AddOutput<float>("Y", {sizes[0], sizes[1], sizes[2]}, Y);
-  test.Run(OpTester::ExpectResult::kExpectSuccess, "", {kTensorrtExecutionProvider});  // TensorRT: results mismatch
-}
-
-TEST(ResizeOpTest, ResizeOpLinearUpSampleTest_5DTrilinear_pytorch_half_pixel) {
-  OpTester test("Resize", 11);
-  std::vector<float> roi{};
-  std::vector<float> scales{1.0f, 1.0f, 2.0f, 2.0f, 1.0f};
-
-  test.AddAttribute("mode", "linear");
-  test.AddAttribute("coordinate_transformation_mode", "pytorch_half_pixel");
-
-  const int64_t N = 1, C = 2, D = 2, H = 1, W = 2;
-
-  std::vector<float> X = {
-      1.0f, 2.0f, 1.0f, 2.0f, 1.0f, 2.0f, 1.0f, 2.0f};
-
-  test.AddInput<float>("X", {N, C, D, H, W}, X);
-  test.AddInput<float>("roi", {0}, roi);
-  test.AddInput<float>("scales", {5}, scales);
-
-  std::vector<float> Y = {1.0f, 2.0f, 1.0f, 2.0f, 1.0f, 2.0f, 1.0f, 2.0f,
-                          1.0f, 2.0f, 1.0f, 2.0f, 1.0f, 2.0f, 1.0f, 2.0f,
-                          1.0f, 2.0f, 1.0f, 2.0f, 1.0f, 2.0f, 1.0f, 2.0f,
-                          1.0f, 2.0f, 1.0f, 2.0f, 1.0f, 2.0f, 1.0f, 2.0f};
-
-  test.AddOutput<float>("Y", {1, 2, 4, 2, 2}, Y);
-  test.Run(OpTester::ExpectResult::kExpectSuccess, "", {kTensorrtExecutionProvider});  // TensorRT: results mismatch
-}
-
-TEST(ResizeOpTest, ResizeOpLinearScalesNoOpTest) {
-  // To test NNAPI EP, we need the sclaes/sizes to be in initializers
-  auto run_test = [](bool scales_in_initializer) {
-    OpTester test("Resize", 11);
-    std::vector<float> roi{};
-    std::vector<float> scales{1.0f, 1.0f, 1.0f, 1.0f};
-    test.AddAttribute("mode", "linear");
-
-    const int64_t N = 2, C = 1, H = 2, W = 2;
-    std::vector<float> X = {1.0f, 3.0f,
-                            4.0f, 8.0f,
-
-                            6.0f, 2.0f,
-                            7.0f, 11.0f};
-
-    test.AddInput<float>("X", {N, C, H, W}, X);
-    test.AddInput<float>("roi", {0}, roi);
-    test.AddInput<float>("scales", {4}, scales, scales_in_initializer);
-
-    std::vector<float> Y = {1.0f, 3.0f,
-                            4.0f, 8.0f,
-
-                            6.0f, 2.0f,
-                            7.0f, 11.0f};
-
-    test.AddOutput<float>("Y", {N, C, H, W}, Y);
-    test.Run();
-  };
-
-  run_test(false);
-  run_test(true);
-=======
+
+  test.AddInput<float>("X", {N, C, H, W}, X);
+  test.AddInput<float>("roi", {0}, roi);
+  test.AddInput<float>("scales", {4}, scales);
+
   std::vector<float> Y = {1.0f, 3.0f};
 
   test.AddOutput<float>("Y", {N, C, static_cast<int64_t>(H * scales[2]), static_cast<int64_t>(W * scales[3])}, Y);
   test.Run();
->>>>>>> d46dbeaf
 }
 
 TEST(ResizeOpTest, ResizeOpNearestDownSampleTest_Opset12) {
@@ -786,11 +642,7 @@
 }
 
 TEST(ResizeOpTest, ResizeOpNearest_OneToOneMappingBetweenInputAndOutputDataDims) {
-<<<<<<< HEAD
-  OpTester test("Resize", 11);
-=======
   OpTester test("Resize", 12);  // tf_half_pixel_for_nn is deprecated since opset 13
->>>>>>> d46dbeaf
 
   std::vector<float> roi{};
   // There is one-to-one mapping in the outermost dim.
