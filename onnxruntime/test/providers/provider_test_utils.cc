--- conflicted
+++ resolved
@@ -687,13 +687,6 @@
     FillFeedsAndOutputNames(feeds, output_names);
     // Run the model
     static const std::string all_provider_types[] = {
-<<<<<<< HEAD
-        kCpuExecutionProvider, kCudaExecutionProvider,
-        kDnnlExecutionProvider, kNGraphExecutionProvider,
-        kNupharExecutionProvider, kTensorrtExecutionProvider,
-        kOpenVINOExecutionProvider, kDmlExecutionProvider,
-        kAclExecutionProvider, kSystolicExecutionProvider,
-=======
         kCpuExecutionProvider,
         kCudaExecutionProvider,
         kDnnlExecutionProvider,
@@ -702,8 +695,8 @@
         kTensorrtExecutionProvider,
         kOpenVINOExecutionProvider,
         kDmlExecutionProvider,
+        kSystolicExecutionProvider,
         kAclExecutionProvider,
->>>>>>> accffded
     };
 
     bool has_run = false;
