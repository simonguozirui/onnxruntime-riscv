// Copyright (c) Microsoft Corporation. All rights reserved.
// Licensed under the MIT License.

#include "command_args_parser.h"

#include <string.h>
#include <iostream>

// Windows Specific
#ifdef _WIN32
#include "getopt.h"
#include "windows.h"
#else
#include <unistd.h>
#endif

#include <core/graph/constants.h>
#include <core/platform/path_lib.h>
#include <core/optimizer/graph_transformer_level.h>

#include "test_configuration.h"

namespace onnxruntime {
namespace perftest {

/*static*/ void CommandLineParser::ShowUsage() {
  printf(
      "perf_test [options...] model_path [result_file]\n"
      "Options:\n"
      "\t-m [test_mode]: Specifies the test mode. Value could be 'duration' or 'times'.\n"
      "\t\tProvide 'duration' to run the test for a fix duration, and 'times' to repeated for a certain times. \n"
      "\t-M: Disable memory pattern.\n"
      "\t-A: Disable memory arena\n"
      "\t-I: Generate tensor input binding (Free dimensions are treated as 1.)\n"
      "\t-c [parallel runs]: Specifies the (max) number of runs to invoke simultaneously. Default:1.\n"
<<<<<<< HEAD
      "\t-e [cpu|systolic|cuda|dnnl|tensorrt|ngraph|openvino|nuphar|dml|acl]: Specifies the provider 'cpu','cuda','dnnl','tensorrt', "
      "'ngraph', 'openvino', 'nuphar', 'dml' or 'acl'. "
=======
      "\t-e [cpu|cuda|dnnl|tensorrt|openvino|nuphar|dml|acl]: Specifies the provider 'cpu','cuda','dnnl','tensorrt', "
      "'openvino', 'nuphar', 'dml' or 'acl'. "
>>>>>>> d46dbeaf
      "Default:'cpu'.\n"
      "\t-b [tf|ort]: backend to use. Default:ort\n"
      "\t-r [repeated_times]: Specifies the repeated times if running in 'times' test mode.Default:1000.\n"
      "\t-t [seconds_to_run]: Specifies the seconds to run for 'duration' mode. Default:600.\n"
      "\t-p [profile_file]: Specifies the profile name to enable profiling and dump the profile data to the file.\n"
      "\t-s: Show statistics result, like P75, P90. If no result_file provided this defaults to on.\n"
      "\t-v: Show verbose information.\n"
      "\t-x [intra_op_num_threads]: Sets the number of threads used to parallelize the execution within nodes, A value of 0 means ORT will pick a default. Must >=0.\n"
      "\t-y [inter_op_num_threads]: Sets the number of threads used to parallelize the execution of the graph (across nodes), A value of 0 means ORT will pick a default. Must >=0.\n"
      "\t-P: Use parallel executor instead of sequential executor.\n"
      "\t-o [optimization level]: Default is 1. Valid values are 0 (disable), 1 (basic), 2 (extended), 99 (all).\n"
      "\t\tPlease see onnxruntime_c_api.h (enum GraphOptimizationLevel) for the full list of all optimization levels.\n"
      "\t-u [optimized_model_path]: Specify the optimized model path for saving.\n"
      "\t-d [cudnn_conv_algorithm]: Specify CUDNN convolution algothrithms: 0(benchmark), 1(heuristic), 2(default). \n"
      "\t-q: [CUDA only] use separate stream for copy. \n"
<<<<<<< HEAD
=======
      "\t-z: Set denormal as zero. When turning on this option reduces latency dramatically, a model may have denormals.\n"
>>>>>>> d46dbeaf
      "\t-h: help\n");
}

/*static*/ bool CommandLineParser::ParseArguments(PerformanceTestConfig& test_config, int argc, ORTCHAR_T* argv[]) {
  int ch;
<<<<<<< HEAD
  while ((ch = getopt(argc, argv, ORT_TSTR("b:m:e:r:t:p:x:y:c:d:o:u:AMPIvhsq"))) != -1) {
=======
  while ((ch = getopt(argc, argv, ORT_TSTR("b:m:e:r:t:p:x:y:c:d:o:u:AMPIvhsqz"))) != -1) {
>>>>>>> d46dbeaf
    switch (ch) {
      case 'm':
        if (!CompareCString(optarg, ORT_TSTR("duration"))) {
          test_config.run_config.test_mode = TestMode::kFixDurationMode;
        } else if (!CompareCString(optarg, ORT_TSTR("times"))) {
          test_config.run_config.test_mode = TestMode::KFixRepeatedTimesMode;
        } else {
          return false;
        }
        break;
      case 'b':
        test_config.backend = optarg;
        break;
      case 'p':
        test_config.run_config.profile_file = optarg;
        break;
      case 'M':
        test_config.run_config.enable_memory_pattern = false;
        break;
      case 'A':
        test_config.run_config.enable_cpu_mem_arena = false;
        break;
      case 'e':
        if (!CompareCString(optarg, ORT_TSTR("cpu"))) {
          test_config.machine_config.provider_type_name = onnxruntime::kCpuExecutionProvider;
        } else if (!CompareCString(optarg, ORT_TSTR("cuda"))) {
          test_config.machine_config.provider_type_name = onnxruntime::kCudaExecutionProvider;
        } else if (!CompareCString(optarg, ORT_TSTR("dnnl"))) {
          test_config.machine_config.provider_type_name = onnxruntime::kDnnlExecutionProvider;
        } else if (!CompareCString(optarg, ORT_TSTR("openvino"))) {
          test_config.machine_config.provider_type_name = onnxruntime::kOpenVINOExecutionProvider;
          test_config.run_config.optimization_level = ORT_DISABLE_ALL;
        } else if (!CompareCString(optarg, ORT_TSTR("tensorrt"))) {
          test_config.machine_config.provider_type_name = onnxruntime::kTensorrtExecutionProvider;
        } else if (!CompareCString(optarg, ORT_TSTR("nnapi"))) {
          test_config.machine_config.provider_type_name = onnxruntime::kNnapiExecutionProvider;
        } else if (!CompareCString(optarg, ORT_TSTR("nuphar"))) {
          test_config.machine_config.provider_type_name = onnxruntime::kNupharExecutionProvider;
        } else if (!CompareCString(optarg, ORT_TSTR("dml"))) {
          test_config.machine_config.provider_type_name = onnxruntime::kDmlExecutionProvider;
        } else if (!CompareCString(optarg, ORT_TSTR("systolic"))) {
          test_config.machine_config.provider_type_name = onnxruntime::kSystolicExecutionProvider;
        } else if (!CompareCString(optarg, ORT_TSTR("hwacha"))) {
          test_config.machine_config.provider_type_name = onnxruntime::kHwachaExecutionProvider;
        } else if (!CompareCString(optarg, ORT_TSTR("acl"))) {
          test_config.machine_config.provider_type_name = onnxruntime::kAclExecutionProvider;
        } else if (!CompareCString(optarg, ORT_TSTR("armnn"))) {
          test_config.machine_config.provider_type_name = onnxruntime::kArmNNExecutionProvider;
        } else {
          return false;
        }
        break;
      case 'r':
        test_config.run_config.repeated_times = static_cast<size_t>(OrtStrtol<PATH_CHAR_TYPE>(optarg, nullptr));
        if (test_config.run_config.repeated_times <= 0) {
          return false;
        }
        test_config.run_config.test_mode = TestMode::KFixRepeatedTimesMode;
        break;
      case 't':
        test_config.run_config.duration_in_seconds = static_cast<size_t>(OrtStrtol<PATH_CHAR_TYPE>(optarg, nullptr));
        if (test_config.run_config.repeated_times <= 0) {
          return false;
        }
        test_config.run_config.test_mode = TestMode::kFixDurationMode;
        break;
      case 's':
        test_config.run_config.f_dump_statistics = true;
        break;
      case 'v':
        test_config.run_config.f_verbose = true;
        break;
      case 'x':
        test_config.run_config.intra_op_num_threads = static_cast<int>(OrtStrtol<PATH_CHAR_TYPE>(optarg, nullptr));
        if (test_config.run_config.intra_op_num_threads < 0) {
          return false;
        }
        break;
      case 'y':
        test_config.run_config.inter_op_num_threads = static_cast<int>(OrtStrtol<PATH_CHAR_TYPE>(optarg, nullptr));
        if (test_config.run_config.inter_op_num_threads < 0) {
          return false;
        }
        break;
      case 'P':
        test_config.run_config.execution_mode = ExecutionMode::ORT_PARALLEL;
        break;
      case 'c':
        test_config.run_config.concurrent_session_runs =
            static_cast<size_t>(OrtStrtol<PATH_CHAR_TYPE>(optarg, nullptr));
        if (test_config.run_config.concurrent_session_runs <= 0) {
          return false;
        }
        break;
      case 'o': {
        int tmp = static_cast<int>(OrtStrtol<PATH_CHAR_TYPE>(optarg, nullptr));
        switch (tmp) {
          case ORT_DISABLE_ALL:
            test_config.run_config.optimization_level = ORT_DISABLE_ALL;
            break;
          case ORT_ENABLE_BASIC:
            test_config.run_config.optimization_level = ORT_ENABLE_BASIC;
            break;
          case ORT_ENABLE_EXTENDED:
            test_config.run_config.optimization_level = ORT_ENABLE_EXTENDED;
            break;
          case ORT_ENABLE_ALL:
            test_config.run_config.optimization_level = ORT_ENABLE_ALL;
            break;
          default: {
            if (tmp > ORT_ENABLE_ALL) {  // relax constraint
              test_config.run_config.optimization_level = ORT_ENABLE_ALL;
            } else {
              return false;
            }
          }
        }
        break;
      }
      case 'u':
        test_config.run_config.optimized_model_path = optarg;
        break;
      case 'I':
        test_config.run_config.generate_model_input_binding = true;
        break;
      case 'd':
        test_config.run_config.cudnn_conv_algo = static_cast<int>(OrtStrtol<PATH_CHAR_TYPE>(optarg, nullptr));
        break;
      case 'q':
        test_config.run_config.do_cuda_copy_in_separate_stream = true;
        break;
<<<<<<< HEAD
=======
      case 'z':
        test_config.run_config.set_denormal_as_zero = true;
        break;
>>>>>>> d46dbeaf
      case '?':
      case 'h':
      default:
        return false;
    }
  }

  // parse model_path and result_file_path
  argc -= optind;
  argv += optind;

  switch (argc) {
    case 2:
      test_config.model_info.result_file_path = argv[1];
      break;
    case 1:
      test_config.run_config.f_dump_statistics = true;
      break;
    default:
      return false;
  }

  test_config.model_info.model_file_path = argv[0];

  return true;
}

}  // namespace perftest
}  // namespace onnxruntime<|MERGE_RESOLUTION|>--- conflicted
+++ resolved
@@ -33,13 +33,8 @@
       "\t-A: Disable memory arena\n"
       "\t-I: Generate tensor input binding (Free dimensions are treated as 1.)\n"
       "\t-c [parallel runs]: Specifies the (max) number of runs to invoke simultaneously. Default:1.\n"
-<<<<<<< HEAD
-      "\t-e [cpu|systolic|cuda|dnnl|tensorrt|ngraph|openvino|nuphar|dml|acl]: Specifies the provider 'cpu','cuda','dnnl','tensorrt', "
-      "'ngraph', 'openvino', 'nuphar', 'dml' or 'acl'. "
-=======
       "\t-e [cpu|cuda|dnnl|tensorrt|openvino|nuphar|dml|acl]: Specifies the provider 'cpu','cuda','dnnl','tensorrt', "
       "'openvino', 'nuphar', 'dml' or 'acl'. "
->>>>>>> d46dbeaf
       "Default:'cpu'.\n"
       "\t-b [tf|ort]: backend to use. Default:ort\n"
       "\t-r [repeated_times]: Specifies the repeated times if running in 'times' test mode.Default:1000.\n"
@@ -55,20 +50,13 @@
       "\t-u [optimized_model_path]: Specify the optimized model path for saving.\n"
       "\t-d [cudnn_conv_algorithm]: Specify CUDNN convolution algothrithms: 0(benchmark), 1(heuristic), 2(default). \n"
       "\t-q: [CUDA only] use separate stream for copy. \n"
-<<<<<<< HEAD
-=======
       "\t-z: Set denormal as zero. When turning on this option reduces latency dramatically, a model may have denormals.\n"
->>>>>>> d46dbeaf
       "\t-h: help\n");
 }
 
 /*static*/ bool CommandLineParser::ParseArguments(PerformanceTestConfig& test_config, int argc, ORTCHAR_T* argv[]) {
   int ch;
-<<<<<<< HEAD
-  while ((ch = getopt(argc, argv, ORT_TSTR("b:m:e:r:t:p:x:y:c:d:o:u:AMPIvhsq"))) != -1) {
-=======
   while ((ch = getopt(argc, argv, ORT_TSTR("b:m:e:r:t:p:x:y:c:d:o:u:AMPIvhsqz"))) != -1) {
->>>>>>> d46dbeaf
     switch (ch) {
       case 'm':
         if (!CompareCString(optarg, ORT_TSTR("duration"))) {
@@ -109,10 +97,6 @@
           test_config.machine_config.provider_type_name = onnxruntime::kNupharExecutionProvider;
         } else if (!CompareCString(optarg, ORT_TSTR("dml"))) {
           test_config.machine_config.provider_type_name = onnxruntime::kDmlExecutionProvider;
-        } else if (!CompareCString(optarg, ORT_TSTR("systolic"))) {
-          test_config.machine_config.provider_type_name = onnxruntime::kSystolicExecutionProvider;
-        } else if (!CompareCString(optarg, ORT_TSTR("hwacha"))) {
-          test_config.machine_config.provider_type_name = onnxruntime::kHwachaExecutionProvider;
         } else if (!CompareCString(optarg, ORT_TSTR("acl"))) {
           test_config.machine_config.provider_type_name = onnxruntime::kAclExecutionProvider;
         } else if (!CompareCString(optarg, ORT_TSTR("armnn"))) {
@@ -200,12 +184,9 @@
       case 'q':
         test_config.run_config.do_cuda_copy_in_separate_stream = true;
         break;
-<<<<<<< HEAD
-=======
       case 'z':
         test_config.run_config.set_denormal_as_zero = true;
         break;
->>>>>>> d46dbeaf
       case '?':
       case 'h':
       default:
