--- conflicted
+++ resolved
@@ -32,11 +32,7 @@
       "\t-M: Disable memory pattern.\n"
       "\t-A: Disable memory arena\n"
       "\t-c [parallel runs]: Specifies the (max) number of runs to invoke simultaneously. Default:1.\n"
-<<<<<<< HEAD
-      "\t-e [cpu|systolic|cuda|mkldnn|tensorrt|ngraph|openvino|nuphar|dml|acl]: Specifies the provider 'cpu','cuda','mkldnn','tensorrt', "
-=======
-      "\t-e [cpu|cuda|dnnl|tensorrt|ngraph|openvino|nuphar|dml|acl]: Specifies the provider 'cpu','cuda','dnnl','tensorrt', "
->>>>>>> 1d79926d
+      "\t-e [cpu|systolic|cuda|dnnl|tensorrt|ngraph|openvino|nuphar|dml|acl]: Specifies the provider 'cpu','cuda','dnnl','tensorrt', "
       "'ngraph', 'openvino', 'nuphar', 'dml' or 'acl'. "
       "Default:'cpu'.\n"
       "\t-b [tf|ort]: backend to use. Default:ort\n"
