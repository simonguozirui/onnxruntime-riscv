#include "ort_test_session.h"
#include <core/session/onnxruntime_cxx_api.h>
#include "core/session/onnxruntime_session_options_config_keys.h"
#include <assert.h>
#include "providers.h"
#include "TestCase.h"

#ifdef _WIN32
#define strdup _strdup
#endif

namespace onnxruntime {
namespace perftest {

std::chrono::duration<double> OnnxRuntimeTestSession::Run() {
  //Randomly pick one OrtValueArray from test_inputs_. (NOT ThreadSafe)
  const std::uniform_int_distribution<int>::param_type p(0, static_cast<int>(test_inputs_.size() - 1));
  const size_t id = static_cast<size_t>(dist_(rand_engine_, p));
  auto& input = test_inputs_.at(id);
  auto start = std::chrono::high_resolution_clock::now();
  auto output_values = session_.Run(Ort::RunOptions{nullptr}, input_names_.data(), input.data(), input_names_.size(),
                                    output_names_raw_ptr.data(), output_names_raw_ptr.size());
  auto end = std::chrono::high_resolution_clock::now();
  std::chrono::duration<double> duration_seconds = end - start;
  return duration_seconds;
}

OnnxRuntimeTestSession::OnnxRuntimeTestSession(Ort::Env& env, std::random_device& rd,
                                               const PerformanceTestConfig& performance_test_config,
                                               const TestModelInfo& m)
    : rand_engine_(rd()), input_names_(m.GetInputCount()), input_length_(m.GetInputCount()) {
  Ort::SessionOptions session_options;
  const std::string& provider_name = performance_test_config.machine_config.provider_type_name;
  if (provider_name == onnxruntime::kDnnlExecutionProvider) {
#ifdef USE_DNNL
    Ort::ThrowOnError(
        OrtSessionOptionsAppendExecutionProvider_Dnnl(session_options,
                                                      performance_test_config.run_config.enable_cpu_mem_arena ? 1 : 0));
#else
    ORT_THROW("DNNL is not supported in this build\n");
#endif
  } else if (provider_name == onnxruntime::kCudaExecutionProvider) {
#ifdef USE_CUDA
    OrtCUDAProviderOptions cuda_options{
        0,
        static_cast<OrtCudnnConvAlgoSearch>(performance_test_config.run_config.cudnn_conv_algo),
        std::numeric_limits<size_t>::max(),
        0,
<<<<<<< HEAD
        !performance_test_config.run_config.do_cuda_copy_in_separate_stream
    };
  Ort::ThrowOnError(session_options.OrtSessionOptionsAppendExecutionProvider_CUDA(session_options, &cuda_options));
=======
        !performance_test_config.run_config.do_cuda_copy_in_separate_stream};
    session_options.AppendExecutionProvider_CUDA(cuda_options);
>>>>>>> d46dbeaf
#else
    ORT_THROW("CUDA is not supported in this build\n");
#endif
  } else if (provider_name == onnxruntime::kNupharExecutionProvider) {
#ifdef USE_NUPHAR
    Ort::ThrowOnError(OrtSessionOptionsAppendExecutionProvider_Nuphar(session_options, /*allow_unaligned_buffers*/ 1, ""));
#else
    ORT_THROW("Nuphar is not supported in this build\n");
#endif
  } else if (provider_name == onnxruntime::kTensorrtExecutionProvider) {
#ifdef USE_TENSORRT
    Ort::ThrowOnError(OrtSessionOptionsAppendExecutionProvider_Tensorrt(session_options, 0));
    Ort::ThrowOnError(OrtSessionOptionsAppendExecutionProvider_CUDA(session_options, 0));
#else
    ORT_THROW("TensorRT is not supported in this build\n");
#endif
  } else if (provider_name == onnxruntime::kOpenVINOExecutionProvider) {
#ifdef USE_OPENVINO
    Ort::ThrowOnError(OrtSessionOptionsAppendExecutionProvider_OpenVINO(session_options, ""));
#else
    ORT_THROW("OpenVINO is not supported in this build\n");
#endif
  } else if (provider_name == onnxruntime::kNnapiExecutionProvider) {
#ifdef USE_NNAPI
    Ort::ThrowOnError(OrtSessionOptionsAppendExecutionProvider_Nnapi(session_options, 0));
#else
    ORT_THROW("NNAPI is not supported in this build\n");
#endif
  } else if (provider_name == onnxruntime::kDmlExecutionProvider) {
#ifdef USE_DML
    Ort::ThrowOnError(OrtSessionOptionsAppendExecutionProvider_DML(session_options, 0));
#else
    ORT_THROW("DirectML is not supported in this build\n");
#endif
  } else if (provider_name == onnxruntime::kAclExecutionProvider) {
#ifdef USE_ACL
    Ort::ThrowOnError(
        OrtSessionOptionsAppendExecutionProvider_ACL(session_options,
                                                     performance_test_config.run_config.enable_cpu_mem_arena ? 1 : 0));
#else
    ORT_THROW("Acl is not supported in this build\n");
#endif
 } else if (provider_name == onnxruntime::kSystolicExecutionProvider) {
#ifdef USE_SYSTOLIC
    Ort::ThrowOnError(OrtSessionOptionsAppendExecutionProvider_Systolic(session_options,
	performance_test_config.run_config.enable_cpu_mem_arena ? 1 : 0));
#else
    ORT_THROW("Systolic is not supported in this build\n");
#endif
  } else if (provider_name == onnxruntime::kHwachaExecutionProvider) {
#ifdef USE_HWACHA
    Ort::ThrowOnError(OrtSessionOptionsAppendExecutionProvider_Hwacha(session_options,
	performance_test_config.run_config.enable_cpu_mem_arena ? 1 : 0));
#else
    ORT_THROW("Hwacha is not supported in this build\n");
#endif
  } else if (provider_name == onnxruntime::kArmNNExecutionProvider) {
#ifdef USE_ARMNN
    Ort::ThrowOnError(OrtSessionOptionsAppendExecutionProvider_ArmNN(session_options,
                                                                     performance_test_config.run_config.enable_cpu_mem_arena ? 1 : 0));
#else
    ORT_THROW("ArmNN is not supported in this build\n");
#endif
  } else if (provider_name == onnxruntime::kMIGraphXExecutionProvider) {
#ifdef USE_MIGRAPHX
    Ort::ThrowOnError(OrtSessionOptionsAppendExecutionProvider_MIGraphX(session_options, 0));
#else
    ORT_THROW("MIGraphX is not supported in this build\n");
#endif
  } else if (!provider_name.empty() && provider_name != onnxruntime::kCpuExecutionProvider) {
    ORT_THROW("This backend is not included in perf test runner.\n");
  }

  if (performance_test_config.run_config.enable_cpu_mem_arena)
    session_options.EnableCpuMemArena();
  else
    session_options.DisableCpuMemArena();
  if (performance_test_config.run_config.enable_memory_pattern &&
      performance_test_config.run_config.execution_mode == ExecutionMode::ORT_SEQUENTIAL)
    session_options.EnableMemPattern();
  else
    session_options.DisableMemPattern();
  session_options.SetExecutionMode(performance_test_config.run_config.execution_mode);

  if (performance_test_config.run_config.intra_op_num_threads > 0) {
    fprintf(stdout, "Setting intra_op_num_threads to %d\n", performance_test_config.run_config.intra_op_num_threads);
    session_options.SetIntraOpNumThreads(performance_test_config.run_config.intra_op_num_threads);
  }

  if (performance_test_config.run_config.execution_mode == ExecutionMode::ORT_PARALLEL && performance_test_config.run_config.inter_op_num_threads > 0) {
    fprintf(stdout, "Setting inter_op_num_threads to %d\n", performance_test_config.run_config.inter_op_num_threads);
    session_options.SetInterOpNumThreads(performance_test_config.run_config.inter_op_num_threads);
  }

  // Set optimization level.
  session_options.SetGraphOptimizationLevel(performance_test_config.run_config.optimization_level);
  if (!performance_test_config.run_config.profile_file.empty())
    session_options.EnableProfiling(performance_test_config.run_config.profile_file.c_str());
  if (!performance_test_config.run_config.optimized_model_path.empty())
    session_options.SetOptimizedModelFilePath(performance_test_config.run_config.optimized_model_path.c_str());
  if (performance_test_config.run_config.set_denormal_as_zero)
    session_options.AddConfigEntry(kOrtSessionOptionsConfigSetDenormalAsZero, "1");

  session_ = Ort::Session(env, performance_test_config.model_info.model_file_path.c_str(), session_options);

  size_t output_count = session_.GetOutputCount();
  output_names_.resize(output_count);
  Ort::AllocatorWithDefaultOptions a;
  for (size_t i = 0; i != output_count; ++i) {
    char* output_name = session_.GetOutputName(i, a);
    assert(output_name != nullptr);
    output_names_[i] = output_name;
    a.Free(output_name);
  }
  output_names_raw_ptr.resize(output_count);
  for (size_t i = 0; i != output_count; ++i) {
    output_names_raw_ptr[i] = output_names_[i].c_str();
  }

  size_t input_count = static_cast<size_t>(m.GetInputCount());
  for (size_t i = 0; i != input_count; ++i) {
    input_names_[i] = strdup(m.GetInputName(i).c_str());
  }
}

bool OnnxRuntimeTestSession::PopulateGeneratedInputTestData() {
  // iterate over all input nodes
  for (size_t i = 0; i < static_cast<size_t>(input_length_); i++) {
    Ort::TypeInfo type_info = session_.GetInputTypeInfo(i);
    Ort::MemoryInfo memory_info = Ort::MemoryInfo::CreateCpu(OrtArenaAllocator, OrtMemTypeDefault);
    if (type_info.GetONNXType() == ONNX_TYPE_TENSOR) {
      auto tensor_info = type_info.GetTensorTypeAndShapeInfo();
      std::vector<int64_t> input_node_dim = tensor_info.GetShape();

      // free dimensions are treated as 1
      for (int64_t& dim : input_node_dim) {
        if (dim == -1) {
          dim = 1;
        }
      }
      // default allocator doesn't have to be freed by user
      auto allocator = static_cast<OrtAllocator*>(Ort::AllocatorWithDefaultOptions());
      Ort::Value input_tensor = Ort::Value::CreateTensor(allocator, (const int64_t*)input_node_dim.data(),
                                                         input_node_dim.size(), tensor_info.GetElementType());
      PreLoadTestData(0, i, std::move(input_tensor));
    }
  }
  return true;
}

}  // namespace perftest
}  // namespace onnxruntime<|MERGE_RESOLUTION|>--- conflicted
+++ resolved
@@ -46,14 +46,8 @@
         static_cast<OrtCudnnConvAlgoSearch>(performance_test_config.run_config.cudnn_conv_algo),
         std::numeric_limits<size_t>::max(),
         0,
-<<<<<<< HEAD
-        !performance_test_config.run_config.do_cuda_copy_in_separate_stream
-    };
-  Ort::ThrowOnError(session_options.OrtSessionOptionsAppendExecutionProvider_CUDA(session_options, &cuda_options));
-=======
         !performance_test_config.run_config.do_cuda_copy_in_separate_stream};
     session_options.AppendExecutionProvider_CUDA(cuda_options);
->>>>>>> d46dbeaf
 #else
     ORT_THROW("CUDA is not supported in this build\n");
 #endif
@@ -95,20 +89,6 @@
                                                      performance_test_config.run_config.enable_cpu_mem_arena ? 1 : 0));
 #else
     ORT_THROW("Acl is not supported in this build\n");
-#endif
- } else if (provider_name == onnxruntime::kSystolicExecutionProvider) {
-#ifdef USE_SYSTOLIC
-    Ort::ThrowOnError(OrtSessionOptionsAppendExecutionProvider_Systolic(session_options,
-	performance_test_config.run_config.enable_cpu_mem_arena ? 1 : 0));
-#else
-    ORT_THROW("Systolic is not supported in this build\n");
-#endif
-  } else if (provider_name == onnxruntime::kHwachaExecutionProvider) {
-#ifdef USE_HWACHA
-    Ort::ThrowOnError(OrtSessionOptionsAppendExecutionProvider_Hwacha(session_options,
-	performance_test_config.run_config.enable_cpu_mem_arena ? 1 : 0));
-#else
-    ORT_THROW("Hwacha is not supported in this build\n");
 #endif
   } else if (provider_name == onnxruntime::kArmNNExecutionProvider) {
 #ifdef USE_ARMNN
