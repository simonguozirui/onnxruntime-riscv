--- conflicted
+++ resolved
@@ -89,14 +89,12 @@
 #else
     ORT_THROW("Acl is not supported in this build\n");
 #endif
-<<<<<<< HEAD
-  } else if (provider_name == onnxruntime::kSystolicExecutionProvider) {
+ } else if (provider_name == onnxruntime::kSystolicExecutionProvider) {
 #ifdef USE_SYSTOLIC
     Ort::ThrowOnError(OrtSessionOptionsAppendExecutionProvider_Systolic(session_options,
 	performance_test_config.run_config.enable_cpu_mem_arena ? 1 : 0));
 #else
     ORT_THROW("Systolic is not supported in this build\n");
-=======
   } else if (provider_name == onnxruntime::kArmNNExecutionProvider) {
 #ifdef USE_ARMNN
     Ort::ThrowOnError(OrtSessionOptionsAppendExecutionProvider_ArmNN(session_options,
@@ -109,7 +107,6 @@
     Ort::ThrowOnError(OrtSessionOptionsAppendExecutionProvider_MIGraphX(session_options, 0));
 #else
     ORT_THROW("MIGraphX is not supported in this build\n");
->>>>>>> a7ce5b2b
 #endif
   } else if (!provider_name.empty() && provider_name != onnxruntime::kCpuExecutionProvider) {
     ORT_THROW("This backend is not included in perf test runner.\n");
