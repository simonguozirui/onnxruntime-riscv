--- conflicted
+++ resolved
@@ -2154,29 +2154,13 @@
 #endif
 }
 
-struct InferenceSessionExposingSessionState : public InferenceSession {
-  InferenceSessionExposingSessionState(const SessionOptions& session_options,
-                                       const Environment& env)
-      : InferenceSession(session_options, env) {
-  }
-  const SessionState& GetSessionState() const { return InferenceSession::GetSessionState(); }
-};
-
 // Global threadpool related tests
 // We test for 4 combinations
-<<<<<<< HEAD
-class InferenceSessionTestGlobalThreadPools : public InferenceSessionExposingSessionState {
- public:
-  InferenceSessionTestGlobalThreadPools(const SessionOptions& session_options,
-                                        const Environment& env)
-      : InferenceSessionExposingSessionState(session_options, env) {
-=======
 class InferenceSessionTestGlobalThreadPools : public InferenceSessionWrapper {
  public:
   InferenceSessionTestGlobalThreadPools(const SessionOptions& session_options,
                                         const Environment& env)
       : InferenceSessionWrapper(session_options, env) {
->>>>>>> d46dbeaf
   }
 
   onnxruntime::concurrency::ThreadPool* GetIntraOpThreadPoolToUse() const {
@@ -2341,19 +2325,11 @@
 }
 
 // Tests for sharing allocators between sessions
-<<<<<<< HEAD
-class InferenceSessionTestSharingAllocator : public InferenceSessionExposingSessionState {
- public:
-  InferenceSessionTestSharingAllocator(const SessionOptions& session_options,
-                                       const Environment& env)
-      : InferenceSessionExposingSessionState(session_options, env) {
-=======
 class InferenceSessionTestSharingAllocator : public InferenceSessionWrapper {
  public:
   InferenceSessionTestSharingAllocator(const SessionOptions& session_options,
                                        const Environment& env)
       : InferenceSessionWrapper(session_options, env) {
->>>>>>> d46dbeaf
   }
 };
 
@@ -2447,19 +2423,11 @@
             sess2.GetSessionState().GetAllocator(mem_info).get());
 }
 
-<<<<<<< HEAD
-class InferenceSessionTestSharingInitializer : public InferenceSessionExposingSessionState {
- public:
-  InferenceSessionTestSharingInitializer(const SessionOptions& session_options,
-                                         const Environment& env)
-      : InferenceSessionExposingSessionState(session_options, env) {
-=======
 class InferenceSessionTestSharingInitializer : public InferenceSessionWrapper {
  public:
   InferenceSessionTestSharingInitializer(const SessionOptions& session_options,
                                          const Environment& env)
       : InferenceSessionWrapper(session_options, env) {
->>>>>>> d46dbeaf
   }
 };
 
@@ -2535,8 +2503,6 @@
   ASSERT_NE(so3_init_buffer, val_to_share.Get<Tensor>().Data<float>());
 }
 
-<<<<<<< HEAD
-=======
 void RunModelWithDenormalAsZero(InferenceSession& session_object,
                                 const RunOptions& run_options,
                                 bool set_denormal_as_zero) {
@@ -2718,6 +2684,5 @@
   VerifyThreadPoolWithDenormalAsZero(session2.GetInterOpThreadPoolToUse(), false);
 }
 
->>>>>>> d46dbeaf
 }  // namespace test
 }  // namespace onnxruntime