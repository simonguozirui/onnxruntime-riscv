import onnx
from .base_operator import QuantOperatorBase
from ..quant_utils import QuantizedValue, QuantizedValueType
from onnx import onnx_pb as onnx_proto
'''
    Quantize Gather
'''


class GatherQuant(QuantOperatorBase):
    def __init__(self, onnx_quantizer, onnx_node):
        super().__init__(onnx_quantizer, onnx_node)

    def quantize(self):
        node = self.node
        assert (node.op_type == "Gather")
<<<<<<< HEAD
        if (not self.quantizer._is_valid_quantize_weight(node.input[0])):
=======
        if (not self.quantizer.is_valid_quantize_weight(node.input[0])):
>>>>>>> d46dbeaf
            super().quantize()
            return

        (quantized_input_names, zero_point_names, scale_names, nodes) = \
            self.quantizer.quantize_inputs(node, [0])

        gather_new_output = node.output[0] + "_quantized"

        # Create an entry for this quantized value
        q_output = QuantizedValue(node.output[0], gather_new_output, scale_names[0], zero_point_names[0],
                                  QuantizedValueType.Input)
        self.quantizer.quantized_value_map[node.output[0]] = q_output

        gather_original_output = node.output[0]
        node.output[0] = gather_new_output
        node.input[0] = quantized_input_names[0]
        nodes.append(node)

        self.quantizer.new_nodes += nodes<|MERGE_RESOLUTION|>--- conflicted
+++ resolved
@@ -14,11 +14,7 @@
     def quantize(self):
         node = self.node
         assert (node.op_type == "Gather")
-<<<<<<< HEAD
-        if (not self.quantizer._is_valid_quantize_weight(node.input[0])):
-=======
         if (not self.quantizer.is_valid_quantize_weight(node.input[0])):
->>>>>>> d46dbeaf
             super().quantize()
             return
 
