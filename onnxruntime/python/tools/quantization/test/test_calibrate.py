--- conflicted
+++ resolved
@@ -90,17 +90,10 @@
         augmented_model_outputs = [output.name for output in augmented_model.graph.output]
         added_node_names = ['C_ReduceMin', 'C_ReduceMax', 'D_ReduceMin', 'D_ReduceMax', 'F_ReduceMin', 'F_ReduceMax']
         added_outputs = ['C_ReduceMin', 'C_ReduceMax', 'D_ReduceMin', 'D_ReduceMax', 'F_ReduceMin', 'F_ReduceMax']
-<<<<<<< HEAD
-        # Original 3 nodes + added ReduceMin/Max nodes * 6 (exlude graph input/output)
-        self.assertEqual(len(augmented_model_node_names), 9)
-        # Original 1 graph output + added outputs * 6
-        self.assertEqual(len(augmented_model_outputs), 7)
-=======
         # Original 3 nodes + added ReduceMin/Max nodes
         self.assertEqual(len(augmented_model_node_names), 15)
         # Original 1 graph output + added outputs * 6
         self.assertEqual(len(augmented_model_outputs), 13)
->>>>>>> d46dbeaf
         for name in added_node_names:
             self.assertTrue(name in augmented_model_node_names)
         for output in added_outputs:
@@ -138,15 +131,9 @@
         added_node_names = ['I_ReduceMin', 'I_ReduceMax', 'K_ReduceMin', 'K_ReduceMax']
         added_outputs = ['I_ReduceMin', 'I_ReduceMax', 'K_ReduceMin', 'K_ReduceMax']
         # Original 2 nodes + added ReduceMin/Max nodes * 4
-<<<<<<< HEAD
-        self.assertEqual(len(augmented_model_node_names), 6)
-        # Original 1 graph output + added outputs * 4
-        self.assertEqual(len(augmented_model_outputs), 5)
-=======
         self.assertEqual(len(augmented_model_node_names), 12)
         # Original 1 graph output + added outputs * 4
         self.assertEqual(len(augmented_model_outputs), 11)
->>>>>>> d46dbeaf
         for name in added_node_names:
             self.assertTrue(name in augmented_model_node_names)
         for output in added_outputs:
@@ -188,17 +175,10 @@
         augmented_model_outputs = [output.name for output in augmented_model.graph.output]
         added_node_names = ['M_ReduceMin', 'M_ReduceMax', 'O_ReduceMin', 'O_ReduceMax', 'P_ReduceMin', 'P_ReduceMax', 'Q_ReduceMin', 'Q_ReduceMax']
         added_outputs =  ['M_ReduceMin', 'M_ReduceMax', 'O_ReduceMin', 'O_ReduceMax', 'P_ReduceMin', 'P_ReduceMax',  'Q_ReduceMin', 'Q_ReduceMax']
-<<<<<<< HEAD
-        # Original 4 nodes + added ReduceMin/Max nodes * 8
-        self.assertEqual(len(augmented_model_node_names), 12)
-        # Original 1 graph output + added outputs * 8
-        self.assertEqual(len(augmented_model_outputs), 9)
-=======
         # Original 4 nodes + added ReduceMin/Max nodes
         self.assertEqual(len(augmented_model_node_names), 14)
         # Original 1 graph output + added outputs
         self.assertEqual(len(augmented_model_outputs), 11)
->>>>>>> d46dbeaf
         for name in added_node_names:
             self.assertTrue(name in augmented_model_node_names)
         for output in added_outputs:
@@ -262,11 +242,7 @@
         quantization_params_dict = calibrater.calculate_quantization_params(dict_for_quantization)
         
         #check the size of the quantization dictionary
-<<<<<<< HEAD
-        self.assertEqual(len(quantization_params_dict), 5)
-=======
         self.assertEqual(len(quantization_params_dict), 11)
->>>>>>> d46dbeaf
         
         #check the computation of zp and scale
         for key, value in quantization_params_dict.items():
