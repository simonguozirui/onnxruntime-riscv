--- conflicted
+++ resolved
@@ -130,11 +130,7 @@
             self.model.model.opset_import.remove(ai_onnx_domain[0])
             self.model.model.opset_import.extend([onnx.helper.make_opsetid("", 11)])
             opset_version = 11
-<<<<<<< HEAD
-        
-=======
-
->>>>>>> d46dbeaf
+
         self.fuse_dynamic_quant = True
         return opset_version
 
@@ -321,14 +317,10 @@
         initializer = find_by_name(input_name, self.model.initializer())
         return initializer is not None
 
-<<<<<<< HEAD
-    def _is_valid_quantize_weight(self, weight_name):
-=======
     def is_per_channel(self):
             return self.per_channel
 
     def is_valid_quantize_weight(self, weight_name):
->>>>>>> d46dbeaf
         weight = find_by_name(weight_name, self.model.initializer())
         return weight is not None and weight.data_type == onnx_proto.TensorProto.FLOAT
 
@@ -847,12 +839,6 @@
         if weight_name in self.quantized_value_map:
             quantized_value = self.quantized_value_map[weight_name]
             return (quantized_value.q_name, quantized_value.zp_name, quantized_value.scale_name)
-<<<<<<< HEAD
-        else:
-            initializer = find_by_name(weight_name, self.model.initializer())
-            if initializer is None:
-                raise ValueError("{} is not an initializer", weight_name)
-=======
         
         initializer = find_by_name(weight_name, self.model.initializer())
         if initializer is None:
@@ -892,7 +878,6 @@
         quantized_value = QuantizedValue(weight.name, weight.name + "_quantized", weight.name + "_scale",
                                          weight.name + "_zero_point", QuantizedValueType.Initializer, None, weight_qType)
         self.quantized_value_map[weight.name] = quantized_value
->>>>>>> d46dbeaf
 
         self._update_weight(weight)
         return (weight.name + "_quantized", weight.name + "_zero_point", weight.name + "_scale")
