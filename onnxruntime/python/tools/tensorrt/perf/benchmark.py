--- conflicted
+++ resolved
@@ -862,19 +862,9 @@
         logger.info("Use symbolic_shape_infer.py")
 
 
-<<<<<<< HEAD
-        if not os.path.exists(new_model_path):
-            subprocess.run("python3 -m onnxruntime.tools.symbolic_shape_infer --input " + model_path + " --output " + new_model_path + " --auto_merge", shell=True, check=True)
-        session = onnxruntime.InferenceSession(new_model_path, providers=providers, sess_options=session_options)
-        return session
-    except Exception as e:
-        print(e)
-        raise
-=======
     new_model_path = model_path[:].replace(".onnx", "_new_by_trt_perf.onnx")
     exec = os.environ["SYMBOLIC_SHAPE_INFER"]
     logger.info(exec)
->>>>>>> d46dbeaf
 
     if not os.path.exists(new_model_path):
         subprocess.run("python3 " + exec +" --input " + model_path + " --output " + new_model_path + " --auto_merge", shell=True, check=True)
