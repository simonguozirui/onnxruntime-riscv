# Copyright (c) Microsoft Corporation. All rights reserved.
# Licensed under the MIT License.

# Minimum CMake required
cmake_minimum_required(VERSION 3.13)

# Project
project(onnxruntime C CXX)
cmake_policy(SET CMP0069 NEW)
set(CMAKE_POLICY_DEFAULT_CMP0069 NEW)

include(CheckCXXCompilerFlag)
include(CheckLanguage)

# CentOS compiler is old but it does allow certain C++14 features
# such as lambda captures and they are convinient
# On the other hand it does not allow some others.
# So we cant' regulate simply with the standard.
set(CMAKE_CXX_STANDARD 14)

# General C# prperties
if (onnxruntime_BUILD_CSHARP)
  check_language(CSharp)
  if (CMAKE_CSharp_COMPILER)
    enable_language(CSharp)
    set(CMAKE_CSharp_FLAGS ${CMAKE_CSharp_FLAGS} "/langversion:6")
    message(STATUS "CMAKE_Csharp_Compiler = ${CMAKE_CSharp_COMPILER}")
  else()
    message(WARNING "Language Csharp is not found in the system")
  endif()
endif()

set_property(GLOBAL PROPERTY USE_FOLDERS ON)
# NOTE: POSITION INDEPENDENT CODE hurts performance, and it only make sense on POSIX systems
set(CMAKE_POSITION_INDEPENDENT_CODE ON)

# Enable CTest
enable_testing()

if(NOT CMAKE_BUILD_TYPE)
  message(STATUS "Build type not set - using RelWithDebInfo")
  set(CMAKE_BUILD_TYPE "RelWithDebInfo" CACHE STRING "Choose build type: Debug Release RelWithDebInfo." FORCE)
endif()

# Options
option(onnxruntime_RUN_ONNX_TESTS "Enable ONNX Compatibility Testing" OFF)
option(onnxruntime_GENERATE_TEST_REPORTS "Enable test report generation" OFF)
option(onnxruntime_ENABLE_STATIC_ANALYSIS "Enable static analysis" OFF)
option(onnxruntime_ENABLE_PYTHON "Enable python buildings" OFF)
option(onnxruntime_USE_CUDA "Build with CUDA support" OFF)
option(onnxruntime_USE_OPENVINO "Build with OpenVINO support" OFF)
option(onnxruntime_USE_NSYNC "Build with NSYNC support. This option only takes effect on Linux" OFF)
option(onnxruntime_USE_EIGEN_FOR_BLAS "Use eign for blas" ON)
option(onnxruntime_USE_NNAPI "Build with DNNLibrary for Android NNAPI support" OFF)
option(onnxruntime_USE_DNNL "Build with DNNL support" OFF)
option(onnxruntime_USE_MKLML "Build DNNL with MKL-ML binary dependency" OFF)
option(onnxruntime_USE_GEMMLOWP "Build with gemmlowp for quantized gemm" OFF)
<<<<<<< HEAD
option(onnxruntime_USE_SYSTOLIC "Whether to use Systolic to accelerate matmul" OFF)
option(onnxruntime_USE_AUTOML "Build AutoML support" ON)
=======
option(onnxruntime_USE_FEATURIZERS "Build ML Featurizers support" OFF)
>>>>>>> 1d79926d
option(onnxruntime_USE_NGRAPH "Build with nGraph support" OFF)
option(onnxruntime_USE_OPENBLAS "Use openblas" OFF)
option(onnxruntime_DEV_MODE "Enable developer warnings and treat most of them as error." OFF)
option(onnxruntime_USE_JEMALLOC "Use jecmalloc" OFF)
option(onnxruntime_MSVC_STATIC_RUNTIME "Compile for the static CRT" OFF)
option(onnxruntime_BUILD_UNIT_TESTS "Build ONNXRuntime unit tests" ON)
option(onnxruntime_USE_PREINSTALLED_EIGEN "Use pre-installed EIGEN. Need to provide eigen_SOURCE_PATH if turn this on." OFF)
option(onnxruntime_BUILD_BENCHMARKS "Build ONNXRuntime micro-benchmarks" OFF)
option(onnxruntime_USE_TVM "Build tvm for code-gen" OFF)
option(onnxruntime_BUILD_FOR_NATIVE_MACHINE "Enable this option for turning on optimization specific to this machine" OFF)
option(onnxruntime_USE_LLVM "Build tvm with LLVM" OFF)
option(onnxruntime_USE_OPENMP "Build with OpenMP support" OFF)
option(onnxruntime_BUILD_SHARED_LIB "Build a shared library" OFF)
option(onnxruntime_ENABLE_MICROSOFT_INTERNAL "Use this option to enable/disable microsoft internal only code" OFF)
option(onnxruntime_USE_NUPHAR "Build with Nuphar" OFF)
option(onnxruntime_USE_BRAINSLICE "Build with BrainSlice" OFF)
option(onnxruntime_USE_TENSORRT "Build with TensorRT support" OFF)
option(onnxruntime_ENABLE_LTO "Enable link time optimization" OFF)
option(onnxruntime_CROSS_COMPILING "Cross compiling onnx runtime" OFF)
option(onnxruntime_BUILD_SERVER "Build ONNX Runtime Server" OFF)
option(onnxruntime_USE_FULL_PROTOBUF "Use full protobuf" OFF)
option(onnxruntime_DISABLE_CONTRIB_OPS "Disable contrib ops" OFF)
option(tensorflow_C_PACKAGE_PATH "Path to tensorflow C package installation dir")
option(onnxruntime_ENABLE_LANGUAGE_INTEROP_OPS "Enable operator implemented in language other than cpp" OFF)
option(onnxruntime_DEBUG_NODE_INPUTS_OUTPUTS "Dump node input shapes and output data to standard output when executing the model." OFF)
option(onnxruntime_USE_DML "Build with DirectML support" OFF)
option(onnxruntime_USE_ACL "Build with ACL support" OFF)
option(onnxruntime_ENABLE_INSTRUMENT "Enable Instrument with Event Tracing for Windows (ETW)" OFF)
option(onnxruntime_USE_TELEMETRY "Build with Telemetry" OFF)

set(protobuf_BUILD_TESTS OFF CACHE BOOL "Build protobuf tests" FORCE)
#nsync tests failed on Mac Build
set(NSYNC_ENABLE_TESTS OFF CACHE BOOL "Build protobuf tests" FORCE)
set(ONNX_ML 1)
if(NOT onnxruntime_ENABLE_PYTHON)
  set(onnxruntime_ENABLE_LANGUAGE_INTEROP_OPS OFF)
endif()

if(NOT WIN32)
  #TODO: On Linux we may try https://github.com/microsoft/TraceLogging
  if(onnxruntime_ENABLE_INSTRUMENT)
    message(WARNING "Instrument is only supported on Windows now")
    set(onnxruntime_ENABLE_INSTRUMENT OFF)
  endif()
else()
  check_cxx_compiler_flag(/d2FH4- HAS_D2FH4)
  if (HAS_D2FH4)
    message("Enabling /d2FH4-")
    set (CMAKE_C_FLAGS "${CMAKE_C_FLAGS} /d2FH4-")
    set (CMAKE_CXX_FLAGS "${CMAKE_CXX_FLAGS} /d2FH4-")
  endif()
endif()

if(onnxruntime_USE_OPENMP)
  find_package(OpenMP)
  if (OPENMP_FOUND)
    set (CMAKE_C_FLAGS "${CMAKE_C_FLAGS} ${OpenMP_C_FLAGS}")
    set (CMAKE_CXX_FLAGS "${CMAKE_CXX_FLAGS} ${OpenMP_CXX_FLAGS}")
    add_definitions(-DUSE_OPENMP)
    # MKLML and NGraph depend on their own OpenMP library that may be different with the compiler's.
    # Disable the options to build mklml/NGraph and OpenMP together.
    if(onnxruntime_USE_MKLML)
      message(FATAL_ERROR "Please use only one of onnxruntime_USE_MKLML, onnxruntime_USE_OPENMP")
    endif()
    if(onnxruntime_USE_NGRAPH)
      message(FATAL_ERROR "Please use only one of onnxruntime_USE_NGRAPH, onnxruntime_USE_OPENMP")
    endif()
  else()
    set(onnxruntime_USE_OPENMP OFF)
  endif()
endif()

if(onnxruntime_ENABLE_LTO)
    include(CheckIPOSupported)
    check_ipo_supported(RESULT ipo_enabled OUTPUT ipo_output)
    if(NOT ipo_enabled)
      message(WARNING "IPO is not supported by this compiler")
      set(onnxruntime_ENABLE_LTO OFF)
    else()
      if(UNIX)
        set (CMAKE_C_FLAGS "${CMAKE_C_FLAGS} -flto")
        set (CMAKE_CXX_FLAGS "${CMAKE_CXX_FLAGS} -flto")
        set (CMAKE_LDFLAGS "${CMAKE_CXX_FLAGS} -flto")
        set (CMAKE_INTERPROCEDURAL_OPTIMIZATION ON)
      endif()
    endif()
endif()


set(REPO_ROOT ${PROJECT_SOURCE_DIR}/..)
set(ONNXRUNTIME_ROOT ${PROJECT_SOURCE_DIR}/../onnxruntime)
file (STRINGS "${REPO_ROOT}/VERSION_NUMBER" ORT_VERSION)

# Guarantee that the Eigen code that you are #including is licensed
# under the MPL2 and possibly more permissive licenses (like BSD).
add_definitions(-DEIGEN_MPL2_ONLY)

if(onnxruntime_CROSS_COMPILING)
  set(CMAKE_CROSSCOMPILING ON)
  check_cxx_compiler_flag(-Wno-error HAS_NOERROR)
  if(HAS_NOERROR)
    string(APPEND CMAKE_CXX_FLAGS " -Wno-error=attributes")
    string(APPEND CMAKE_C_FLAGS " -Wno-error=attributes")
  endif()
endif()

#must after OpenMP settings
find_package(Threads)

if (MSVC)
  if (onnxruntime_MSVC_STATIC_RUNTIME)
    # set all of our submodules to static runtime
    set(ONNX_USE_MSVC_STATIC_RUNTIME ON)
    set(protobuf_MSVC_STATIC_RUNTIME ON)
    set(gtest_force_shared_crt OFF)

    # In case we are building static libraries, link also the runtime library statically
    # so that MSVCR*.DLL is not required at runtime.
    # https://msdn.microsoft.com/en-us/library/2kzt1wy3.aspx
    # This is achieved by replacing msvc option /MD with /MT and /MDd with /MTd
    # https://gitlab.kitware.com/cmake/community/wikis/FAQ#how-can-i-build-my-msvc-application-with-a-static-runtime
    foreach(flag_var
        CMAKE_CXX_FLAGS CMAKE_CXX_FLAGS_DEBUG CMAKE_CXX_FLAGS_RELEASE
        CMAKE_CXX_FLAGS_MINSIZEREL CMAKE_CXX_FLAGS_RELWITHDEBINFO
        CMAKE_C_FLAGS CMAKE_C_FLAGS_DEBUG CMAKE_C_FLAGS_RELEASE
        CMAKE_C_FLAGS_MINSIZEREL CMAKE_C_FLAGS_RELWITHDEBINFO)
      if(${flag_var} MATCHES "/MD")
        string(REGEX REPLACE "/MD" "/MT" ${flag_var} "${${flag_var}}")
      endif(${flag_var} MATCHES "/MD")
    endforeach(flag_var)
  else()
    set(ONNX_USE_MSVC_STATIC_RUNTIME OFF)
    set(protobuf_WITH_ZLIB  OFF CACHE BOOL "" FORCE)
    set(protobuf_MSVC_STATIC_RUNTIME OFF CACHE BOOL "Link protobuf to static runtime libraries" FORCE)
    set(gtest_force_shared_crt ON CACHE BOOL "Use shared (DLL) run-time lib for gtest" FORCE)
  endif()
  #Always enable exception handling, even for Windows ARM
  SET (CMAKE_CXX_FLAGS "${CMAKE_CXX_FLAGS} /EHsc")
  #TODO: the "/GL" switch should be controlled by onnxruntime_ENABLE_LTO
  if (NOT onnxruntime_USE_CUDA)
    SET (CMAKE_CXX_FLAGS_RELEASE "${CMAKE_CXX_FLAGS_RELEASE} /Gw /GL")
    SET (CMAKE_CXX_FLAGS_RELWITHDEBINFO "${CMAKE_CXX_FLAGS_RELWITHDEBINFO} /Gw /GL")
  endif()
  check_cxx_compiler_flag(-Qspectre HAS_QSPECTRE)
  if (HAS_QSPECTRE)
    SET(CMAKE_C_FLAGS "${CMAKE_C_FLAGS} /Qspectre")
    SET(CMAKE_CXX_FLAGS "${CMAKE_CXX_FLAGS} /Qspectre")
  endif()
  SET(CMAKE_EXE_LINKER_FLAGS  "${CMAKE_EXE_LINKER_FLAGS} /DYNAMICBASE")
  check_cxx_compiler_flag(-guard:cf HAS_GUARD_CF)
  if (HAS_GUARD_CF)
    SET(CMAKE_C_FLAGS_RELEASE "${CMAKE_C_FLAGS_RELEASE} /guard:cf")
    SET(CMAKE_CXX_FLAGS_RELEASE "${CMAKE_CXX_FLAGS_RELEASE} /guard:cf")
    SET(CMAKE_C_FLAGS_RELWITHDEBINFO "${CMAKE_C_FLAGS_RELWITHDEBINFO} /guard:cf")
    SET(CMAKE_CXX_FLAGS_RELWITHDEBINFO "${CMAKE_CXX_FLAGS_RELWITHDEBINFO} /guard:cf")
    SET(CMAKE_EXE_LINKER_FLAGS  "${CMAKE_EXE_LINKER_FLAGS} /guard:cf")
  endif()
else()
  if(onnxruntime_BUILD_FOR_NATIVE_MACHINE)
    string(APPEND CMAKE_CXX_FLAGS_RELEASE " -march=native -mtune=native")
    string(APPEND CMAKE_C_FLAGS_RELEASE " -march=native -mtune=native")
    string(APPEND CMAKE_CXX_FLAGS_RELWITHDEBINFO " -march=native -mtune=native")
    string(APPEND CMAKE_C_FLAGS_RELWITHDEBINFO " -march=native -mtune=native")
  endif()  
endif()

if (${CMAKE_SYSTEM_NAME} MATCHES "Darwin")
    #For Mac compliance
    message("Adding flags for Mac builds")
    set (CMAKE_CXX_FLAGS "${CMAKE_CXX_FLAGS} -fstack-protector-strong")
endif()

find_package(PNG)
set(ENABLE_DATE_TESTING  OFF CACHE BOOL "" FORCE)
set(USE_SYSTEM_TZ_DB  ON CACHE BOOL "" FORCE)
set(RE2_BUILD_TESTING OFF CACHE BOOL "" FORCE)

if(CMAKE_CROSSCOMPILING)
  message("Doing crosscompiling")
endif()

#Need python to generate def file
if(onnxruntime_BUILD_SHARED_LIB OR onnxruntime_ENABLE_PYTHON)
  if(onnxruntime_ENABLE_PYTHON)
    find_package(PythonInterp 3.5 REQUIRED)
    find_package(PythonLibs 3.5 REQUIRED)
  else()
    find_package(PythonInterp 3.4 REQUIRED)
    find_package(PythonLibs 3.4 REQUIRED)
  endif()
endif()

#target begins from here

if(onnxruntime_BUILD_BENCHMARKS)
  if(NOT TARGET benchmark)
    # We will not need to test benchmark lib itself.
    set(BENCHMARK_ENABLE_TESTING OFF CACHE BOOL "Disable benchmark testing as we don't need it.")
    # We will not need to install benchmark since we link it statically.
    set(BENCHMARK_ENABLE_INSTALL OFF CACHE BOOL "Disable benchmark install to avoid overwriting vendor install.")
    add_subdirectory(${PROJECT_SOURCE_DIR}/external/onnx/third_party/benchmark EXCLUDE_FROM_ALL)
  endif()
endif()

add_subdirectory(${PROJECT_SOURCE_DIR}/external/nsync EXCLUDE_FROM_ALL)
# External dependencies
list(APPEND CMAKE_MODULE_PATH ${PROJECT_SOURCE_DIR}/external)

#Here we support two build mode:
#1. if ONNX_CUSTOM_PROTOC_EXECUTABLE is set, build Protobuf from source, except protoc.exe. This mode is mainly
#   for cross-compiling
#2. if ONNX_CUSTOM_PROTOC_EXECUTABLE is not set, Compile everything(including protoc) from source code.


# use protobuf as a submodule
if (CMAKE_SYSTEM_NAME STREQUAL "Android")
  set(protobuf_BUILD_PROTOC_BINARIES OFF CACHE BOOL "Build protobuf tests" FORCE)
endif()

add_subdirectory(${PROJECT_SOURCE_DIR}/external/protobuf/cmake EXCLUDE_FROM_ALL)
set_target_properties(libprotobuf PROPERTIES FOLDER "External/Protobuf")
set_target_properties(libprotobuf-lite PROPERTIES FOLDER "External/Protobuf")
if(TARGET libprotoc)
  set_target_properties(libprotoc PROPERTIES FOLDER "External/Protobuf")
  add_executable(protobuf::protoc ALIAS protoc)
endif()
if(TARGET protoc)
  set_target_properties(protoc PROPERTIES FOLDER "External/Protobuf")
endif()
if (onnxruntime_USE_FULL_PROTOBUF)
  add_library(protobuf::libprotobuf ALIAS libprotobuf)
else()
  add_library(protobuf::libprotobuf ALIAS libprotobuf-lite)
endif()

if(UNIX AND onnxruntime_ENABLE_LTO)
  #https://github.com/protocolbuffers/protobuf/issues/5923
  target_link_options(protoc PRIVATE "-Wl,--no-as-needed")
endif()
include(protobuf_function.cmake)

if (onnxruntime_DISABLE_CONTRIB_OPS)
  add_definitions(-DDISABLE_CONTRIB_OPS)
endif()

if (onnxruntime_USE_CUDA AND "${onnxruntime_CUDNN_HOME}" STREQUAL "")
  message(FATAL_ERROR "onnxruntime_CUDNN_HOME required for onnxruntime_USE_CUDA")
endif()

if (onnxruntime_USE_EIGEN_FOR_BLAS)
  add_definitions(-DUSE_EIGEN_FOR_BLAS)
endif()

if (onnxruntime_USE_OPENBLAS AND "${onnxruntime_OPENBLAS_HOME}" STREQUAL "" AND WIN32)
  # On linux we assume blas is installed via 'apt-get install libopenblas-dev'
  message(FATAL_ERROR "onnxruntime_OPENBLAS_HOME required for onnxruntime_USE_OPENBLAS")
endif()

if (onnxruntime_USE_OPENBLAS AND onnxruntime_USE_EIGEN_FOR_BLAS)
  message(FATAL_ERROR "use one of onnxruntime_USE_OPENBLAS, onnxruntime_USE_EIGEN_FOR_BLAS")
endif()

# if ON put all the unit tests in a single project so that code coverage is more comprehensive.
# defaulting to that and most likely removing option to have separate unit test projects in the near future.
set(SingleUnitTestProject ON)
if (onnxruntime_SPLIT_UNIT_TEST_PROJECTS)
  set(SingleUnitTestProject OFF)
endif()

get_filename_component(ONNXRUNTIME_ROOT "${ONNXRUNTIME_ROOT}" ABSOLUTE)
get_filename_component(REPO_ROOT "${REPO_ROOT}" ABSOLUTE)
set(ONNXRUNTIME_INCLUDE_DIR ${REPO_ROOT}/include/onnxruntime)

add_subdirectory(external/date EXCLUDE_FROM_ALL)
add_subdirectory(external/re2 EXCLUDE_FROM_ALL)
set_target_properties(re2 PROPERTIES FOLDER "External/re2")

# bounds checking behavior.
# throw instead of calling terminate if there's a bounds checking violation.
# we make it through via a handler so CUDA does not complain
# The following -DGSL macros are recognized by gsl-lite along with -Dgsl macros
set(CMAKE_CXX_FLAGS "${CMAKE_CXX_FLAGS} -Dgsl_CONFIG_CONTRACT_VIOLATION_THROWS")
# no bounds checking in release build so no perf cost
set(CMAKE_CXX_FLAGS_RELEASE "${CMAKE_CXX_FLAGS_RELEASE} -DGSL_UNENFORCED_ON_CONTRACT_VIOLATION")
set(CMAKE_CXX_FLAGS_RELWITHDEBINFO "${CMAKE_CXX_FLAGS_RELWITHDEBINFO} -DGSL_UNENFORCED_ON_CONTRACT_VIOLATION")

include(eigen)
#onnxruntime_EXTERNAL_LIBRARIES could contain onnx, onnx_proto,libprotobuf, cuda/cudnn, jemalloc,
# dnnl/mklml, openblas, onnxruntime_codegen_tvm, tvm, nnvm_compiler and pthread
# pthread is always at the last
set(onnxruntime_EXTERNAL_LIBRARIES onnx onnx_proto protobuf::libprotobuf re2)

function(onnxruntime_add_include_to_target dst_target)
    foreach(src_target ${ARGN})
        target_include_directories(${dst_target} PRIVATE $<TARGET_PROPERTY:${src_target},INTERFACE_INCLUDE_DIRECTORIES>)
        target_compile_definitions(${dst_target} PRIVATE $<TARGET_PROPERTY:${src_target},INTERFACE_COMPILE_DEFINITIONS>)
    endforeach()
endfunction()

set(onnxruntime_EXTERNAL_DEPENDENCIES onnx_proto re2)

# ACL
if (onnxruntime_USE_ACL)
  list(APPEND onnxruntime_EXTERNAL_LIBRARIES arm_compute acl arm_compute_graph arm_compute_core)
endif()

# MKLML
if (onnxruntime_USE_DNNL OR onnxruntime_USE_MKLML)
  include(dnnl)
endif()

# TVM
if (onnxruntime_USE_TVM)
  if (onnxruntime_USE_CUDA)
    set(USE_CUDA ON)
  endif()
  if (onnxruntime_USE_LLVM)
    set(USE_LLVM ON)
    add_definitions(-DUSE_TVM_WITH_LLVM)
  endif()
  if (onnxruntime_USE_OPENMP)
    set(USE_OPENMP "gnu")
  endif()
  if (onnxruntime_USE_MKLML)
    set(USE_OPENMP "intel")
    # make sure MKLML in ORT is used by TVM
    if (WIN32)
      set(OMP_LIBRARY ${MKLML_LIB_DIR}/${IOMP5MD_IMPORT_LIB})
    else()
      set(OMP_LIBRARY ${MKLML_LIB_DIR}/${IOMP5MD_SHARED_LIB})
    endif()
  endif()

  add_subdirectory(${PROJECT_SOURCE_DIR}/external/tvm EXCLUDE_FROM_ALL)
  set_target_properties(tvm PROPERTIES FOLDER "External/tvm")
  set_target_properties(tvm_topi PROPERTIES FOLDER "External/tvm")
  set_target_properties(tvm_runtime PROPERTIES FOLDER "External/tvm")
  set_target_properties(nnvm_compiler PROPERTIES FOLDER "External/tvm")

  if (onnxruntime_USE_MKLML)
    add_dependencies(tvm project_mklml)
    add_dependencies(tvm_topi project_mklml)
    add_dependencies(tvm_runtime project_mklml)
    add_dependencies(nnvm_compiler project_mklml)
  endif()

  set(TVM_INCLUDES ${PROJECT_SOURCE_DIR}/external/tvm/include
    ${PROJECT_SOURCE_DIR}/external/tvm/3rdparty/dmlc-core/include
    ${PROJECT_SOURCE_DIR}/external/tvm/3rdparty/dlpack/include
    $<TARGET_PROPERTY:tvm,INTERFACE_INCLUDE_DIRECTORIES>
    $<TARGET_PROPERTY:tvm_topi,INTERFACE_INCLUDE_DIRECTORIES>
    $<TARGET_PROPERTY:nnvm_compiler,INTERFACE_INCLUDE_DIRECTORIES>)
  add_definitions(-DUSE_TVM)

  set(onnxruntime_tvm_libs onnxruntime_codegen_tvm)
  # needs to link with stdc++fs in Linux
  if(UNIX)
    if (NOT APPLE)
      set(FS_STDLIB stdc++fs)
    endif()
  endif()
  list(APPEND onnxruntime_EXTERNAL_LIBRARIES tvm nnvm_compiler ${FS_STDLIB})
  list(APPEND onnxruntime_EXTERNAL_DEPENDENCIES tvm nnvm_compiler)
endif()

if (APPLE)
  #onnx/onnx/proto_utils.h:34:16: error: 'SetTotalBytesLimit' is deprecated: Please use the single 
  #parameter version of SetTotalBytesLimit(). The second parameter is ignored. 
  #  coded_stream.SetTotalBytesLimit((2048LL << 20) - 1, 512LL << 20);
  #TODO: fix the warning in ONNX and re-enable this flag
  string(APPEND CMAKE_CXX_FLAGS " -Wno-deprecated")
  string(APPEND CMAKE_C_FLAGS " -Wno-deprecated")
endif()
# ONNX
add_subdirectory(onnx)

#set_target_properties(gen_onnx_proto PROPERTIES FOLDER "External/ONNX")
# fix a warning in onnx code we can't do anything about
if (MSVC)
    set(CMAKE_CXX_FLAGS "${CMAKE_CXX_FLAGS} -DEIGEN_HAS_C99_MATH") # required to be set explicitly to enable Eigen-Unsupported SpecialFunctions
endif()

if (onnxruntime_RUN_ONNX_TESTS)
  add_definitions(-DORT_RUN_EXTERNAL_ONNX_TESTS)
endif()

#Adjust warning flags
if (WIN32)
    add_definitions(-DPLATFORM_WINDOWS -DNOGDI -DNOMINMAX -D_USE_MATH_DEFINES)
    # parallel build
    # These compiler opitions cannot be forwarded to NVCC, so cannot use add_compiler_options
    string(APPEND CMAKE_CXX_FLAGS " /MP")
    #in order to fix this warning, we need C++17 so that we can use 'if constexpr'
    string(APPEND CMAKE_CXX_FLAGS " /wd4127")
    if (onnxruntime_ENABLE_STATIC_ANALYSIS)
        string(APPEND CMAKE_CXX_FLAGS
            " /analyze:WX- "
            # disable warning because there are many occurrences from test macros
            " /wd6326 " # potential comparison of a constant with another constant
        )
    endif()

    # set compile warning level to 3 on CUDA build but 4 on CPU-only build
    if(onnxruntime_USE_CUDA)
        #CMake hardcoded /W3 in its 'Windows-NVIDIA-CUDA.cmake'. We'd better keep consistent with it.
        #Change it to /W4 will result build failure
        string(APPEND CMAKE_CXX_FLAGS " /W3")
    else()
        string(APPEND CMAKE_CXX_FLAGS " /W4")
    endif()    

    # Treat warning as error if onnxruntime_DEV_MODE is ON
    # For cross-compiled ARM64 binaries, there are too many warnings to fix, hence ignore warnings for now
    if (onnxruntime_DEV_MODE AND NOT CMAKE_CROSSCOMPILING)
      # treat warnings as errors
      string(APPEND CMAKE_CXX_FLAGS " /WX")
      foreach(type EXE STATIC SHARED)
        set(CMAKE_${type}_LINKER_FLAGS "${CMAKE_${type}_LINKER_FLAGS} /WX")
      endforeach()
    endif()

    # set linker flags to minimize the binary size.
    if (MSVC)
      foreach(type EXE SHARED)
        set(CMAKE_${type}_LINKER_FLAGS_RELWITHDEBINFO "${CMAKE_${type}_LINKER_FLAGS_RELWITHDEBINFO} /OPT:REF,ICF,LBR")
        set(CMAKE_${type}_LINKER_FLAGS_RELWITHDEBINFO "${CMAKE_${type}_LINKER_FLAGS_RELWITHDEBINFO} /INCREMENTAL:NO")
        #TODO: the "/LTCG" switch should be controlled by onnxruntime_ENABLE_LTO
        if (NOT onnxruntime_USE_CUDA)
          set(CMAKE_${type}_LINKER_FLAGS_RELEASE "${CMAKE_${type}_LINKER_FLAGS_RELEASE} /LTCG")
          set(CMAKE_${type}_LINKER_FLAGS_RELWITHDEBINFO "${CMAKE_${type}_LINKER_FLAGS_RELWITHDEBINFO} /LTCG")
        endif()
      endforeach()
    endif()
else()
  add_definitions(-DPLATFORM_POSIX)
  # Enable warning and enable space optimization in Linux
  string(APPEND CMAKE_CXX_FLAGS " -Wall -Wextra -ffunction-sections -fdata-sections")
  string(APPEND CMAKE_C_FLAGS " -Wall -Wextra -ffunction-sections -fdata-sections")

  if(onnxruntime_DEV_MODE)
    string(APPEND CMAKE_CXX_FLAGS " -Werror")
    string(APPEND CMAKE_C_FLAGS " -Werror")
  endif()
  check_cxx_compiler_flag(-Wunused-but-set-variable HAS_UNUSED_BUT_SET_VARIABLE)
  check_cxx_compiler_flag(-Wunused-parameter HAS_UNUSED_PARAMETER)
  check_cxx_compiler_flag(-Wunused-variable HAS_UNUSED_VARIABLE)
  check_cxx_compiler_flag(-Wcast-function-type HAS_CAST_FUNCTION_TYPE)
  check_cxx_compiler_flag(-Wparentheses HAS_PARENTHESES)
  check_cxx_compiler_flag(-Wuseless-cast HAS_USELESS_CAST)
  check_cxx_compiler_flag(-Wnonnull-compare HAS_NONNULL_COMPARE)
  check_cxx_compiler_flag(-Wtautological-pointer-compare HAS_TAUTOLOGICAL_POINTER_COMPARE)
  check_cxx_compiler_flag(-Wcatch-value HAS_CATCH_VALUE)
  check_cxx_compiler_flag(-Wmissing-braces HAS_MISSING_BRACES)
  check_cxx_compiler_flag(-Wignored-attributes HAS_IGNORED_ATTRIBUTES)
  check_cxx_compiler_flag(-Wdeprecated-copy HAS_DEPRECATED_COPY)
  check_cxx_compiler_flag(-Wclass-memaccess HAS_CLASS_MEMACCESS)
  check_cxx_compiler_flag(-Wmaybe-uninitialized HAS_MAYBE_UNINITIALIZED)

  if(HAS_TAUTOLOGICAL_POINTER_COMPARE)
    #we may have extra null pointer checkings in debug build, it's not an issue
    string(APPEND CMAKE_CXX_FLAGS_DEBUG " -Wno-tautological-pointer-compare")
    string(APPEND CMAKE_C_FLAGS_DEBUG " -Wno-tautological-pointer-compare")
  endif()
  if(HAS_NONNULL_COMPARE)
    #we may have extra null pointer checkings in debug build, it's not an issue
    string(APPEND CMAKE_CXX_FLAGS_DEBUG " -Wno-nonnull-compare")
    string(APPEND CMAKE_C_FLAGS_DEBUG " -Wno-nonnull-compare")
  endif()
  if(HAS_DEPRECATED_COPY)
    #too many such errors in eigen and gemmlowp
    string(APPEND CMAKE_CXX_FLAGS_DEBUG " -Wno-deprecated-copy")
  endif()
  if(HAS_PARENTHESES)
    string(APPEND CMAKE_CXX_FLAGS " -Wno-parentheses")
  endif()
endif()

if (onnxruntime_USE_JEMALLOC)
  if (onnxruntime_USE_MIMALLOC)
    message( FATAL_ERROR "You cannot specify both jemalloc and mimalloc." )
  endif()

  if (Win32)
    message( FATAL_ERROR "Jemalloc is not supported on Windows." )
  endif()
  include(jemalloc)
  add_definitions(-DUSE_JEMALLOC=1)
  list(APPEND onnxruntime_EXTERNAL_LIBRARIES ${JEMALLOC_STATIC_LIBRARIES})
  list(APPEND onnxruntime_EXTERNAL_DEPENDENCIES jemalloc)
endif()

include_directories(
  ${ONNXRUNTIME_INCLUDE_DIR}
  ${REPO_ROOT}/include/onnxruntime/core/session
)

if(onnxruntime_USE_GEMMLOWP)
  add_definitions(-DUSE_GEMMLOWP=1)
endif()

if(onnxruntime_USE_SYSTOLIC)
  add_definitions(-DUSE_SYSTOLIC=1)
endif()

if (onnxruntime_USE_MKLML)
  add_definitions(-DUSE_MKLML=1 -DUSE_MKLML_FOR_BLAS=1)
  if (WIN32 OR APPLE)
    list(APPEND onnxruntime_EXTERNAL_LIBRARIES mklml)
  else()
    list(APPEND onnxruntime_EXTERNAL_LIBRARIES mklml_intel)
  endif()
  list(APPEND onnxruntime_EXTERNAL_DEPENDENCIES project_mklml)
  include_directories(${MKLML_INCLUDE_DIR})
  link_directories(${MKLML_LIB_DIR})
endif()

if (onnxruntime_USE_DNNL)
  list(APPEND onnxruntime_EXTERNAL_LIBRARIES dnnl)
  list(APPEND onnxruntime_EXTERNAL_DEPENDENCIES project_dnnl)
  link_directories(${DNNL_LIB_DIR})
endif()

if (onnxruntime_USE_NGRAPH)
  #if (onnxruntime_USE_OPENMP)
  #  message(FATAL_ERROR "Please set onnxruntime_USE_OPENMP=OFF for nGraph execution provider.")
  #endif()
  if (NOT onnxruntime_USE_FULL_PROTOBUF)
    message(FATAL_ERROR "Please set onnxruntime_USE_FULL_PROTOBUF=ON for nGraph execution provider.")
  endif()
  add_definitions(-DUSE_NGRAPH=1)
  include(ngraph)
  list(APPEND onnxruntime_EXTERNAL_LIBRARIES ngraph)
  list(APPEND onnxruntime_EXTERNAL_DEPENDENCIES project_ngraph)
endif()

if(onnxruntime_USE_OPENVINO)

  add_definitions(-DUSE_OPENVINO=1)

    if(onnxruntime_USE_OPENVINO_MYRIAD)
        add_definitions(-DOPENVINO_CONFIG_MYRIAD=1)
    endif()

    if(onnxruntime_USE_OPENVINO_GPU_FP32)
        add_definitions(-DOPENVINO_CONFIG_GPU_FP32=1)
    endif()

    if(onnxruntime_USE_OPENVINO_GPU_FP16)
        add_definitions(-DOPENVINO_CONFIG_GPU_FP16=1)
    endif()

    if(onnxruntime_USE_OPENVINO_CPU_FP32)
        add_definitions(-DOPENVINO_CONFIG_CPU_FP32=1)
    endif()

    if(onnxruntime_USE_OPENVINO_VAD_M)
        add_definitions(-DOPENVINO_CONFIG_VAD_M=1)
    endif()

    if(onnxruntime_USE_OPENVINO_VAD_F)
        add_definitions(-DOPENVINO_CONFIG_VAD_F=1)
    endif()

endif()


if (onnxruntime_USE_OPENBLAS)
  add_definitions(-DUSE_OPENBLAS=1)
  if (WIN32)
    include_directories(${onnxruntime_OPENBLAS_HOME})
    list(APPEND onnxruntime_EXTERNAL_LIBRARIES ${onnxruntime_OPENBLAS_HOME}/lib/libopenblas.lib)
  else()
    # on linux we assume blas is installed via 'apt-get install libopenblas-dev'
    list(APPEND onnxruntime_EXTERNAL_LIBRARIES openblas)
  endif()
endif()

configure_file(onnxruntime_config.h.in ${CMAKE_CURRENT_BINARY_DIR}/onnxruntime_config.h)

if (onnxruntime_USE_CUDA)
  add_definitions(-DUSE_CUDA=1)
  #The following 6 lines are copied from https://gitlab.kitware.com/cmake/cmake/issues/17559
  set( CMAKE_CUDA_FLAGS "" CACHE STRING "" )
  if ( CMAKE_CUDA_FLAGS )
    list(REMOVE_ITEM CMAKE_CUDA_FLAGS "-cudart static")
  endif()
  string(APPEND CMAKE_CUDA_FLAGS "-cudart shared")
  enable_language(CUDA)
  set(CMAKE_CUDA_STANDARD 11)
  file(TO_CMAKE_PATH ${onnxruntime_CUDNN_HOME} onnxruntime_CUDNN_HOME)
  set(ONNXRUNTIME_CUDA_LIBRARIES ${CUDA_LIBRARIES})
  list(APPEND ONNXRUNTIME_CUDA_LIBRARIES cublas cudnn)
  if (WIN32)
    link_directories(${onnxruntime_CUDNN_HOME}/lib/x64)

    file(GLOB cuda_dll_paths "${onnxruntime_CUDA_HOME}/bin/cublas64_*" "${onnxruntime_CUDA_HOME}/bin/cudart64_*")
    foreach(cuda_dll_path ${cuda_dll_paths})
        get_filename_component(cuda_dll_file_name ${cuda_dll_path} NAME)
        set(CMAKE_SHARED_LINKER_FLAGS "${CMAKE_SHARED_LINKER_FLAGS} /DELAYLOAD:${cuda_dll_file_name}")
    endforeach(cuda_dll_path)

    set(CMAKE_SHARED_LINKER_FLAGS "${CMAKE_SHARED_LINKER_FLAGS} /DELAYLOAD:cudnn64_7.dll")
  else()
    link_directories(${onnxruntime_CUDNN_HOME}/lib64)
  endif()
  list(APPEND onnxruntime_EXTERNAL_LIBRARIES ${ONNXRUNTIME_CUDA_LIBRARIES})

  set(CMAKE_CUDA_FLAGS "${CMAKE_CUDA_FLAGS} -gencode=arch=compute_30,code=sm_30") # K series
  set(CMAKE_CUDA_FLAGS "${CMAKE_CUDA_FLAGS} -gencode=arch=compute_50,code=sm_50") # M series
  set(CMAKE_CUDA_FLAGS "${CMAKE_CUDA_FLAGS} -gencode=arch=compute_60,code=sm_60") # P series
  set(CMAKE_CUDA_FLAGS "${CMAKE_CUDA_FLAGS} -gencode=arch=compute_70,code=sm_70") # V series
  set(CMAKE_CUDA_FLAGS "${CMAKE_CUDA_FLAGS} --default-stream legacy")
  if (NOT WIN32)
    set(CUDA_NVCC_FLAGS "${CUDA_NVCC_FLAGS} --compiler-options -fPIC")
  endif()
endif()

if (onnxruntime_USE_TENSORRT)
  if (WIN32)
    set(CMAKE_SHARED_LINKER_FLAGS "${CMAKE_SHARED_LINKER_FLAGS} /DELAYLOAD:nvinfer.dll")
  else()
    set(CMAKE_CXX_FLAGS  "${CMAKE_CXX_FLAGS} -Wno-deprecated-declarations")
  endif()
endif()

if (onnxruntime_USE_TVM)
  if (WIN32 AND MSVC)
    # wd4100: identifier' : unreferenced formal parameter
    # wd4244: conversion from 'int' to 'char', possible loss of data
    # wd4251: class X needs to have dll-interface to be used by clients of class Y
    # wd4267: 'initializing': conversion from 'size_t' to 'int', possible loss of data
    # wd4275: non dll-interface class X used as base for dll-interface class Y
    # wd4389: signed/unsigned mismatch
    # wd4456: declaration of X hides previous local declaration
    set(DISABLED_WARNINGS_FOR_TVM "/wd4100" "/wd4244" "/wd4251" "/wd4267" "/wd4275" "/wd4389" "/wd4456")
  else()
    set(DISABLED_WARNINGS_FOR_TVM "-Wno-error=ignored-qualifiers")
    if(HAS_UNUSED_PARAMETER)
      list(APPEND DISABLED_WARNINGS_FOR_TVM "-Wno-error=unused-parameter")
    endif()
    if(HAS_CATCH_VALUE)
      #TODO: send a PR to TVM and fix it
      list(APPEND DISABLED_WARNINGS_FOR_TVM "-Wno-error=catch-value")
    endif()
  endif()
  include(onnxruntime_codegen.cmake)
endif()

if (onnxruntime_ENABLE_MICROSOFT_INTERNAL)
  add_definitions(-DMICROSOFT_INTERNAL)
endif()

if (onnxruntime_USE_DML)
  if(NOT WIN32)
    message(FATAL_ERROR "The DirectML execution provider is only supported when building for Windows.")
  endif()

  add_definitions(-DUSE_DML=1)
  include(dml)
endif()

#names in this var must match the directory names under onnxruntime/core/providers
set(ONNXRUNTIME_PROVIDER_NAMES cpu)

include(onnxruntime_common.cmake)
include(onnxruntime_graph.cmake)
include(onnxruntime_framework.cmake)
include(onnxruntime_util.cmake)
#The next file will define 'onnxruntime_libs' cmake var
include(onnxruntime_providers.cmake)
include(onnxruntime_optimizer.cmake)
include(onnxruntime_session.cmake)
include(onnxruntime_mlas.cmake)

if(onnxruntime_USE_FEATURIZERS)
  add_definitions(-DML_FEATURIZERS)
  # Fetch and build featurizers
  include(external/featurizers.cmake)
endif()

if(WIN32)
  list(APPEND onnxruntime_EXTERNAL_LIBRARIES Shlwapi)
  list(APPEND onnxruntime_EXTERNAL_LIBRARIES debug Dbghelp)
else()
  if(onnxruntime_USE_NSYNC)
    list(APPEND onnxruntime_EXTERNAL_LIBRARIES nsync_cpp)
  endif()
  list(APPEND onnxruntime_EXTERNAL_LIBRARIES ${CMAKE_DL_LIBS} Threads::Threads)
endif()

if (CMAKE_SYSTEM_NAME STREQUAL "Android")
  list(APPEND onnxruntime_EXTERNAL_LIBRARIES log)
endif()

#The following files may use the 'onnxruntime_libs' and 'onnxruntime_EXTERNAL_LIBRARIES' vars

if (onnxruntime_BUILD_SHARED_LIB)
  include(onnxruntime.cmake)
endif()

if (onnxruntime_BUILD_SERVER)
  include(onnxruntime_server.cmake)
endif()

if (onnxruntime_BUILD_JAVA)
  message(STATUS "Java Build is enabled")
  include(onnxruntime_java.cmake)
endif()

# some of the tests rely on the shared libs to be
# built; hence the ordering
if (onnxruntime_BUILD_UNIT_TESTS)
  if (onnxruntime_ENABLE_PYTHON)
    if(UNIX)
      set(CMAKE_SKIP_BUILD_RPATH ON)
    endif()
    include(onnxruntime_python.cmake)
  endif()
  # we need to make sure this is turned off since it
  # turned ON by the previous step when building a shared lib
  set(CMAKE_SKIP_BUILD_RPATH OFF)
  # gtest and gmock
  add_subdirectory(${PROJECT_SOURCE_DIR}/external/googletest EXCLUDE_FROM_ALL)
  set_target_properties(gmock PROPERTIES FOLDER "External/GTest")
  set_target_properties(gmock_main PROPERTIES FOLDER "External/GTest")
  set_target_properties(gtest PROPERTIES FOLDER "External/GTest")
  set_target_properties(gtest_main PROPERTIES FOLDER "External/GTest")
  if(UNIX)
    target_compile_options(gmock PRIVATE "-w")
    target_compile_options(gtest PRIVATE "-w")
  endif()
  include(onnxruntime_unittests.cmake)
endif()

if (onnxruntime_BUILD_CSHARP)
  message(STATUS "CSharp Build is enabled")
#  set_property(GLOBAL PROPERTY VS_DOTNET_TARGET_FRAMEWORK_VERSION "netstandard2.0")
  include(onnxruntime_csharp.cmake)
endif()
<|MERGE_RESOLUTION|>--- conflicted
+++ resolved
@@ -55,12 +55,8 @@
 option(onnxruntime_USE_DNNL "Build with DNNL support" OFF)
 option(onnxruntime_USE_MKLML "Build DNNL with MKL-ML binary dependency" OFF)
 option(onnxruntime_USE_GEMMLOWP "Build with gemmlowp for quantized gemm" OFF)
-<<<<<<< HEAD
 option(onnxruntime_USE_SYSTOLIC "Whether to use Systolic to accelerate matmul" OFF)
-option(onnxruntime_USE_AUTOML "Build AutoML support" ON)
-=======
 option(onnxruntime_USE_FEATURIZERS "Build ML Featurizers support" OFF)
->>>>>>> 1d79926d
 option(onnxruntime_USE_NGRAPH "Build with nGraph support" OFF)
 option(onnxruntime_USE_OPENBLAS "Use openblas" OFF)
 option(onnxruntime_DEV_MODE "Enable developer warnings and treat most of them as error." OFF)
