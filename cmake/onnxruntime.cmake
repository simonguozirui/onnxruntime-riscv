--- conflicted
+++ resolved
@@ -80,11 +80,8 @@
     ${PROVIDERS_NUPHAR}
     ${PROVIDERS_DML}
     ${PROVIDERS_ACL}
-<<<<<<< HEAD
     ${PROVIDERS_SYSTOLIC}
-=======
     ${onnxruntime_winml}
->>>>>>> aea76b07
     onnxruntime_optimizer
     onnxruntime_providers
     onnxruntime_util
