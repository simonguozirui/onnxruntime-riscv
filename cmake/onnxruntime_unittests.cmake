--- conflicted
+++ resolved
@@ -600,16 +600,13 @@
   # the default logger tests conflict with the need to have an overall default logger
   # so skip in this type of
   target_compile_definitions(onnxruntime_test_all PUBLIC -DSKIP_DEFAULT_LOGGER_TESTS)
-<<<<<<< HEAD
   target_link_libraries(onnxruntime_test_all PRIVATE atomic)
-=======
   if(onnxruntime_RUN_MODELTEST_IN_DEBUG_MODE)
     target_compile_definitions(onnxruntime_test_all PUBLIC -DRUN_MODELTEST_IN_DEBUG_MODE)
   endif()
   if (onnxruntime_DEBUG_NODE_INPUTS_OUTPUTS)
     target_compile_definitions(onnxruntime_test_all PRIVATE DEBUG_NODE_INPUTS_OUTPUTS)
   endif()
->>>>>>> b11c1063
   if (onnxruntime_USE_FEATURIZERS)
     target_include_directories(onnxruntime_test_all PRIVATE ${CMAKE_CURRENT_SOURCE_DIR}/external/FeaturizersLibrary/src)
   endif()
