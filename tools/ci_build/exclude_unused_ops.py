--- conflicted
+++ resolved
@@ -206,36 +206,21 @@
 def exclude_unused_ops(models_path, config_path, ort_root=None, use_cuda=True, output_config_path=None):
     '''Determine operators that are used, and either exclude them or create a configuration file that will.
     Note that this called directly from build.py'''
-<<<<<<< HEAD
 
     if not models_path and not config_path:
         log.error('Please specify model_path and/or config_path.')
         sys.exit(-1)
 
-=======
-
-    if not models_path and not config_path:
-        log.error('Please specify model_path and/or config_path.')
-        sys.exit(-1)
-
->>>>>>> d46dbeaf
     if not ort_root and not output_config_path:
         log.info('ort_root was not specified. Inferring ONNX Runtime repository root from location of this script.')
 
     required_ops = _extract_ops_from_config(config_path, _extract_ops_from_model(models_path, {}))
 
-<<<<<<< HEAD
-    if not output_config_path:
-        _exclude_unused_ops_in_providers(required_ops, _get_provider_paths(ort_root, use_cuda))
-    else:
-        _create_config_file_with_required_ops(required_ops, models_path, config_path, output_config_path)
-=======
     if output_config_path:
         _create_config_file_with_required_ops(required_ops, models_path, config_path, output_config_path)
     else:
         registration_files = op_registration_utils.get_kernel_registration_files(ort_root, use_cuda)
         _exclude_unused_ops_in_registrations(required_ops, registration_files)
->>>>>>> d46dbeaf
 
 
 if __name__ == "__main__":
