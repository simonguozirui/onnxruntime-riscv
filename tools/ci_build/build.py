#!/usr/bin/env python3
# Copyright (c) Microsoft Corporation. All rights reserved.
# Licensed under the MIT License.

import argparse
import fileinput
import getpass
import glob
import logging
import multiprocessing
import os
import platform
import re
import shutil
import subprocess
import sys
import hashlib
import itertools
from os.path import expanduser

logging.basicConfig(format="%(asctime)s %(name)s [%(levelname)s] - %(message)s", level=logging.DEBUG)
log = logging.getLogger("Build")

class BaseError(Exception):
    """Base class for errors originating from build.py."""
    pass

class BuildError(BaseError):
    """Error from running build steps."""
    def __init__(self, *messages):
        super().__init__("\n".join(messages))

class UsageError(BaseError):
    """Usage related error."""
    def __init__(self, message):
        super().__init__(message)

def checkPythonVersion():
    # According to the BUILD.md, python 3.5+ is required:
    # Python 2 is definitely not supported and it should be safer to consider it wont run with python 4:
    if sys.version_info[0] != 3 :
        raise BuildError("Bad python major version: expecting python 3, found version '{}'".format(sys.version))
    if sys.version_info[1] < 5 :
        raise BuildError("Bad python minor version: expecting python 3.5+, found version '{}'".format(sys.version))

checkPythonVersion()

def parse_arguments():
    parser = argparse.ArgumentParser(description="ONNXRuntime CI build driver.",
                                     usage='''
Default behavior is --update --build --test for native architecture builds.
Default behavior is --update --build for cross-compiled builds.

The Update phase will update git submodules, and run cmake to generate makefiles.
The Build phase will build all projects.
The Test phase will run all unit tests, and optionally the ONNX tests.

Use the individual flags to only run the specified stages.
                                     ''')
    # Main arguments
    parser.add_argument("--build_dir", required=True, help="Path to the build directory.")
    parser.add_argument("--config", nargs="+", default=["Debug"],
                        choices=["Debug", "MinSizeRel", "Release", "RelWithDebInfo"],
                        help="Configuration(s) to build.")
    parser.add_argument("--update", action='store_true', help="Update makefiles.")
    parser.add_argument("--build", action='store_true', help="Build.")
    parser.add_argument("--clean", action='store_true', help="Run 'cmake --build --target clean' for the selected config/s.")
    parser.add_argument("--parallel", action='store_true', help='''Use parallel build.
    The build setup doesn't get all dependencies right, so --parallel only works if you're just rebuilding ONNXRuntime code.
    If you've done an update that fetched external dependencies you have to build without --parallel the first time.
    Once that's done, run with "--build --parallel --test" to just build in parallel and run tests.''')
    parser.add_argument("--test", action='store_true', help="Run unit tests.")
    parser.add_argument("--skip_tests", action='store_true', help="Skip all tests.")

    # enable ONNX tests
    parser.add_argument("--enable_onnx_tests", action='store_true',
                        help='''When running the Test phase, run onnx_test_running against available test data directories.''')
    parser.add_argument("--path_to_protoc_exe", help="Path to protoc exe. ")

    # generate documentaiton
    parser.add_argument("--gen_doc", action='store_true', help="Generate documentation on contrib ops")

    # CUDA related
    parser.add_argument("--use_cuda", action='store_true', help="Enable CUDA.")
    parser.add_argument("--cuda_version", help="The version of CUDA toolkit to use. Auto-detect if not specified. e.g. 9.0")
    parser.add_argument("--cuda_home", help="Path to CUDA home."
                                            "Read from CUDA_HOME environment variable if --use_cuda is true and --cuda_home is not specified.")
    parser.add_argument("--cudnn_home", help="Path to CUDNN home. "
                                             "Read from CUDNN_HOME environment variable if --use_cuda is true and --cudnn_home is not specified.")

    # Python bindings
    parser.add_argument("--enable_pybind", action='store_true', help="Enable Python Bindings.")
    parser.add_argument("--build_wheel", action='store_true', help="Build Python Wheel. ")
    parser.add_argument("--numpy_version", help="Installs a specific version of numpy "
                        "before building the python binding.")
    parser.add_argument("--skip-keras-test", action='store_true', help="Skip tests with Keras if keras is installed")

    # C-Sharp bindings
    parser.add_argument("--build_csharp", action='store_true', help="Build C#.Net DLL and NuGet package")

    # Java bindings
    parser.add_argument("--build_java", action='store_true', help="Build Java bindings.")

    # Build a shared lib
    parser.add_argument("--build_shared_lib", action='store_true', help="Build a shared library for the ONNXRuntime.")

    # Build options
    parser.add_argument("--cmake_extra_defines", nargs="+",
                        help="Extra definitions to pass to CMake during build system generation. " +
                             "These are just CMake -D options without the leading -D.")
    parser.add_argument("--x86", action='store_true',
                        help="Create x86 makefiles. Requires --update and no existing cache CMake setup. Delete CMakeCache.txt if needed")
    parser.add_argument("--arm", action='store_true',
                        help="Create ARM makefiles. Requires --update and no existing cache CMake setup. Delete CMakeCache.txt if needed")
    parser.add_argument("--arm64", action='store_true',
                        help="Create ARM64 makefiles. Requires --update and no existing cache CMake setup. Delete CMakeCache.txt if needed")
    parser.add_argument("--msvc_toolset", help="MSVC toolset to use. e.g. 14.11")
    parser.add_argument("--android", action='store_true', help='Build for Android')
    parser.add_argument("--android_abi", type=str, default='arm64-v8a',
            help='')
    parser.add_argument("--android_api", type=int, default=27,
            help='Android API Level, e.g. 21')
    parser.add_argument("--android_sdk_path", type=str, help='Path to the Android SDK')
    parser.add_argument("--android_ndk_path", default="", help="Path to the Android NDK")

    parser.add_argument("--ios", action='store_true', help="build for ios")
    parser.add_argument("--ios_sysroot", default="", help="Path to ios sysroot")
    parser.add_argument("--ios_toolchain_dir", default="", help="Path to ios toolchain binaries")


    # Arguments needed by CI
    parser.add_argument("--cmake_path", default="cmake", help="Path to the CMake program.")
    parser.add_argument("--ctest_path", default="ctest", help="Path to the CTest program.")
    parser.add_argument("--skip_submodule_sync", action='store_true', help="Don't do a 'git submodule update'. Makes the Update phase faster.")
    parser.add_argument("--use_vstest", action='store_true', help="Use use_vstest for running unitests.")
    parser.add_argument("--use_jemalloc", action='store_true', help="Use jemalloc.")
    parser.add_argument("--use_mimalloc", default=['none'], choices=['none', 'stl', 'arena', 'all'], help="Use mimalloc.")
    parser.add_argument("--use_openblas", action='store_true', help="Build with OpenBLAS.")
    parser.add_argument("--use_dnnl", action='store_true', help="Build with DNNL.")
    parser.add_argument("--use_mklml", action='store_true', help="Build with MKLML.")
    parser.add_argument("--use_featurizers", action='store_true', help="Build with ML Featurizer support.")
    parser.add_argument("--use_ngraph", action='store_true', help="Build with nGraph.")
    parser.add_argument("--use_openvino", nargs="?", const="CPU_FP32",
                        choices=["CPU_FP32","GPU_FP32","GPU_FP16","VAD-M_FP16","MYRIAD_FP16","VAD-F_FP32"], help="Build with OpenVINO for specific hardware.")
    parser.add_argument("--use_dnnlibrary", action='store_true', help="Build with DNNLibrary.")
    parser.add_argument("--use_preinstalled_eigen", action='store_true', help="Use pre-installed Eigen.")
    parser.add_argument("--eigen_path", help="Path to pre-installed Eigen.")
    parser.add_argument("--use_tvm", action="store_true", help="Build with TVM")
    parser.add_argument("--use_openmp", action='store_true', help="Build with OpenMP")
    parser.add_argument("--use_llvm", action="store_true", help="Build TVM with LLVM")
    parser.add_argument("--enable_msinternal", action="store_true", help="Enable for Microsoft internal builds only.")
    parser.add_argument("--llvm_path", help="Path to llvm dir")
    parser.add_argument("--use_brainslice", action="store_true", help="Build with brain slice")
    parser.add_argument("--brain_slice_package_path", help="Path to brain slice packages")
    parser.add_argument("--brain_slice_package_name", help="Name of brain slice packages")
    parser.add_argument("--brain_slice_client_package_name", help="Name of brainslice client package")
    parser.add_argument("--use_nuphar", action='store_true', help="Build with nuphar")
    parser.add_argument("--use_tensorrt", action='store_true', help="Build with TensorRT")
    parser.add_argument("--tensorrt_home", help="Path to TensorRT installation dir")
    parser.add_argument("--use_full_protobuf", action='store_true', help="Use the full protobuf library")
    parser.add_argument("--disable_contrib_ops", action='store_true', help="Disable contrib ops (reduces binary size)")
    parser.add_argument("--skip_onnx_tests", action='store_true', help="Explicitly disable all onnx related tests. Note: Use --skip_tests to skip all tests.")
    parser.add_argument("--skip_winml_tests", action='store_true', help="Explicitly disable all WinML related tests")
    parser.add_argument("--enable_msvc_static_runtime", action='store_true', help="Enable static linking of MSVC runtimes.")
    parser.add_argument("--enable_language_interop_ops", action='store_true', help="Enable operator implemented in language other than cpp")
    parser.add_argument("--cmake_generator", choices=['Visual Studio 15 2017', 'Visual Studio 16 2019'],
                        default='Visual Studio 15 2017', help="Specify the generator that CMake invokes. This is only supported on Windows")
    parser.add_argument("--enable_multi_device_test", action='store_true', help="Test with multi-device. Mostly used for multi-device GPU")
    parser.add_argument("--use_dml", action='store_true', help="Build with DirectML.")
    parser.add_argument("--use_winml", action='store_true', help="Build with WinML.")
    parser.add_argument("--use_telemetry", action='store_true', help="Only official builds can set this flag to enable telemetry.")
    parser.add_argument("--enable_wcos", action='store_true', help="Build for Windows Core OS.")
    parser.add_argument("--enable_lto", action='store_true', help="Enable Link Time Optimization")
    return parser.parse_args()

def resolve_executable_path(command_or_path):
    """Returns the absolute path of an executable."""
    executable_path = shutil.which(command_or_path)
    if executable_path is None:
        raise BuildError("Failed to resolve executable path for '{}'.".format(command_or_path))
    return os.path.realpath(executable_path)

def is_windows():
    return sys.platform.startswith("win")

def get_linux_distro():
    try:
        with open('/etc/os-release', 'r') as f:
            dist_info = dict(line.strip().split('=', 1) for line in f.readlines())
        return dist_info.get('NAME', '').strip('"'), dist_info.get('VERSION', '').strip('"')
    except:
        return '', ''

def is_ubuntu_1604():
    dist, ver = get_linux_distro()
    return dist == 'Ubuntu' and ver.startswith('16.04')

def get_config_build_dir(build_dir, config):
    # build directory per configuration
    return os.path.join(build_dir, config)

def run_subprocess(args, cwd=None, capture=False, dll_path=None, shell=False, env={}):
    log.debug("Running subprocess in '{0}'\n{1}".format(cwd or os.getcwd(), args))
    my_env = os.environ.copy()
    if dll_path:
        if is_windows():
            my_env["PATH"] = dll_path + os.pathsep + my_env["PATH"]
        else:
            if "LD_LIBRARY_PATH" in my_env:
                my_env["LD_LIBRARY_PATH"] += os.pathsep + dll_path
            else:
                my_env["LD_LIBRARY_PATH"] = dll_path

    stdout, stderr = (subprocess.PIPE, subprocess.STDOUT) if capture else (None, None)
    my_env.update(env)
    completed_process = subprocess.run(args, cwd=cwd, check=True, stdout=stdout, stderr=stderr, env=my_env, shell=shell)
    log.debug("Subprocess completed. Return code=" + str(completed_process.returncode))
    return completed_process

def update_submodules(source_dir):
    run_subprocess(["git", "submodule", "sync", "--recursive"], cwd=source_dir)
    run_subprocess(["git", "submodule", "update", "--init", "--recursive"], cwd=source_dir)

def is_docker():
    path = '/proc/self/cgroup'
    return (
        os.path.exists('/.dockerenv') or
        os.path.isfile(path) and any('docker' in line for line in open(path))
    )

def is_sudo():
    return 'SUDO_UID' in os.environ.keys()

def install_apt_package(package):
    have = package in str(run_subprocess(["apt", "list", "--installed", package], capture=True).stdout)
    if not have:
        if is_sudo():
            run_subprocess(['apt-get', 'install', '-y', package])
        else:
            raise BuildError(package + " APT package missing. Please re-run this script using sudo to install.")

def install_ubuntu_deps(args):
    'Check if the necessary Ubuntu dependencies are installed. Not required on docker. Provide help output if missing.'

    # check we need the packages first
    if not (args.enable_pybind or args.use_openblas):
        return

    # not needed on docker as packages are pre-installed
    if not is_docker():
        try:
            if args.enable_pybind:
                install_apt_package("python3")

            if args.use_openblas:
                install_apt_package("libopenblas-dev")

        except Exception as e:
            raise BuildError("Error setting up required APT packages. {}".format(str(e)))

def install_python_deps(numpy_version=""):
    dep_packages = ['setuptools', 'wheel', 'pytest']
    dep_packages.append('numpy=={}'.format(numpy_version) if numpy_version else 'numpy>=1.18.0')
    dep_packages.append('sympy>=1.1')
    dep_packages.append('packaging')
    run_subprocess([sys.executable, '-m', 'pip', 'install', '--trusted-host', 'files.pythonhosted.org'] + dep_packages)

def check_md5(filename, expected_md5):
    if not os.path.exists(filename):
        return False
    hash_md5 = hashlib.md5()
    BLOCKSIZE = 1024*64
    with open(filename, "rb") as f:
        buf = f.read(BLOCKSIZE)
        while len(buf) > 0:
            hash_md5.update(buf)
            buf = f.read(BLOCKSIZE)
    hex = hash_md5.hexdigest()
    if hex != expected_md5:
        log.info('md5 mismatch, expect %s, got %s' % (expected_md5, hex))
        os.remove(filename)
        return False
    return True



def setup_test_data(build_dir, configs):
    # create a shortcut for test models if there is a 'models' folder in build_dir
    if is_windows():
        src_model_dir = os.path.join(build_dir, 'models')
        for config in configs:
            config_build_dir = get_config_build_dir(build_dir, config)
            os.makedirs(config_build_dir, exist_ok=True)
            dest_model_dir = os.path.join(config_build_dir, 'models')
            if os.path.exists(src_model_dir) and not os.path.exists(dest_model_dir):
                log.debug("creating shortcut %s -> %s"  % (src_model_dir, dest_model_dir))
                run_subprocess(['mklink', '/D', '/J', dest_model_dir, src_model_dir], shell=True)

def generate_build_tree(cmake_path, source_dir, build_dir, cuda_home, cudnn_home, tensorrt_home, path_to_protoc_exe, configs, cmake_extra_defines, args, cmake_extra_args):
    log.info("Generating CMake build tree")
    cmake_dir = os.path.join(source_dir, "cmake")
    # TODO: fix jemalloc build so it does not conflict with onnxruntime shared lib builds. (e.g. onnxuntime_pybind)
    # for now, disable jemalloc if pybind is also enabled.
    cmake_args = [cmake_path, cmake_dir,
                 "-DBUILD_SHARED_LIBS=OFF",
                 '-DCMAKE_EXE_LINKER_FLAGS=-latomic -static',
                 "-DCMAKE_SYSTEM_NAME=Linux",
                 "-DUNIX=True",
                 "-Donnxruntime_RUN_ONNX_TESTS=" + ("ON" if args.enable_onnx_tests else "OFF"),
                 "-Donnxruntime_BUILD_WINML_TESTS=" + ("OFF" if args.skip_winml_tests else "ON"),
                 "-Donnxruntime_GENERATE_TEST_REPORTS=ON",
                 "-Donnxruntime_DEV_MODE=" + ("OFF" if args.android else "ON"),
                 "-Donnxruntime_USE_CUDA=" + ("ON" if args.use_cuda else "OFF"),
                 "-Donnxruntime_CUDNN_HOME=" + (cudnn_home if args.use_cuda else ""),
                 "-Donnxruntime_USE_FEATURIZERS=" + ("ON" if args.use_featurizers else "OFF"),
                 "-Donnxruntime_CUDA_HOME=" + (cuda_home if args.use_cuda else ""),
                 "-Donnxruntime_USE_JEMALLOC=" + ("ON" if args.use_jemalloc else "OFF"),
                 "-Donnxruntime_USE_MIMALLOC_STL_ALLOCATOR=" + ("ON" if args.use_mimalloc == "stl" or args.use_mimalloc == "all" else "OFF"),
                 "-Donnxruntime_USE_MIMALLOC_ARENA_ALLOCATOR=" + ("ON" if args.use_mimalloc == "arena" or args.use_mimalloc == "all" else "OFF"),
                 "-Donnxruntime_ENABLE_PYTHON=" + ("ON" if args.enable_pybind else "OFF"),
                 "-Donnxruntime_BUILD_CSHARP=" + ("ON" if args.build_csharp else "OFF"),
                 "-Donnxruntime_BUILD_JAVA=" + ("ON" if args.build_java else "OFF"),
                 "-Donnxruntime_BUILD_SHARED_LIB=" + ("ON" if args.build_shared_lib else "OFF"),
                 "-Donnxruntime_USE_EIGEN_FOR_BLAS=" + ("OFF" if args.use_openblas else "ON"),
                 "-Donnxruntime_USE_OPENBLAS=" + ("ON" if args.use_openblas else "OFF"),
                 "-Donnxruntime_USE_DNNL=" + ("ON" if args.use_dnnl else "OFF"),
                 "-Donnxruntime_USE_MKLML=" + ("ON" if args.use_mklml else "OFF"),
                 "-Donnxruntime_USE_NGRAPH=" + ("ON" if args.use_ngraph else "OFF"),
                 "-Donnxruntime_USE_SYSTOLIC=" + "ON",
                 "-Donnxruntime_USE_OPENVINO=" + ("ON" if args.use_openvino else "OFF"),
                 "-Donnxruntime_USE_OPENVINO_MYRIAD=" + ("ON" if args.use_openvino == "MYRIAD_FP16" else "OFF"),
                 "-Donnxruntime_USE_OPENVINO_GPU_FP32=" + ("ON" if args.use_openvino == "GPU_FP32" else "OFF"),
                 "-Donnxruntime_USE_OPENVINO_GPU_FP16=" + ("ON" if args.use_openvino == "GPU_FP16" else "OFF"),
                 "-Donnxruntime_USE_OPENVINO_CPU_FP32=" + ("ON" if args.use_openvino == "CPU_FP32" else "OFF"),
                 "-Donnxruntime_USE_OPENVINO_VAD_M=" + ("ON" if args.use_openvino == "VAD-M_FP16" else "OFF"),
                 "-Donnxruntime_USE_OPENVINO_VAD_F=" + ("ON" if args.use_openvino == "VAD-F_FP32" else "OFF"),
                 "-Donnxruntime_USE_NNAPI=" + ("ON" if args.use_dnnlibrary else "OFF"),
                 "-Donnxruntime_USE_OPENMP=" + ("ON" if args.use_openmp and not args.use_dnnlibrary and not args.use_mklml and not args.use_ngraph else "OFF"),
                 "-Donnxruntime_USE_TVM=" + ("ON" if args.use_tvm else "OFF"),
                 "-Donnxruntime_USE_LLVM=" + ("ON" if args.use_llvm else "OFF"),
                 "-Donnxruntime_ENABLE_MICROSOFT_INTERNAL=" + ("ON" if args.enable_msinternal else "OFF"),
                 "-Donnxruntime_USE_BRAINSLICE=" + ("ON" if args.use_brainslice else "OFF"),
                 "-Donnxruntime_USE_NUPHAR=" + ("ON" if args.use_nuphar else "OFF"),
                 "-Donnxruntime_USE_TENSORRT=" + ("ON" if args.use_tensorrt else "OFF"),
                 "-Donnxruntime_TENSORRT_HOME=" + (tensorrt_home if args.use_tensorrt else ""),
                  # By default - we currently support only cross compiling for ARM/ARM64 (no native compilation supported through this script)
                 "-Donnxruntime_CROSS_COMPILING=" + ("ON" if args.arm64 or args.arm else "OFF"),
                 "-Donnxruntime_DISABLE_CONTRIB_OPS=" + ("ON" if args.disable_contrib_ops else "OFF"),
                 "-Donnxruntime_MSVC_STATIC_RUNTIME=" + ("ON" if args.enable_msvc_static_runtime else "OFF"),
                 # enable pyop if it is nightly build
                 "-Donnxruntime_ENABLE_LANGUAGE_INTEROP_OPS=" + ("ON" if args.enable_language_interop_ops or (args.config != 'Debug' and bool(os.getenv('NIGHTLY_BUILD') == '1')) else "OFF"),
                 "-Donnxruntime_USE_DML=" + ("ON" if args.use_dml else "OFF"),
                 "-Donnxruntime_USE_WINML=" + ("ON" if args.use_winml else "OFF"),
                 "-Donnxruntime_USE_TELEMETRY=" + ("ON" if args.use_telemetry else "OFF"),
                 "-Donnxruntime_ENABLE_LTO=" + ("ON" if args.enable_lto else "OFF"),
                 ]

    # nGraph and TensorRT providers currently only supports full_protobuf option.
    if args.use_full_protobuf or args.use_ngraph or args.use_tensorrt or args.gen_doc:
       cmake_args += ["-Donnxruntime_USE_FULL_PROTOBUF=ON", "-DProtobuf_USE_STATIC_LIBS=ON"]

    if args.use_brainslice:
        bs_pkg_name = args.brain_slice_package_name.split('.', 1)
        bs_shared_lib_name = '.'.join((bs_pkg_name[0], 'redist', bs_pkg_name[1]))
        cmake_args += [
            "-Donnxruntime_BRAINSLICE_LIB_PATH=%s/%s" % (args.brain_slice_package_path, args.brain_slice_package_name),
            "-Donnxruntime_BS_CLIENT_PACKAGE=%s/%s" % (args.brain_slice_package_path, args.brain_slice_client_package_name),
            "-Donnxruntime_BRAINSLICE_dynamic_lib_PATH=%s/%s" % (args.brain_slice_package_path, bs_shared_lib_name)]

    if args.use_llvm:
        cmake_args += ["-DLLVM_DIR=%s" % args.llvm_path]

    if args.use_cuda and not is_windows():
        nvml_stub_path = cuda_home + "/lib64/stubs"
        cmake_args += ["-DCUDA_CUDA_LIBRARY=" + nvml_stub_path]

    if args.use_preinstalled_eigen:
        cmake_args += ["-Donnxruntime_USE_PREINSTALLED_EIGEN=ON",
                       "-Deigen_SOURCE_PATH=" + args.eigen_path]

    if args.android:
        cmake_args += ["-DCMAKE_TOOLCHAIN_FILE=" + args.android_ndk_path + "/build/cmake/android.toolchain.cmake",
                "-DANDROID_PLATFORM=android-" + str(args.android_api),
                "-DANDROID_ABI=" + str(args.android_abi)]

    if args.ios:
        needed_args = [args.ios_sysroot, args.arm64 or args.arm, args.ios_toolchain_dir]
        arg_names = ["--ios_sysroot <path to sysroot>", "--arm or --arm64", "--ios_toolchain_dir <path to toolchain>"]
        if not all(needed_args):
            raise BuildError("iOS build canceled due to missing arguments: " + ', '.join(val for val, cond in zip(arg_names, needed_args) if not cond))
        compilers = sorted(glob.glob(args.ios_toolchain_dir + "/bin/*-clang*"))
        os.environ["PATH"] = os.path.join(args.ios_toolchain_dir, "bin") + os.pathsep + os.environ.get("PATH", "")
        os.environ["LD_LIBRARY_PATH"] = os.path.join(args.ios_toolchain_dir, "/lib") + os.pathsep + os.environ.get("LD_LIBRARY_PATH", "")
        if len(compilers) != 2:
            raise BuildError("error identifying compilers in ios_toolchain_dir")
        cmake_args += ["-DCMAKE_OSX_ARCHITECTURES=" + ("arm64" if args.arm64 else "arm"),
                       "-DCMAKE_SYSTEM_NAME=iOSCross",
                       "-Donnxruntime_BUILD_UNIT_TESTS=OFF",
                       "-DCMAKE_OSX_SYSROOT=" + args.ios_sysroot,
                       "-DCMAKE_C_COMPILER=" + compilers[0],
                       "-DCMAKE_CXX_COMPILER=" + compilers[1]]

    if path_to_protoc_exe:
        cmake_args += ["-DONNX_CUSTOM_PROTOC_EXECUTABLE=%s" % path_to_protoc_exe]

    if args.gen_doc:
        cmake_args += ["-Donnxruntime_PYBIND_EXPORT_OPSCHEMA=ON"]
    else:
        cmake_args += ["-Donnxruntime_PYBIND_EXPORT_OPSCHEMA=OFF"]

    cmake_args += ["-D{}".format(define) for define in cmake_extra_defines]

    if is_windows():
        cmake_args += cmake_extra_args

    # ADO pipelines will store the pipeline build number (e.g. 191101-2300.1.master) and
    # source version in environment variables. If present, use these values to define the
    # WinML/ORT DLL versions.
    build_number = os.getenv('Build_BuildNumber')
    source_version = os.getenv('Build_SourceVersion')
    if build_number and source_version:
        build_matches = re.fullmatch(r"(\d\d)(\d\d)(\d\d)(\d\d)\.(\d+)", build_number)
        if build_matches:
            YY = build_matches.group(2)
            MM = build_matches.group(3)
            DD = build_matches.group(4)

            # Get ORT major and minor number
            with open(os.path.join(source_dir, 'VERSION_NUMBER')) as f:
                first_line = f.readline()
                ort_version_matches = re.match(r"(\d+).(\d+)", first_line)
                if not ort_version_matches:
                    raise BuildError("Couldn't read version from VERSION_FILE")
                ort_major = ort_version_matches.group(1)
                ort_minor = ort_version_matches.group(2)
                # Example (BuildNumber: 191101-2300.1.master, SourceVersion: 0bce7ae6755c792eda558e5d27ded701707dc404)
                # MajorPart = 1
                # MinorPart = 0
                # BuildPart = 1911
                # PrivatePart = 123
                # String = 191101-2300.1.master.0bce7ae
                cmake_args += ["-DVERSION_MAJOR_PART={}".format(ort_major),
                            "-DVERSION_MINOR_PART={}".format(ort_minor),
                            "-DVERSION_BUILD_PART={}".format(YY),
                            "-DVERSION_PRIVATE_PART={}{}".format(MM, DD),
                            "-DVERSION_STRING={}.{}.{}.{}".format(ort_major, ort_minor, build_number, source_version[0:7])]

    for config in configs:
        config_build_dir = get_config_build_dir(build_dir, config)
        os.makedirs(config_build_dir, exist_ok=True)

        if args.use_tvm:
            os.environ["PATH"] = os.path.join(config_build_dir, "external", "tvm", config) + os.pathsep + os.environ["PATH"]

        run_subprocess(cmake_args  + ["-Donnxruntime_ENABLE_MEMLEAK_CHECKER=" + ("ON" if config.lower() == 'debug' and not args.use_tvm and not args.use_ngraph and not args.enable_msvc_static_runtime else "OFF"), "-DCMAKE_BUILD_TYPE={}".format(config)], cwd=config_build_dir)


def clean_targets(cmake_path, build_dir, configs):
    for config in configs:
        log.info("Cleaning targets for %s configuration", config)
        build_dir2 = get_config_build_dir(build_dir, config)
        cmd_args = [cmake_path,
                    "--build", build_dir2,
                    "--config", config,
                    "--target", "clean"]

        run_subprocess(cmd_args)

def build_targets(args, cmake_path, build_dir, configs, parallel):
    for config in configs:
        log.info("Building targets for %s configuration", config)
        build_dir2 = get_config_build_dir(build_dir, config)
        cmd_args = [cmake_path,
                    "--build", build_dir2,
                    "--config", config]

        build_tool_args = []
        if parallel:
            num_cores = str(multiprocessing.cpu_count())
            if is_windows():
                build_tool_args += ["/maxcpucount:" + num_cores]
            else:
                build_tool_args += ["-j" + num_cores]

        if (build_tool_args):
            cmd_args += [ "--" ]
            cmd_args += build_tool_args

        env = {}
        if args.android:
            env['ANDROID_SDK_ROOT']=args.android_sdk_path

        run_subprocess(cmd_args, env=env)

def add_dir_if_exists(dir, dir_list):
    if (os.path.isdir(dir)):
        dir_list.append(dir)

def setup_cuda_vars(args):

    cuda_home = ""
    cudnn_home = ""

    if (args.use_cuda):
        cuda_home = args.cuda_home if args.cuda_home else os.getenv("CUDA_HOME")
        cudnn_home = args.cudnn_home if args.cudnn_home else os.getenv("CUDNN_HOME")

        cuda_home_valid = (cuda_home != None and os.path.exists(cuda_home))
        cudnn_home_valid = (cudnn_home != None and os.path.exists(cudnn_home))

        if (not cuda_home_valid or not cudnn_home_valid):
            raise BuildError("cuda_home and cudnn_home paths must be specified and valid.",
                             "cuda_home='{}' valid={}. cudnn_home='{}' valid={}"
                             .format(cuda_home, cuda_home_valid, cudnn_home, cudnn_home_valid))

        if (is_windows()):
            # Validate that the cudnn_home is pointing at the right level
            if (not os.path.exists(os.path.join(cudnn_home, "bin"))):
                raise BuildError("cudnn_home path should include the 'cuda' folder, and must contain the CUDNN 'bin' directory.",
                                 "cudnn_home='{}'".format(cudnn_home))

            os.environ["CUDA_PATH"] = cuda_home
            os.environ["CUDA_TOOLKIT_ROOT_DIR"] = cuda_home

            cuda_bin_path = os.path.join(cuda_home, 'bin')
            os.environ["CUDA_BIN_PATH"] = cuda_bin_path
            os.environ["PATH"] += os.pathsep + cuda_bin_path + os.pathsep + os.path.join(cudnn_home, 'bin')
            # Add version specific CUDA_PATH_Vx_y value as the Visual Studio build files require that
            version_file = os.path.join(cuda_home, 'version.txt')
            if not os.path.exists(version_file):
                raise BuildError("No version file found in CUDA install directory. Looked for " + version_file)

            cuda_major_version = "unknown"

            with open(version_file) as f:
                # First line of version file should have something like 'CUDA Version 9.2.148'
                first_line = f.readline()
                m = re.match("CUDA Version (\d+).(\d+)", first_line)
                if not m:
                    raise BuildError("Couldn't read version from first line of " + version_file)

                cuda_major_version = m.group(1)
                minor = m.group(2)
                os.environ["CUDA_PATH_V{}_{}".format(cuda_major_version, minor)] = cuda_home

            vc_ver_str = os.getenv("VCToolsVersion") or ""
            vc_ver = vc_ver_str.split(".")
            if len(vc_ver) != 3:
                log.warning("Unable to automatically verify VS 2017 toolset is compatible with CUDA. Will attempt to use.")
                log.warning("Failed to get valid Visual C++ Tools version from VCToolsVersion environment variable value of '" + vc_ver_str + "'")
                log.warning("VCToolsVersion is set in a VS 2017 Developer Command shell, or by running \"%VS2017INSTALLDIR%\\VC\\Auxiliary\\Build\\vcvars64.bat\"")
                log.warning("See build.md in the root ONNXRuntime directory for instructions on installing the Visual C++ 2017 14.11 toolset if needed.")

            elif cuda_major_version == "9" and vc_ver[0] == "14" and int(vc_ver[1]) > 11:
                raise BuildError("Visual C++ Tools version not supported by CUDA v9. You must setup the environment to use the 14.11 toolset.",
                                 "Current version is {}. CUDA 9.2 requires version 14.11.*".format(vc_ver_str),
                                 "If necessary manually install the 14.11 toolset using the Visual Studio 2017 updater.",
                                 "See 'Windows CUDA Build' in build.md in the root directory of this repository.")

            # TODO: check if cuda_version >=10.1, when cuda is enabled and VS version >=2019

    return cuda_home, cudnn_home

def setup_tensorrt_vars(args):

    tensorrt_home = ""

    if (args.use_tensorrt):
        tensorrt_home = args.tensorrt_home if args.tensorrt_home else os.getenv("TENSORRT_HOME")

        tensorrt_home_valid = (tensorrt_home != None and os.path.exists(tensorrt_home))

        if (not tensorrt_home_valid):
            raise BuildError("tensorrt_home paths must be specified and valid.",
                             "tensorrt_home='{}' valid={}."
                             .format(tensorrt_home, tensorrt_home_valid))

        # Set maximum workspace size in byte for TensorRT (1GB = 1073741824 bytes)
        os.environ["ORT_TENSORRT_MAX_WORKSPACE_SIZE"] = "1073741824"

        # Set maximum number of iterations to detect unsupported nodes and partition the models for TensorRT
        os.environ["ORT_TENSORRT_MAX_PARTITION_ITERATIONS"] = "1000"

        # Set minimum subgraph node size in graph partitioning for TensorRT
        os.environ["ORT_TENSORRT_MIN_SUBGRAPH_SIZE"] = "1"

        # Set FP16 flag
        os.environ["ORT_TENSORRT_FP16_ENABLE"] = "0"

    return tensorrt_home

def setup_dml_build(args, cmake_path, build_dir, configs):
    if (args.use_dml):
        for config in configs:
            # Run the RESTORE_PACKAGES target to perform the initial NuGet setup
            cmd_args = [cmake_path,
                        "--build", get_config_build_dir(build_dir, config),
                        "--config", config,
                        "--target", "RESTORE_PACKAGES"]
            run_subprocess(cmd_args)


def adb_push(source_dir, src, dest, **kwargs):
    return run_subprocess([os.path.join(source_dir, 'tools', 'ci_build', 'github', 'android', 'adb-push.sh'), src, dest], **kwargs)

def adb_shell(*args, **kwargs):
    return run_subprocess(['adb', 'shell', *args], **kwargs)

def run_onnxruntime_tests(args, source_dir, ctest_path, build_dir, configs, enable_python_tests, enable_tvm = False, enable_tensorrt = False):
    for config in configs:
        log.info("Running tests for %s configuration", config)
        cwd = get_config_build_dir(build_dir, config)
        android_x86_64 = args.android_abi == 'x86_64'
        if android_x86_64:
            run_subprocess(os.path.join(source_dir, 'tools', 'ci_build', 'github', 'android', 'start_android_emulator.sh'))
            adb_push(source_dir, 'testdata', '/data/local/tmp/', cwd=cwd)
            adb_push(source_dir, os.path.join(source_dir, 'cmake', 'external', 'onnx', 'onnx', 'backend', 'test'), '/data/local/tmp/', cwd=cwd)
            adb_push(source_dir, 'onnxruntime_test_all', '/data/local/tmp/', cwd=cwd)
            adb_push(source_dir, 'onnx_test_runner', '/data/local/tmp/', cwd=cwd)
            adb_shell('cd /data/local/tmp && /data/local/tmp/onnxruntime_test_all')
            if args.use_dnnlibrary:
                adb_shell('cd /data/local/tmp && /data/local/tmp/onnx_test_runner -e nnapi /data/local/tmp/test')
            else:
                adb_shell('cd /data/local/tmp && /data/local/tmp/onnx_test_runner /data/local/tmp/test')
            continue
        if enable_tvm:
          dll_path = os.path.join(build_dir, config, "external", "tvm", config)
        elif enable_tensorrt:
          dll_path = os.path.join(args.tensorrt_home, 'lib')
        else:
          dll_path = None
        if ctest_path is None:
            #Get the "Google Test Adapter" for vstest
            if not os.path.exists(os.path.join(cwd,'googletestadapter.0.17.1')):
                run_subprocess(['nuget.exe', 'restore', os.path.join(source_dir, 'packages.config'), '-ConfigFile',os.path.join(source_dir, 'NuGet.config'),'-PackagesDirectory',cwd])
            cwd2=os.path.join(cwd,config)
            executables = ['onnxruntime_test_all.exe']
            if args.build_shared_lib:
                executables.append('onnxruntime_shared_lib_test.exe')
                executables.append('onnxruntime_global_thread_pools_test.exe')
            run_subprocess(['vstest.console.exe', '--parallel', '--TestAdapterPath:..\\googletestadapter.0.17.1\\build\\_common', '/Logger:trx','/Enablecodecoverage','/Platform:x64',"/Settings:%s" % os.path.join(source_dir, 'cmake\\codeconv.runsettings')] + executables,
                       cwd=cwd2, dll_path=dll_path)
        else:
            run_subprocess([ctest_path, "--build-config", config, "--verbose"],
                       cwd=cwd, dll_path=dll_path)

        if enable_python_tests:
            # Disable python tests for TensorRT because many tests are not supported yet
            if enable_tensorrt :
                return
            if is_windows():
                cwd = os.path.join(cwd, config)

            run_subprocess([sys.executable, 'onnxruntime_test_python.py'], cwd=cwd, dll_path=dll_path)

            try:
                import onnx
                import scipy  # gen_test_models.py used by onnx_test has a dependency on scipy
                onnx_test = True
            except ImportError as error:
                log.exception(error)
                log.warning("onnx or scipy is not installed. The ONNX tests will be skipped.")
                onnx_test = False

            if onnx_test:
                run_subprocess([sys.executable, 'onnxruntime_test_python_backend.py'], cwd=cwd, dll_path=dll_path)
                run_subprocess([sys.executable, os.path.join(source_dir,'onnxruntime','test','onnx','gen_test_models.py'),
                                '--output_dir','test_models'], cwd=cwd)
                run_subprocess([os.path.join(cwd,'onnx_test_runner'), 'test_models'], cwd=cwd)
                if config != 'Debug':
                    run_subprocess([sys.executable, 'onnx_backend_test_series.py'], cwd=cwd, dll_path=dll_path)

            if not args.skip_keras_test:
                try:
                    import onnxmltools
                    import keras
                    onnxml_test = True
                except ImportError:
                    log.warning("onnxmltools and keras are not installed. The keras tests will be skipped.")
                    onnxml_test = False
                if onnxml_test:
                    run_subprocess([sys.executable, 'onnxruntime_test_python_keras.py'], cwd=cwd, dll_path=dll_path)

def run_onnx_tests(build_dir, configs, onnx_test_data_dir, provider, enable_multi_device_test, enable_parallel_executor_test, num_parallel_models, num_parallel_tests=0):
    for config in configs:
        cwd = get_config_build_dir(build_dir, config)
        if is_windows():
           exe = os.path.join(cwd, config, 'onnx_test_runner')
           model_dir = os.path.join(cwd, "models")
        else:
           exe = os.path.join(cwd, 'onnx_test_runner')
           model_dir = os.path.join(build_dir, "models")
        cmd = []
        if provider:
          cmd += ["-e", provider]

        if num_parallel_tests != 0:
          cmd += ['-c', str(num_parallel_tests)]

        if num_parallel_models > 0:
          cmd += ["-j", str(num_parallel_models)]

        if enable_multi_device_test:
          cmd += ['-d', '1']

        if config != 'Debug' and os.path.exists(model_dir):
          cmd.append(model_dir)
        if os.path.exists(onnx_test_data_dir):
          cmd.append(onnx_test_data_dir)

        if config == 'Debug' and provider == 'nuphar':
          return

        run_subprocess([exe] + cmd, cwd=cwd)
        if enable_parallel_executor_test:
          run_subprocess([exe,'-x'] + cmd, cwd=cwd)

# tensorrt function to run onnx test and model test.
def tensorrt_run_onnx_tests(args, build_dir, configs, onnx_test_data_dir, provider, num_parallel_models, num_parallel_tests=0):
    dll_path = os.path.join(args.tensorrt_home, 'lib')
    for config in configs:
        cwd = get_config_build_dir(build_dir, config)
        if is_windows():
           exe = os.path.join(cwd, config, 'onnx_test_runner')
           model_dir = os.path.join(cwd, "models")
        else:
           exe = os.path.join(cwd, 'onnx_test_runner')
           model_dir = os.path.join(build_dir, "models")

        cmd_base = []
        if provider:
          cmd_base += ["-e", provider]

        if num_parallel_tests != 0:
          cmd_base += ['-c', str(num_parallel_tests)]

        if num_parallel_models > 0:
          cmd_base += ["-j", str(num_parallel_models)]

        #onnx test
        if os.path.exists(onnx_test_data_dir):
          onnx_test_cmd = cmd_base + [onnx_test_data_dir]
          run_subprocess([exe] + onnx_test_cmd, cwd=cwd, dll_path=dll_path)

        # model test
        # TensorRT can run most of the model tests, but only part of them is enabled here to save CI build time.
        if config != 'Debug' and os.path.exists(model_dir):
          model_dir_opset8 = os.path.join(model_dir, "opset8")
          model_dir_opset8 = glob.glob(os.path.join(model_dir_opset8, "test_*"))
          model_dir_opset10 = os.path.join(model_dir, "opset10")
          model_dir_opset10 = glob.glob(os.path.join(model_dir_opset10, "tf_inception_v1"))
          for dir_path in itertools.chain(model_dir_opset8, model_dir_opset10):
            model_test_cmd = cmd_base + [dir_path]
            run_subprocess([exe] + model_test_cmd, cwd=cwd, dll_path=dll_path)

# dnnl temporary function for running onnx tests and model tests separately.
def dnnl_run_onnx_tests(build_dir, configs, onnx_test_data_dir):
    for config in configs:
        cwd = get_config_build_dir(build_dir, config)
        if is_windows():
           exe = os.path.join(cwd, config, 'onnx_test_runner')
           model_dir = os.path.join(cwd, "models")
        else:
           exe = os.path.join(cwd, 'onnx_test_runner')
           model_dir = os.path.join(build_dir, "models")
        cmd_base = ['-e', 'dnnl', '-c', '1', '-j', '1']
        if os.path.exists(onnx_test_data_dir):
          onnxdata_cmd = cmd_base + [onnx_test_data_dir]
          # /data/onnx
          run_subprocess([exe] + onnxdata_cmd, cwd=cwd)
          run_subprocess([exe,'-x'] + onnxdata_cmd, cwd=cwd)

        if config != 'Debug' and os.path.exists(model_dir):
          opset7_model_dir = os.path.join(model_dir, 'opset7')
          opset7_cmd = cmd_base + [opset7_model_dir]
          opset8_model_dir = os.path.join(model_dir, 'opset8')
          opset8_cmd = cmd_base + [opset8_model_dir]
          opset9_model_dir = os.path.join(model_dir, 'opset9')
          opset9_cmd = cmd_base + [opset9_model_dir]
          opset10_model_dir = os.path.join(model_dir, 'opset10')
          opset10_cmd = cmd_base + [opset10_model_dir]
          run_subprocess([exe] + opset7_cmd, cwd=cwd)
          run_subprocess([exe] + opset8_cmd, cwd=cwd)
          run_subprocess([exe] + opset9_cmd, cwd=cwd)
          run_subprocess([exe] + opset10_cmd, cwd=cwd)

          # temporarily disable -x invocations on Windows as they
          # are causing instability in CI
          if not is_windows():
            run_subprocess([exe, '-x'] + opset7_cmd, cwd=cwd)
            run_subprocess([exe, '-x'] + opset8_cmd, cwd=cwd)
            run_subprocess([exe, '-x'] + opset9_cmd, cwd=cwd)
            run_subprocess([exe, '-x'] + opset10_cmd, cwd=cwd)


# nuphar temporary function for running python tests separately as it requires ONNX 1.5.0
def nuphar_run_python_tests(build_dir, configs):
    for config in configs:
        if config == 'Debug':
            continue
        cwd = get_config_build_dir(build_dir, config)
        if is_windows():
            cwd = os.path.join(cwd, config)
        dll_path = os.path.join(build_dir, config, "external", "tvm", config)
        # install onnx for shape inference in testing Nuphar scripts
        # this needs to happen after onnx_test_data preparation which uses onnx 1.3.0
        run_subprocess([sys.executable, '-m', 'pip', 'install', '--user', 'onnx==1.5.0'])
        run_subprocess([sys.executable, 'onnxruntime_test_python_nuphar.py'], cwd=cwd, dll_path=dll_path)


def build_python_wheel(source_dir, build_dir, configs, use_cuda, use_ngraph, use_dnnl, use_tensorrt, use_openvino, use_nuphar, nightly_build = False):
    for config in configs:
        cwd = get_config_build_dir(build_dir, config)
        if is_windows():
            cwd = os.path.join(cwd, config)
        args = [sys.executable, os.path.join(source_dir, 'setup.py'), 'bdist_wheel']
        if nightly_build:
            args.append('--nightly_build')
        if use_tensorrt:
            args.append('--use_tensorrt')
        elif use_cuda:
            args.append('--use_cuda')
        elif use_ngraph:
            args.append('--use_ngraph')
        elif use_dnnl:
            args.append('--use_dnnl')
        elif use_openvino:
            args.append('--use_openvino')
        elif use_nuphar:
            args.append('--use_nuphar')
        run_subprocess(args, cwd=cwd)

def build_protoc_for_host(cmake_path, source_dir, build_dir, args):
<<<<<<< HEAD
    return str(os.path.realpath("build/protoc/bin/protoc"))
=======
    if (args.arm or args.arm64) and (not is_windows() and not args.ios):
        raise BuildError('Currently only support building protoc for Windows host while cross-compiling for ARM/ARM64 arch and linux cross-compiling iOS')

    log.info("Building protoc for host to be used in cross-compiled build process")
    protoc_build_dir = os.path.join(os.getcwd(), build_dir, 'host_protoc')
    os.makedirs(protoc_build_dir, exist_ok=True)
    # Generate step
    cmd_args = [cmake_path,
                os.path.join(source_dir, 'cmake', 'external', 'protobuf', 'cmake'),
                '-Dprotobuf_BUILD_TESTS=OFF',
                '-Dprotobuf_WITH_ZLIB_DEFAULT=OFF',
                '-Dprotobuf_BUILD_SHARED_LIBS=OFF']
    if is_windows():
        cmd_args += ['-T',
                'host=x64',
                '-G',
                args.cmake_generator]
    run_subprocess(cmd_args, cwd= protoc_build_dir)
    # Build step
    cmd_args = [cmake_path,
                "--build", protoc_build_dir,
                "--config", "Release",
                "--target", "protoc"]
    run_subprocess(cmd_args)

    # Absolute protoc path is needed for cmake
    expected_protoc_path = os.path.join(protoc_build_dir, 'Release', 'protoc.exe') if is_windows() else os.path.join(protoc_build_dir, 'protoc')
    if not os.path.exists(expected_protoc_path):
        raise BuildError("Couldn't build protoc for host. Failing build.")

    return expected_protoc_path
>>>>>>> accffded

def generate_documentation(source_dir, build_dir, configs):
    operator_doc_path = os.path.join(source_dir, 'docs', 'ContribOperators.md')
    opkernel_doc_path = os.path.join(source_dir, 'docs', 'OperatorKernels.md')
    for config in configs:
        #copy the gen_doc.py
        shutil.copy(os.path.join(source_dir,'tools','python','gen_doc.py'),
                    os.path.join(build_dir,config, config))
        shutil.copy(os.path.join(source_dir,'tools','python','gen_opkernel_doc.py'),
                    os.path.join(build_dir,config, config))

        run_subprocess([
                        sys.executable,
                        'gen_doc.py',
                        '--output_path', operator_doc_path
                    ],
                    cwd = os.path.join(build_dir,config, config))

        run_subprocess([
                        sys.executable,
                        'gen_opkernel_doc.py',
                        '--output_path', opkernel_doc_path
                    ],
                    cwd = os.path.join(build_dir,config, config))

    docdiff = ''
    try:
        docdiff = subprocess.check_output(['git', 'diff', opkernel_doc_path])
    except subprocess.CalledProcessError:
        print('git diff returned non-zero error code')
    if len(docdiff) > 0:
        # Show warning instead of throwing exception, because it is dependent on build configuration for including execution propviders
        log.warning('The updated opkernel document file '+str(opkernel_doc_path)+' is different from the checked in version. Consider regenrating the file with CPU, DNNL and CUDA providers enabled.')
        log.debug('diff:\n'+str(docdiff))

    docdiff = ''
    try:
        docdiff = subprocess.check_output(['git', 'diff', operator_doc_path])
    except subprocess.CalledProcessError:
        print('git diff returned non-zero error code')
    if len(docdiff) > 0:
        raise BuildError('The updated operator document file '+str(operator_doc_path)+' must be checked in.\n diff:\n'+str(docdiff))


def main():
    args = parse_arguments()

    cmake_extra_defines = args.cmake_extra_defines if args.cmake_extra_defines else []

    cross_compiling = args.arm or args.arm64 or args.android

    # if there was no explicit argument saying what to do, default to update, build and test (for native builds).
    if (args.update == False and args.clean == False and args.build == False and args.test == False):
        log.debug("Defaulting to running update, build [and test for native builds].")
        args.update = True
        args.build = True
        if cross_compiling:
            args.test = args.android_abi == 'x86_64'
        else:
            args.test = True

    if args.skip_tests:
        args.test = False

    if args.use_tensorrt:
        args.use_cuda = True

    if args.build_wheel:
        args.enable_pybind = True

    if args.build_csharp or args.build_java:
        args.build_shared_lib = True

    # Disabling unit tests for VAD-F as FPGA only supports models with NCHW layout
    if args.use_openvino == "VAD-F_FP32":
        args.test = False

    configs = set(args.config)

    # setup paths and directories
    cmake_path = resolve_executable_path(args.cmake_path)
    ctest_path = None if args.use_vstest else resolve_executable_path(args.ctest_path)
    build_dir = args.build_dir
    script_dir = os.path.realpath(os.path.dirname(__file__))
    source_dir = os.path.normpath(os.path.join(script_dir, "..", ".."))

    # if using cuda, setup cuda paths and env vars
    cuda_home, cudnn_home = setup_cuda_vars(args)

    # if using tensorrt, setup tensorrt paths
    tensorrt_home = setup_tensorrt_vars(args)

    os.makedirs(build_dir, exist_ok=True)

    log.info("Build started")
    if (args.update):
        cmake_extra_args = []
<<<<<<< HEAD
        path_to_protoc_exe = build_protoc_for_host(cmake_path, source_dir, build_dir, args)
=======
        path_to_protoc_exe = args.path_to_protoc_exe
        if(is_windows()):
            if (args.x86):
                cmake_extra_args = ['-A','Win32','-T','host=x64','-G', args.cmake_generator]
            elif (args.arm or args.arm64):
                # Cross-compiling for ARM(64) architecture
                # First build protoc for host to use during cross-compilation
                if path_to_protoc_exe is None:
                    path_to_protoc_exe = build_protoc_for_host(cmake_path, source_dir, build_dir, args)
                if args.arm:
                    cmake_extra_args = ['-A', 'ARM']
                else:
                    cmake_extra_args = ['-A', 'ARM64']
                cmake_extra_args += ['-G', args.cmake_generator]
                # Cannot test on host build machine for cross-compiled builds (Override any user-defined behaviour for test if any)
                if args.test:
                    log.info("Cannot test on host build machine for cross-compiled ARM(64) builds. Will skip test running after build.")
                    args.test = False
            else:
                if args.msvc_toolset == '14.16' and args.cmake_generator == 'Visual Studio 16 2019':
                    #CUDA 10.0 requires _MSC_VER >= 1700 and _MSC_VER < 1920, aka Visual Studio version in [2012, 2019)
                    #In VS2019, we have to use Side-by-side minor version MSVC toolsets from Visual Studio 2017
                    #14.16 is MSVC version
                    #141 is MSVC Toolset Version
                    #Cuda VS extension should be installed to C:\Program Files (x86)\Microsoft Visual Studio\2019\Enterprise\MSBuild\Microsoft\VC\v160\BuildCustomizations
                    toolset = 'v141,host=x64,version=' + args.msvc_toolset
                elif args.msvc_toolset:
                    toolset = 'host=x64,version=' + args.msvc_toolset
                else:
                    toolset = 'host=x64'
                if (args.cuda_version):
                    toolset += ',cuda=' + args.cuda_version
                cmake_extra_args = ['-A','x64','-T', toolset, '-G', args.cmake_generator]
            if args.enable_wcos:
                cmake_extra_args.append('-DCMAKE_TOOLCHAIN_FILE=' + os.path.join(source_dir, 'cmake', 'wcos_toolchain.cmake'))

        if (args.android or args.ios) and args.path_to_protoc_exe is None:
            # Cross-compiling for Android and iOS
            path_to_protoc_exe = build_protoc_for_host(cmake_path, source_dir, build_dir, args)

        if is_ubuntu_1604():
            if (args.arm or args.arm64):
                raise BuildError("Only Windows ARM(64) cross-compiled builds supported currently through this script")
            install_ubuntu_deps(args)
            if not is_docker():
                install_python_deps()
        if (args.enable_pybind and is_windows()):
            install_python_deps(args.numpy_version)
        if (not args.skip_submodule_sync):
            update_submodules(source_dir)

        if args.enable_onnx_tests:
            setup_test_data(build_dir, configs)


>>>>>>> accffded
        generate_build_tree(cmake_path, source_dir, build_dir, cuda_home, cudnn_home, tensorrt_home, path_to_protoc_exe, configs, cmake_extra_defines,
                            args, cmake_extra_args)

    if (args.clean):
        clean_targets(cmake_path, build_dir, configs)

    # if using DML, perform initial nuget package restore
    setup_dml_build(args, cmake_path, build_dir, configs)

    if (args.build):
        build_targets(args, cmake_path, build_dir, configs, args.parallel)

    if args.test :
        run_onnxruntime_tests(args, source_dir, ctest_path, build_dir, configs,
                              args.enable_pybind and not args.skip_onnx_tests,
                              args.use_tvm, args.use_tensorrt)
        # run the onnx model tests if requested explicitly.
        if args.enable_onnx_tests and not args.skip_onnx_tests:
            # directory from ONNX submodule with ONNX test data
            onnx_test_data_dir = '/data/onnx'
            if is_windows() or not os.path.exists(onnx_test_data_dir):
                onnx_test_data_dir = os.path.join(source_dir, "cmake", "external", "onnx", "onnx", "backend", "test", "data")

            if args.use_tensorrt:
              # Disable some onnx unit tests that TensorRT doesn't supported yet
              if not is_windows():
                trt_onnx_test_data_dir = os.path.join(source_dir, "cmake", "external", "onnx", "onnx", "backend", "test", "data", "simple")
              else:
                trt_onnx_test_data_dir = ""
              tensorrt_run_onnx_tests(args, build_dir, configs, trt_onnx_test_data_dir, "tensorrt",1)

            if args.use_cuda and not args.use_tensorrt:
              run_onnx_tests(build_dir, configs, onnx_test_data_dir, 'cuda', args.enable_multi_device_test, False, 2)

            if args.use_ngraph:
              run_onnx_tests(build_dir, configs, onnx_test_data_dir, 'ngraph', args.enable_multi_device_test, True, 1)
            elif args.use_openvino:
              run_onnx_tests(build_dir, configs, onnx_test_data_dir, 'openvino', args.enable_multi_device_test, False, 1)
              # TODO: parallel executor test fails on MacOS
            elif args.use_nuphar:
              run_onnx_tests(build_dir, configs, onnx_test_data_dir, 'nuphar', args.enable_multi_device_test, False, 1)
            else:
              run_onnx_tests(build_dir, configs, onnx_test_data_dir, None, args.enable_multi_device_test, True, 0)

            if args.use_dml:
              run_onnx_tests(build_dir, configs, onnx_test_data_dir, 'dml', args.enable_multi_device_test, False, 1)

            # Run some models are disabled to keep memory utilization under control
            if args.use_dnnl:
              dnnl_run_onnx_tests(build_dir, configs, onnx_test_data_dir)

            if args.use_tensorrt:
              tensorrt_run_onnx_tests(args, build_dir, configs, onnx_test_data_dir, None,1)
            else:
              run_onnx_tests(build_dir, configs, onnx_test_data_dir, None, args.enable_multi_device_test, False,
                1 if args.x86 or platform.system() == 'Darwin' else 0,
                1 if args.x86 or platform.system() == 'Darwin' else 0)

        # run nuphar python tests last, as it installs ONNX 1.5.0
        if args.enable_pybind and not args.skip_onnx_tests and args.use_nuphar:
            nuphar_run_python_tests(build_dir, configs)

    if args.build:
        if args.build_wheel:
            nightly_build = bool(os.getenv('NIGHTLY_BUILD') == '1')
            build_python_wheel(source_dir, build_dir, configs, args.use_cuda, args.use_ngraph, args.use_dnnl, args.use_tensorrt, args.use_openvino, args.use_nuphar, nightly_build)

    if args.gen_doc and (args.build or args.test):
        generate_documentation(source_dir, build_dir, configs)

    log.info("Build complete")

if __name__ == "__main__":
    try:
        sys.exit(main())
    except BaseError as e:
        log.error(str(e))
        sys.exit(1)<|MERGE_RESOLUTION|>--- conflicted
+++ resolved
@@ -831,41 +831,7 @@
         run_subprocess(args, cwd=cwd)
 
 def build_protoc_for_host(cmake_path, source_dir, build_dir, args):
-<<<<<<< HEAD
     return str(os.path.realpath("build/protoc/bin/protoc"))
-=======
-    if (args.arm or args.arm64) and (not is_windows() and not args.ios):
-        raise BuildError('Currently only support building protoc for Windows host while cross-compiling for ARM/ARM64 arch and linux cross-compiling iOS')
-
-    log.info("Building protoc for host to be used in cross-compiled build process")
-    protoc_build_dir = os.path.join(os.getcwd(), build_dir, 'host_protoc')
-    os.makedirs(protoc_build_dir, exist_ok=True)
-    # Generate step
-    cmd_args = [cmake_path,
-                os.path.join(source_dir, 'cmake', 'external', 'protobuf', 'cmake'),
-                '-Dprotobuf_BUILD_TESTS=OFF',
-                '-Dprotobuf_WITH_ZLIB_DEFAULT=OFF',
-                '-Dprotobuf_BUILD_SHARED_LIBS=OFF']
-    if is_windows():
-        cmd_args += ['-T',
-                'host=x64',
-                '-G',
-                args.cmake_generator]
-    run_subprocess(cmd_args, cwd= protoc_build_dir)
-    # Build step
-    cmd_args = [cmake_path,
-                "--build", protoc_build_dir,
-                "--config", "Release",
-                "--target", "protoc"]
-    run_subprocess(cmd_args)
-
-    # Absolute protoc path is needed for cmake
-    expected_protoc_path = os.path.join(protoc_build_dir, 'Release', 'protoc.exe') if is_windows() else os.path.join(protoc_build_dir, 'protoc')
-    if not os.path.exists(expected_protoc_path):
-        raise BuildError("Couldn't build protoc for host. Failing build.")
-
-    return expected_protoc_path
->>>>>>> accffded
 
 def generate_documentation(source_dir, build_dir, configs):
     operator_doc_path = os.path.join(source_dir, 'docs', 'ContribOperators.md')
@@ -963,65 +929,7 @@
     log.info("Build started")
     if (args.update):
         cmake_extra_args = []
-<<<<<<< HEAD
         path_to_protoc_exe = build_protoc_for_host(cmake_path, source_dir, build_dir, args)
-=======
-        path_to_protoc_exe = args.path_to_protoc_exe
-        if(is_windows()):
-            if (args.x86):
-                cmake_extra_args = ['-A','Win32','-T','host=x64','-G', args.cmake_generator]
-            elif (args.arm or args.arm64):
-                # Cross-compiling for ARM(64) architecture
-                # First build protoc for host to use during cross-compilation
-                if path_to_protoc_exe is None:
-                    path_to_protoc_exe = build_protoc_for_host(cmake_path, source_dir, build_dir, args)
-                if args.arm:
-                    cmake_extra_args = ['-A', 'ARM']
-                else:
-                    cmake_extra_args = ['-A', 'ARM64']
-                cmake_extra_args += ['-G', args.cmake_generator]
-                # Cannot test on host build machine for cross-compiled builds (Override any user-defined behaviour for test if any)
-                if args.test:
-                    log.info("Cannot test on host build machine for cross-compiled ARM(64) builds. Will skip test running after build.")
-                    args.test = False
-            else:
-                if args.msvc_toolset == '14.16' and args.cmake_generator == 'Visual Studio 16 2019':
-                    #CUDA 10.0 requires _MSC_VER >= 1700 and _MSC_VER < 1920, aka Visual Studio version in [2012, 2019)
-                    #In VS2019, we have to use Side-by-side minor version MSVC toolsets from Visual Studio 2017
-                    #14.16 is MSVC version
-                    #141 is MSVC Toolset Version
-                    #Cuda VS extension should be installed to C:\Program Files (x86)\Microsoft Visual Studio\2019\Enterprise\MSBuild\Microsoft\VC\v160\BuildCustomizations
-                    toolset = 'v141,host=x64,version=' + args.msvc_toolset
-                elif args.msvc_toolset:
-                    toolset = 'host=x64,version=' + args.msvc_toolset
-                else:
-                    toolset = 'host=x64'
-                if (args.cuda_version):
-                    toolset += ',cuda=' + args.cuda_version
-                cmake_extra_args = ['-A','x64','-T', toolset, '-G', args.cmake_generator]
-            if args.enable_wcos:
-                cmake_extra_args.append('-DCMAKE_TOOLCHAIN_FILE=' + os.path.join(source_dir, 'cmake', 'wcos_toolchain.cmake'))
-
-        if (args.android or args.ios) and args.path_to_protoc_exe is None:
-            # Cross-compiling for Android and iOS
-            path_to_protoc_exe = build_protoc_for_host(cmake_path, source_dir, build_dir, args)
-
-        if is_ubuntu_1604():
-            if (args.arm or args.arm64):
-                raise BuildError("Only Windows ARM(64) cross-compiled builds supported currently through this script")
-            install_ubuntu_deps(args)
-            if not is_docker():
-                install_python_deps()
-        if (args.enable_pybind and is_windows()):
-            install_python_deps(args.numpy_version)
-        if (not args.skip_submodule_sync):
-            update_submodules(source_dir)
-
-        if args.enable_onnx_tests:
-            setup_test_data(build_dir, configs)
-
-
->>>>>>> accffded
         generate_build_tree(cmake_path, source_dir, build_dir, cuda_home, cudnn_home, tensorrt_home, path_to_protoc_exe, configs, cmake_extra_defines,
                             args, cmake_extra_args)
 
