parameters:
  DoEsrp: 'false'
  PackageName: 'Microsoft.ML.OnnxRuntime.Gpu'

jobs:
- template: ../../templates/win-ci-2019.yml
  parameters:
    AgentPool : 'Win-GPU-2019'
    ArtifactName: 'drop-nuget'
    JobName: 'Windows_CI_GPU_CUDA_Dev'
    BuildCommand: --build_dir $(Build.BinariesDirectory) --skip_submodule_sync --build_shared_lib --enable_onnx_tests --use_telemetry --cmake_generator "Visual Studio 16 2019" --use_cuda --cuda_version=10.2 --cuda_home="C:\Program Files\NVIDIA GPU Computing Toolkit\CUDA\v10.2" --cudnn_home="C:\local\cudnn-10.2-windows10-x64-v8.0.3.33\cuda"
    BuildArch: 'x64'
    msbuildArchitecture: 'amd64'
    EnvSetupScript: 'setup_env_cuda.bat'
    sln_platform: 'x64'
    DoDebugBuild: 'false'
    DoNugetPack : 'true'
    DoCompliance: 'false'
    DoEsrp: ${{ parameters.DoEsrp }}
    CudaVersion: '10.2'
    OrtPackageId: 'Microsoft.ML.OnnxRuntime.Gpu'
    NuPackScript: |
     msbuild $(Build.SourcesDirectory)\csharp\OnnxRuntime.CSharp.proj /p:Configuration=RelWithDebInfo /t:CreatePackage /p:OrtPackageId=Microsoft.ML.OnnxRuntime.Gpu
     copy $(Build.SourcesDirectory)\csharp\src\Microsoft.ML.OnnxRuntime\bin\RelWithDebInfo\*.nupkg $(Build.ArtifactStagingDirectory)
     copy $(Build.BinariesDirectory)\RelWithDebInfo\RelWithDebInfo\*.nupkg $(Build.ArtifactStagingDirectory)
     mkdir $(Build.ArtifactStagingDirectory)\testdata
     copy $(Build.BinariesDirectory)\RelWithDebInfo\RelWithDebInfo\custom_op_library.* $(Build.ArtifactStagingDirectory)\testdata

- template: ../../templates/win-ci-2019.yml
  parameters:
    AgentPool : 'Win-GPU-2019'
    ArtifactName: 'drop-nuget-dml'
    JobName: 'Windows_CI_GPU_DML_Dev'
    BuildCommand: --build_dir $(Build.BinariesDirectory) --skip_submodule_sync --build_shared_lib --enable_onnx_tests --enable_wcos --use_telemetry --use_dml --use_winml --cmake_generator "Visual Studio 16 2019"
    BuildArch: 'x64'
    msbuildArchitecture: 'amd64'
    EnvSetupScript: 'setup_env_cuda.bat'
    sln_platform: 'x64'
    DoDebugBuild: 'false'
    DoNugetPack : 'true'
    DoCompliance: 'false'
    DoEsrp: ${{ parameters.DoEsrp }}
    CudaVersion: '10.2'
    OrtPackageId: 'Microsoft.ML.OnnxRuntime.DirectML'
    NuPackScript: |
     msbuild $(Build.SourcesDirectory)\csharp\OnnxRuntime.CSharp.proj /p:Configuration=RelWithDebInfo /t:CreatePackage /p:OrtPackageId=Microsoft.ML.OnnxRuntime.DirectML
     copy $(Build.SourcesDirectory)\csharp\src\Microsoft.ML.OnnxRuntime\bin\RelWithDebInfo\*.nupkg $(Build.ArtifactStagingDirectory)
     copy $(Build.BinariesDirectory)\RelWithDebInfo\RelWithDebInfo\*.nupkg $(Build.ArtifactStagingDirectory)
     mkdir $(Build.ArtifactStagingDirectory)\testdata
     copy $(Build.BinariesDirectory)\RelWithDebInfo\RelWithDebInfo\custom_op_library.* $(Build.ArtifactStagingDirectory)\testdata

- template: ../../templates/win-ci-2019.yml
  parameters:
    AgentPool : 'Win-GPU-2019'
    ArtifactName: 'drop-win-dml-x86-zip'
    JobName: 'Windows_CI_GPU_DML_Dev_x86'
    BuildCommand: --build_dir $(Build.BinariesDirectory) --x86 --skip_submodule_sync --build_shared_lib --enable_onnx_tests --enable_wcos --use_telemetry --use_dml --use_winml --cmake_generator "Visual Studio 16 2019"
    BuildArch: 'x86'
    EnvSetupScript: 'setup_env_x86.bat'
    sln_platform: 'Win32'
    DoDebugBuild: 'false'
    DoNugetPack : 'true'
    DoCompliance: ${{ parameters.DoCompliance }}
    DoEsrp: ${{ parameters.DoEsrp }}
    RunTests: 'false'
    NuPackScript: |
     msbuild $(Build.SourcesDirectory)\csharp\OnnxRuntime.CSharp.proj /p:Configuration=RelWithDebInfo /p:TargetArchitecture=x86 /t:CreatePackage /p:OrtPackageId=Microsoft.ML.OnnxRuntime.DirectML
     cd $(Build.BinariesDirectory)\RelWithDebInfo\RelWithDebInfo\
     ren Microsoft.ML.OnnxRuntime.DirectML.* win-dml-x86.zip
     copy $(Build.BinariesDirectory)\RelWithDebInfo\RelWithDebInfo\win-dml-x86.zip $(Build.ArtifactStagingDirectory)
     mkdir $(Build.ArtifactStagingDirectory)\testdata
     copy $(Build.BinariesDirectory)\RelWithDebInfo\RelWithDebInfo\custom_op_library.* $(Build.ArtifactStagingDirectory)\testdata

- job: 'Linux_CI_GPU_Dev'
  workspace:
    clean: all
  timeoutInMinutes: 120
  pool: 'Linux-GPU-CUDA10'
  steps:
    - template: ../../templates/set-version-number-variables-step.yml
    - template: ../../templates/linux-set-variables-and-download.yml
    - task: Docker@2
      displayName: login
      inputs:
        containerRegistry: onnxruntimebuildcache
        command: login
        addPipelineData: false
    - task: CmdLine@2
      inputs:
        script: |
          mkdir -p $HOME/.onnx
<<<<<<< HEAD
          docker run --gpus all -e NVIDIA_VISIBLE_DEVICES=all --rm --volume /data/onnx:/data/onnx:ro --volume $(Build.SourcesDirectory):/onnxruntime_src --volume $(Build.BinariesDirectory):/build --volume /data/models:/build/models:ro --volume $HOME/.onnx:/home/onnxruntimedev/.onnx -e NIGHTLY_BUILD onnxruntimeregistry.azurecr.io/internal/azureml/onnxruntimecentosgpubuild:ch5h \
=======
          docker run --gpus all -e NVIDIA_VISIBLE_DEVICES=all --rm --volume /data/onnx:/data/onnx:ro --volume $(Build.SourcesDirectory):/onnxruntime_src --volume $(Build.BinariesDirectory):/build --volume /data/models:/build/models:ro --volume $HOME/.onnx:/home/onnxruntimedev/.onnx -e NIGHTLY_BUILD onnxruntimebuildcache.azurecr.io/internal/azureml/onnxruntimecentosgpubuild:ch4 \
>>>>>>> d46dbeaf
          /bin/bash -c "python3 /onnxruntime_src/tools/ci_build/build.py --build_dir /build --config Release --skip_submodule_sync  --parallel --build_shared_lib --use_cuda --cuda_version=10.2 --cuda_home=/usr/local/cuda-10.2 --cudnn_home=/usr/local/cuda-10.2 --enable_onnx_tests && cd /build/Release && make install DESTDIR=/build/linux-x64"
    - task: Docker@2
      displayName: logout
      inputs:
        containerRegistry: onnxruntimebuildcache
        command: logout
        addPipelineData: false
    - script: |
       set -e -x
       mv $(Build.BinariesDirectory)/linux-x64/usr/local/lib64 $(Build.BinariesDirectory)/linux-x64/linux-x64
       cd $(Build.BinariesDirectory)/linux-x64
       zip -r linux-x64.zip linux-x64
       cp $(Build.BinariesDirectory)/linux-x64/linux*.zip $(Build.ArtifactStagingDirectory)
       mkdir $(Build.ArtifactStagingDirectory)/testdata
       cp $(Build.BinariesDirectory)/Release/libcustom_op_library.so* $(Build.ArtifactStagingDirectory)/testdata
       ls -al $(Build.ArtifactStagingDirectory)
      displayName: 'Create Artifacts'
    - task: PublishPipelineArtifact@0
      displayName: 'Publish Pipeline Artifact'
      inputs:
        artifactName: 'drop-linux'
        targetPath: '$(Build.ArtifactStagingDirectory)'
    - template: ../../templates/component-governance-component-detection-steps.yml
      parameters :
        condition : 'succeeded'
    - template: ../../templates/clean-agent-build-directory-step.yml

- job: NuGet_Packaging
  workspace:
    clean: all
  pool: 'Win-GPU-2019'
  dependsOn:
  - Windows_CI_GPU_CUDA_Dev
  - Windows_CI_GPU_DML_Dev
  - Windows_CI_GPU_DML_Dev_x86
  - Linux_CI_GPU_Dev
  condition: succeeded()
  steps:
  - task: DownloadPipelineArtifact@0
    displayName: 'Download Pipeline Artifact - NuGet CUDA'
    inputs:
      artifactName: 'drop-nuget'
      targetPath: '$(Build.BinariesDirectory)/nuget-artifact'

  - task: DownloadPipelineArtifact@0
    displayName: 'Download Pipeline Artifact - NuGet DirectML'
    inputs:
      artifactName: 'drop-nuget-dml'
      targetPath: '$(Build.BinariesDirectory)/nuget-artifact-dml'

  - task: DownloadPipelineArtifact@0
    displayName: 'Download Pipeline Artifact - NuGet DirectML x86'
    inputs:
      artifactName: 'drop-win-dml-x86-zip'
      targetPath: '$(Build.BinariesDirectory)/nuget-artifact-dml'

  - task: DownloadPipelineArtifact@0
    displayName: 'Download Pipeline Artifact - Linux'
    inputs:
      artifactName: 'drop-linux'
      targetPath: '$(Build.BinariesDirectory)/nuget-artifact'

  - script: |
     pushd $(Build.BinariesDirectory)\nuget-artifact
     dir
     powershell -Command "Invoke-WebRequest http://stahlworks.com/dev/unzip.exe -OutFile unzip.exe"
     powershell -Command "Invoke-WebRequest http://stahlworks.com/dev/zip.exe -OutFile zip.exe"
     set PATH=%CD%;%PATH%
     SETLOCAL EnableDelayedExpansion
     FOR /R %%i IN (*.nupkg) do (
         set filename=%%~ni
         IF NOT "!filename:~25,7!"=="Managed" (
             rename %%~ni.nupkg %%~ni.zip
             unzip %%~ni.zip -d %%~ni
             del /Q %%~ni.zip
             unzip linux-x64.zip -d linux-x64
             mkdir %%~ni\runtimes\linux-x64
             mkdir %%~ni\runtimes\linux-x64\native
             move linux-x64\linux-x64\libonnxruntime.so %%~ni\runtimes\linux-x64\native\libonnxruntime.so
             pushd %%~ni
             zip -r ..\%%~ni.zip .
             popd
             move %%~ni.zip %%~ni.nupkg
         )
     )
     popd
     copy $(Build.BinariesDirectory)\nuget-artifact\*.nupkg $(Build.ArtifactStagingDirectory)
    displayName: 'Bundle Native NuGet and other binaries'

  - script: |
     pushd $(Build.BinariesDirectory)\nuget-artifact-dml
     dir
     powershell -Command "Invoke-WebRequest http://stahlworks.com/dev/unzip.exe -OutFile unzip.exe"
     powershell -Command "Invoke-WebRequest http://stahlworks.com/dev/zip.exe -OutFile zip.exe"
     set PATH=%CD%;%PATH%
     SETLOCAL EnableDelayedExpansion
     FOR /R %%i IN (*.nupkg) do (
         set filename=%%~ni
         IF NOT "!filename:~25,7!"=="Managed" (
             rename %%~ni.nupkg %%~ni.zip
             unzip %%~ni.zip -d %%~ni
             del /Q %%~ni.zip

             unzip win-dml-x86.zip -d win-x86
             mkdir %%~ni\runtimes\win-x86
             mkdir %%~ni\runtimes\win-x86\native

             move win-x86\runtimes\win-x86\native\onnxruntime.dll %%~ni\runtimes\win-x86\native\onnxruntime.dll
             move win-x86\runtimes\win-x86\native\onnxruntime.lib %%~ni\runtimes\win-x86\native\onnxruntime.lib
             move win-x86\runtimes\win-x86\native\onnxruntime.pdb %%~ni\runtimes\win-x86\native\onnxruntime.pdb

             pushd %%~ni
             zip -r ..\%%~ni.zip .
             popd
             move %%~ni.zip %%~ni.nupkg
         )
     )
     popd
     copy $(Build.BinariesDirectory)\nuget-artifact-dml\Microsoft.ML.OnnxRuntime.DirectML*nupkg $(Build.ArtifactStagingDirectory)
    displayName: 'Bundle DML NuGet and other binaries'

  - template: ../../templates/esrp_nuget.yml
    parameters:
      DisplayName: 'ESRP - sign NuGet package'
      FolderPath: '$(Build.ArtifactStagingDirectory)'
      DoEsrp: ${{ parameters.DoEsrp }}

  - template: ../../templates/validate-nuget.yml
    parameters:
      NugetPath: '$(Build.ArtifactStagingDirectory)'
      NugetPackage: 'Microsoft.ML.OnnxRuntime.Gpu*nupkg'
      PlatformsSupported: 'win-x64,linux-x64'
      VerifyNugetSigning: ${{ parameters.DoEsrp }}

  - template: ../../templates/validate-nuget.yml
    parameters:
      NugetPath: '$(Build.ArtifactStagingDirectory)'
      NugetPackage: 'Microsoft.ML.OnnxRuntime.DirectML*nupkg'
      PlatformsSupported: 'win-x64,win-x86'
      VerifyNugetSigning: ${{ parameters.DoEsrp }}

  - task: PublishPipelineArtifact@0
    displayName: 'Publish Pipeline NuGet Artifact'
    inputs:
      artifactName: 'drop-signed-nuget'
      targetPath: '$(Build.ArtifactStagingDirectory)'

- template: test_win.yml
  parameters:
    AgentPool : 'Win-GPU-2019'
    Skipx86Tests: 'true'

- template: test_linux.yml
  parameters:
    AgentPool : 'Linux-GPU-CUDA10'
    TestGPU : 'true'
    
- job: Publish_NuGet_Package_And_Report
  workspace:
    clean: all
  pool: 'Win-CPU-2019'
  variables:
  - name: GDN_CODESIGN_TARGETDIRECTORY
    value: '$(Build.BinariesDirectory)/nuget-artifact/final-package'
  condition: and (succeeded(), and (${{ parameters.DoEsrp }}, eq(variables['Build.SourceBranch'], 'refs/heads/master')))
  dependsOn:
  - NuGet_Test_Win
  - NuGet_Test_Linux
  steps:
  - template: ../../templates/set-version-number-variables-step.yml

  - task: DownloadPipelineArtifact@0
    displayName: 'Download Pipeline Artifact - Signed NuGet Package'
    inputs:
      artifactName: 'drop-signed-nuget'
      targetPath: $(Build.BinariesDirectory)/nuget-artifact/final-package

  - template: get-nuget-package-version-as-variable.yml
    parameters:
      packageFolder: '$(Build.BinariesDirectory)/nuget-artifact/final-package'

  - task: DotNetCoreCLI@2
    displayName: 'Copy Signed Native NuGet Package to Internal NuGet Feed'
    condition: ne(variables['IsReleaseBuild'], 'true') # release build has a different package naming scheme
    inputs:
      command: 'push'
      searchPatternPush: '$(Build.BinariesDirectory)/nuget-artifact/final-package/Microsoft.ML.OnnxRuntime.Gpu.$(NuGetPackageVersionNumber).nupkg'
      feedPublish: 'OnnxRuntime'

  - task: DotNetCoreCLI@2
    displayName: 'Copy Signed Managed NuGet Package to Internal NuGet Feed'
    condition: ne(variables['IsReleaseBuild'], 'true') # release build has a different package naming scheme
    inputs:
      command: 'push'
      searchPatternPush: '$(Build.BinariesDirectory)/nuget-artifact/final-package/Microsoft.ML.OnnxRuntime.Managed.$(NuGetPackageVersionNumber).nupkg'
      feedPublish: 'OnnxRuntime'
  
  - task: DotNetCoreCLI@2
    displayName: 'Copy Signed DirectML NuGet Package to Internal NuGet Feed'
    condition: ne(variables['IsReleaseBuild'], 'true') # release build has a different package naming scheme
    inputs:
      command: 'push'
      searchPatternPush: '$(Build.BinariesDirectory)/nuget-artifact/final-package/Microsoft.ML.OnnxRuntime.DirectML.$(DirectMLNuGetPackageVersionNumber).nupkg'
      feedPublish: 'OnnxRuntime'

  - task: NuGetCommand@2
    displayName: 'Copy Signed Native NuGet Package to ORT-NIGHTLY'
    condition: ne(variables['IsReleaseBuild'], 'true') # release build has a different package naming scheme
    inputs:
      command: 'push'
      packagesToPush: '$(Build.BinariesDirectory)/nuget-artifact/final-package/Microsoft.ML.OnnxRuntime.Gpu.$(NuGetPackageVersionNumber).nupkg'
      publishVstsFeed: '2692857e-05ef-43b4-ba9c-ccf1c22c437c/7982ae20-ed19-4a35-a362-a96ac99897b7'
  
  - task: NuGetCommand@2
    displayName: 'Copy Signed Managed NuGet Package to ORT-NIGHTLY'
    condition: ne(variables['IsReleaseBuild'], 'true') # release build has a different package naming scheme
    inputs:
      command: 'push'
      packagesToPush: '$(Build.BinariesDirectory)/nuget-artifact/final-package/Microsoft.ML.OnnxRuntime.Managed.$(NuGetPackageVersionNumber).nupkg'
      publishVstsFeed: '2692857e-05ef-43b4-ba9c-ccf1c22c437c/7982ae20-ed19-4a35-a362-a96ac99897b7'

  - task: NuGetCommand@2
    displayName: 'Copy Signed DirectML NuGet Package to ORT-NIGHTLY'
    condition: ne(variables['IsReleaseBuild'], 'true') # release build has a different package naming scheme
    inputs:
      command: 'push'
      packagesToPush: '$(Build.BinariesDirectory)/nuget-artifact/final-package/Microsoft.ML.OnnxRuntime.DirectML.$(DirectMLNuGetPackageVersionNumber).nupkg'
      publishVstsFeed: '2692857e-05ef-43b4-ba9c-ccf1c22c437c/7982ae20-ed19-4a35-a362-a96ac99897b7'<|MERGE_RESOLUTION|>--- conflicted
+++ resolved
@@ -89,11 +89,7 @@
       inputs:
         script: |
           mkdir -p $HOME/.onnx
-<<<<<<< HEAD
-          docker run --gpus all -e NVIDIA_VISIBLE_DEVICES=all --rm --volume /data/onnx:/data/onnx:ro --volume $(Build.SourcesDirectory):/onnxruntime_src --volume $(Build.BinariesDirectory):/build --volume /data/models:/build/models:ro --volume $HOME/.onnx:/home/onnxruntimedev/.onnx -e NIGHTLY_BUILD onnxruntimeregistry.azurecr.io/internal/azureml/onnxruntimecentosgpubuild:ch5h \
-=======
           docker run --gpus all -e NVIDIA_VISIBLE_DEVICES=all --rm --volume /data/onnx:/data/onnx:ro --volume $(Build.SourcesDirectory):/onnxruntime_src --volume $(Build.BinariesDirectory):/build --volume /data/models:/build/models:ro --volume $HOME/.onnx:/home/onnxruntimedev/.onnx -e NIGHTLY_BUILD onnxruntimebuildcache.azurecr.io/internal/azureml/onnxruntimecentosgpubuild:ch4 \
->>>>>>> d46dbeaf
           /bin/bash -c "python3 /onnxruntime_src/tools/ci_build/build.py --build_dir /build --config Release --skip_submodule_sync  --parallel --build_shared_lib --use_cuda --cuda_version=10.2 --cuda_home=/usr/local/cuda-10.2 --cudnn_home=/usr/local/cuda-10.2 --enable_onnx_tests && cd /build/Release && make install DESTDIR=/build/linux-x64"
     - task: Docker@2
       displayName: logout
