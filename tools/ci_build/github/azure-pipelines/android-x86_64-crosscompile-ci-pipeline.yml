jobs:
- job: Android_CI
  pool:
    vmImage: 'macOS-10.15'
  timeoutInMinutes: 120
  steps:
    - script: brew install coreutils ninja
      displayName: Install coreutils and ninja
<<<<<<< HEAD
    - script: tools/ci_build/build.py --android --build_dir build --android_sdk_path $ANDROID_HOME --android_ndk_path $ANDROID_HOME/ndk-bundle --android_abi=x86_64 --android_api=29 --skip_submodule_sync --parallel --cmake_generator=Ninja --build_java
      displayName: CPU EP, Build and Test on Android Emulator
    - script: tools/ci_build/build.py --android --build_dir build_nnapi --android_sdk_path $ANDROID_HOME --android_ndk_path $ANDROID_HOME/ndk-bundle --android_abi=x86_64 --android_api=29 --skip_submodule_sync --parallel --use_nnapi --cmake_generator=Ninja --build_java
=======
    - script: python3 tools/ci_build/build.py --android --build_dir build --android_sdk_path $ANDROID_HOME --android_ndk_path $ANDROID_HOME/ndk-bundle --android_abi=x86_64 --android_api=29 --skip_submodule_sync --parallel --cmake_generator=Ninja --build_java
      displayName: CPU EP, Build and Test on Android Emulator
    - script: python3 tools/ci_build/build.py --android --build_dir build_nnapi --android_sdk_path $ANDROID_HOME --android_ndk_path $ANDROID_HOME/ndk-bundle --android_abi=x86_64 --android_api=29 --skip_submodule_sync --parallel --use_nnapi --cmake_generator=Ninja --build_java
>>>>>>> d46dbeaf
      displayName: NNAPI EP, Build and Test on Android Emulator<|MERGE_RESOLUTION|>--- conflicted
+++ resolved
@@ -6,13 +6,7 @@
   steps:
     - script: brew install coreutils ninja
       displayName: Install coreutils and ninja
-<<<<<<< HEAD
-    - script: tools/ci_build/build.py --android --build_dir build --android_sdk_path $ANDROID_HOME --android_ndk_path $ANDROID_HOME/ndk-bundle --android_abi=x86_64 --android_api=29 --skip_submodule_sync --parallel --cmake_generator=Ninja --build_java
-      displayName: CPU EP, Build and Test on Android Emulator
-    - script: tools/ci_build/build.py --android --build_dir build_nnapi --android_sdk_path $ANDROID_HOME --android_ndk_path $ANDROID_HOME/ndk-bundle --android_abi=x86_64 --android_api=29 --skip_submodule_sync --parallel --use_nnapi --cmake_generator=Ninja --build_java
-=======
     - script: python3 tools/ci_build/build.py --android --build_dir build --android_sdk_path $ANDROID_HOME --android_ndk_path $ANDROID_HOME/ndk-bundle --android_abi=x86_64 --android_api=29 --skip_submodule_sync --parallel --cmake_generator=Ninja --build_java
       displayName: CPU EP, Build and Test on Android Emulator
     - script: python3 tools/ci_build/build.py --android --build_dir build_nnapi --android_sdk_path $ANDROID_HOME --android_ndk_path $ANDROID_HOME/ndk-bundle --android_abi=x86_64 --android_api=29 --skip_submodule_sync --parallel --use_nnapi --cmake_generator=Ninja --build_java
->>>>>>> d46dbeaf
       displayName: NNAPI EP, Build and Test on Android Emulator